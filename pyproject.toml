# Testing tools configuration
[tool.coverage.run]
branch = true
omit = ["ops/_vendor/**"]

[tool.coverage.report]
show_missing = true
omit = ["ops/_vendor/**"]

# Formatting tools configuration
[tool.autopep8]
max-line-length = 99
ignore = ["E203", "W503"]
recursive = true
jobs = -1
aggressive = 3
exclude = "ops/_vendor/**"

[tool.isort]
profile = "black"
skip = "ops/_vendor"

# Linting tools configuration
[tool.flake8]
max-line-length = 99
max-doc-length = 99
exclude = ["ops/_vendor", ".git", "__pycache__", ".tox", "build", "dist", "*.egg_info", "venv"]
select = ["E", "W", "F", "C", "N", "R", "D", "H"]
ignore = ["D105", "D107", "E203", "W503"]
# D100, D101, D102, D103, D104: Ignore missing docstrings in tests
per-file-ignores = ["test/*:D100,D101,D102,D103,D104"]
docstring-convention = "google"

[tool.pyright]
include = ["ops/jujuversion.py", "ops/log.py", "ops/model.py", "ops/version.py",
    "ops/__init__.py", "ops/framework.py", "ops/pebble.py", "ops/charm.py",
<<<<<<< HEAD
    "ops/testing.py"]
=======
    "ops/storage.py", "ops/main.py"]
>>>>>>> 16295e48
pythonVersion = "3.5" # check no python > 3.5 features are used
pythonPlatform = "All"
typeCheckingMode = "strict"
reportIncompatibleMethodOverride = false
reportImportCycles = false<|MERGE_RESOLUTION|>--- conflicted
+++ resolved
@@ -34,11 +34,7 @@
 [tool.pyright]
 include = ["ops/jujuversion.py", "ops/log.py", "ops/model.py", "ops/version.py",
     "ops/__init__.py", "ops/framework.py", "ops/pebble.py", "ops/charm.py",
-<<<<<<< HEAD
-    "ops/testing.py"]
-=======
-    "ops/storage.py", "ops/main.py"]
->>>>>>> 16295e48
+    "ops/storage.py", "ops/main.py", "ops/testing.py"]
 pythonVersion = "3.5" # check no python > 3.5 features are used
 pythonPlatform = "All"
 typeCheckingMode = "strict"
