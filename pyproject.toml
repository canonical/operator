[build-system]
requires = [
    "setuptools >= 35.0.2",
    "setuptools_scm >= 2.0.0, <3"
]
build-backend = "setuptools.build_meta"

[project]
name = "ops-scenario"

<<<<<<< HEAD
version = "7.0.3"
=======
version = "7.0.4"
>>>>>>> 9013f190

authors = [
    { name = "Pietro Pasotti", email = "pietro.pasotti@canonical.com" }
]
description = "Python library providing a state-transition testing API for Operator Framework charms."
license.text = "Apache-2.0"
keywords = ["juju", "test"]

dependencies = [
    "ops~=2.15",
    "PyYAML>=6.0.1",
]
readme = "README.md"
requires-python = ">=3.8"

classifiers = [
    "Development Status :: 3 - Alpha",
    "License :: OSI Approved :: Apache Software License",
    'Framework :: Pytest',
    'Intended Audience :: Developers',
    'Topic :: Software Development :: Quality Assurance',
    'Topic :: Software Development :: Testing',
    'Topic :: Utilities',
]

[project.urls]
"Homepage" = "https://github.com/canonical/ops-scenario"
"Bug Tracker" = "https://github.com/canonical/ops-scenario/issues"

[project.optional-dependencies]
docs = [
    "canonical-sphinx-extensions",
    "furo",
    "linkify-it-py",
    "myst-parser",
    "pyspelling",
    "sphinx ~= 8.0.0",
    "sphinx-autobuild",
    "sphinx-copybutton",
    "sphinx-design",
    "sphinx-notfound-page",
    "sphinx-tabs",
    "sphinxcontrib-jquery",
    "sphinxext-opengraph"
]

[tool.setuptools.package-dir]
scenario = "scenario"


[tool.black]
include = '\.pyi?$'


[tool.ruff]
# Same as Black.
line-length = 88
indent-width = 4

# Assume Python 3.11
target-version = "py311"

[tool.ruff.lint]
# Enable Pyflakes (`F`) and a subset of the pycodestyle (`E`)  codes by default.
select = ["E4", "E7", "E9", "F"]
ignore = []

# Allow fix for all enabled rules (when `--fix`) is provided.
fixable = ["ALL"]
unfixable = []

# Allow unused variables when underscore-prefixed.
dummy-variable-rgx = "^(_+|(_+[a-zA-Z0-9_]*[a-zA-Z0-9]+?))$"

[tool.ruff.format]
# Like Black, use double quotes for strings.
quote-style = "double"

# Like Black, indent with spaces, rather than tabs.
indent-style = "space"

# Like Black, respect magic trailing commas.
skip-magic-trailing-comma = false

# Like Black, automatically detect the appropriate line ending.
line-ending = "auto"

[tool.isort]
profile = "black"

[bdist_wheel]
universal = 1<|MERGE_RESOLUTION|>--- conflicted
+++ resolved
@@ -8,11 +8,7 @@
 [project]
 name = "ops-scenario"
 
-<<<<<<< HEAD
-version = "7.0.3"
-=======
 version = "7.0.4"
->>>>>>> 9013f190
 
 authors = [
     { name = "Pietro Pasotti", email = "pietro.pasotti@canonical.com" }
