--- conflicted
+++ resolved
@@ -52,15 +52,6 @@
     "sphinx-last-updated-by-git",
     "sphinx-sitemap~=2.8",
 ]
-<<<<<<< HEAD
-static = [
-    "ops[testing,tracing]",
-    "ops-tools",
-    "pyright~=1.1",
-    "typing_extensions~=4.2",
-]
-=======
->>>>>>> 12c44655
 unit = [
     "ops[testing,tracing]",
     "ops-tools",
