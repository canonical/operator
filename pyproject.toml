--- conflicted
+++ resolved
@@ -41,14 +41,10 @@
     "sphinxext-opengraph",
 ]
 testing = [
-<<<<<<< HEAD
-    "ops-scenario==7.3.0.dev0"
+    "ops-scenario==7.21.0.dev0",
 ]
 tracing = [
-    "ops-tracing==2.20.0.dev0",
-=======
-    "ops-scenario==7.21.0.dev0",
->>>>>>> 2eab3c9d
+    "ops-tracing==2.21.0.dev0",
 ]
 # Empty for now, because Harness is bundled with the base install, but allow
 # specifying the extra to ease transition later.
