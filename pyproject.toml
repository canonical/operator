[project]
name = "ops"
description = "The Python library behind great charms"
readme = "README.md"
requires-python = ">=3.10"
authors = [
    {name="The Charm Tech team at Canonical Ltd."},
]
license = "Apache-2.0"
license-files = ["LICENSE.txt"]
classifiers = [
    "Programming Language :: Python :: 3",
    "Development Status :: 5 - Production/Stable",
    "Intended Audience :: Developers",
    "Intended Audience :: System Administrators",
    "Operating System :: MacOS :: MacOS X",
    "Operating System :: POSIX :: Linux",
]
dependencies = [
    "PyYAML==6.*",
    "websocket-client==1.*",
    # Wide version range to preempt conflicts when charms pin a version.
    "opentelemetry-api~=1.0",
]
dynamic = ["version"]

[project.optional-dependencies]
testing = [
    "ops-scenario==8.2.0.dev0",
]
tracing = [
    "ops-tracing==3.2.0.dev0",
]
# Empty for now, because Harness is bundled with the base install, but allow
# specifying the extra to ease transition later.
harness = []

[dependency-groups]
lint = [
    "ruff==0.11.2",
    "codespell==2.4.1",
    "ops[testing,tracing]",
    "pyright==1.1.385",
    "typing_extensions~=4.2",
]
docs = [
    "ops[testing,tracing]",
    "canonical-sphinx[full]",
    "packaging",
    "sphinxcontrib-svg2pdfconverter[CairoSVG]",
    "sphinx-last-updated-by-git",
    "sphinx-sitemap~=2.8",
]
<<<<<<< HEAD
=======
static = [
    "ops[testing,tracing]",
    "pyright~=1.1",
    "typing_extensions~=4.2",
]
>>>>>>> 2209b158
unit = [
    "ops[testing,tracing]",
    "pytest~=8.4",
    "jsonpatch~=1.33",
    "pydantic~=2.10",
]
xdist = [
    "pytest-xdist~=3.6",
]
coverage = [
    "coverage[toml]~=7.0",
]
benchmark = [
    "pytest-benchmark~=5.0",
]
integration = [
    "ops[testing,tracing]",
    "pytest~=8.4",
    "jubilant~=1.2",
    "jubilant-backports",
    "minio~=7.2",
    "httpx~=0.28",
]
release = [
    "pygithub~=2.6",
]

[project.urls]
"Homepage" = "https://documentation.ubuntu.com/ops/latest/"
"Repository" = "https://github.com/canonical/operator"
"Issues" = "https://github.com/canonical/operator/issues"
"Documentation" = "https://documentation.ubuntu.com/ops/latest/"
"Changelog" = "https://github.com/canonical/operator/blob/main/CHANGES.md"

[build-system]
requires = [
    "setuptools>=60",
]
build-backend = "setuptools.build_meta"

[tool.uv.workspace]
members = ["tracing", "testing"]

[tool.uv.sources]
ops = { workspace = true }
ops-scenario = { workspace = true }
ops-tracing = { workspace = true }

[tool.setuptools.packages.find]
include = ["ops", "ops._private", "ops.lib"]

[tool.setuptools.dynamic]
version = {attr = "ops.version.version"}

# Testing tools configuration
[tool.coverage.run]
branch = true

[tool.coverage.report]
show_missing = true

# Formatting tools configuration
[tool.autopep8]
max-line-length = 99
ignore = ["W503"]
recursive = true
jobs = -1
aggressive = 3

# Linting tools configuration
[tool.ruff]
line-length = 99
# FIXME
target-version = "py38"
extend-exclude = ["docs/conf.py", "docs/.sphinx/"]

# Ruff formatter configuration
[tool.ruff.format]
quote-style = "single"
exclude = [
    "examples/*/lib/*",  # Ignore libs fetched during our testing (or by a charmer)
]

[tool.ruff.lint]
select = [
    # Pyflakes
    "F",
    # Pycodestyle
    "E",
    "W",
    # isort
    "I001",
    # pep8-naming
    "N",
    # flake8-builtins
    "A",
    # flake8-copyright
    "CPY",
    # pyupgrade
    "UP",
    # flake8-2020
    "YTT",
    # flake8-bandit
    "S",
    # flake8-bugbear
    "B",
    # flake8-simplify
    "SIM",
    # Ruff specific
    "RUF",
    # Perflint
    "PERF",
    # pyflakes-docstrings
    "D",
    # flake8-future-annotations
    "FA",
    # flake8-type-checking
    "TC",
]
ignore = [
    # Move application import into a type-checking block
    "TC001",
    # Move third-party import into a type-checking block
    "TC002",
    # Move standard library import into a type-checking block
    "TC003",
    # Use of `assert` detected
    "S101",
    # Do not `assert False`
    "B011",
    # `pickle`, `cPickle`, `dill`, and `shelve` modules are possibly insecure
    "S403",
    # `subprocess` module is possibly insecure
    "S404",

    # No explicit `stacklevel` keyword argument found
    "B028",

    # Return condition directly, prefer readability.
    "SIM103",
    # Use contextlib.suppress() instead of try/except: pass
    "SIM105",
    # Use a single `with` statement with multiple contexts instead of nested `with` statements
    "SIM117",

    # Missing docstring in magic method
    "D105",
    # Missing docstring in `__init__`
    "D107",

    # Manual dict comprehension.
    "PERF403",

    # Convert {} from `TypedDict` functional to class syntax
    # Note that since we have some `TypedDict`s that cannot use the class
    # syntax, we're currently choosing to be consistent in syntax even though
    # some can be moved to the class syntax.
    "UP013",

    ## Likely worth doing, but later.

    # `subprocess` call: check for execution of untrusted input
    "S603",
]
exclude = [
    "tracing/ops_tracing/vendor/*",
    "examples/*/lib/*",  # Ignore libs fetched during our testing (or by a charmer)
]

[tool.ruff.lint.per-file-ignores]
"test/*" = [
    # All documentation linting.
    "D",

    # Hard-coded password string.
    "S105",
    # Hard-coded password function argument.
    "S106",

    # "Useless" expression.
    "B018"
]
"testing/*" = [
    # TODO: the below ignores should be fixed
    "A001",  # Variable is shadowing a Python builtin
    "B033",  # Sets should not contain duplicate item
    "B904",  # Use raise from within except
    "D101",  # Missing docstring in public class
    "D102",  # Missing docstring in public method
    "D202",  # No blank lines allowed after function docstring
    "D205",  # 1 blank line required between summary line and description
    "D212",  # Multi-line docstring summary should start at the first line
    "D403",  # First word of the docstring should be capitalized
    "D415",  # First line should end with a period, question mark, or exclamation point
    "E501",  # Line too long
    "I001",  # isort
    "N818",  # Exception name should end with Error
    "S105",  # Possible hardcoded password
    "S311",  # Standard pseudo-random generators are not suitable for cryptographic purposes
    "RUF009",  # Do not perform function call in dataclass defaults
    "RUF052",  # Local dummy variable is accessed
    "RUF100",  # Unused `noqa` directive
    "SIM102",  # Use single if instead of nested if
    "SIM108",  # Use ternary operator instead if if-else block
    "PERF102",  # Use dict.values()
    "PERF203",  # try-except in loop body
    "PERF401",  # Use list.extend
]
"testing/tests/*" = [
    # All documentation linting.
    "D",
    # TODO: the below ignores should be fixed
    "CPY",  # flake8-copyright
    "I001",  # isort
    "B017",  # Do not assert blind exception
    "B018",  # Useless attribute access
    "E501",  # Line too long
    "N999",  # Invalid module name
    "N813",  # CamelCase imported as lowercase
    "S105",  # Possible hardcoded password
    "S108",  # Probably insecure usage of /tmp
    "W291",  # Trailing whitespace
    "UP037",  # Remove quotes from type annotation
    "RUF012",  # Mutable class attributes should be annotated with `typing.ClassVar`
    "RUF015",  # Prefer `next` over single element slice
    "SIM115",  # Use a context manager for opening files
]
"ops/_private/timeconv.py" = [
    "RUF001",  # String contains ambiguous `µ` (MICRO SIGN). Did you mean `μ` (GREEK SMALL LETTER MU)?
    "RUF002",  # Docstring contains ambiguous `µ` (MICRO SIGN). Did you mean `μ` (GREEK SMALL LETTER MU)?
]
"test/test_helpers.py" = [
    "S605",  # Starting a process with a shell: seems safe, but may be changed in the future; consider rewriting without `shell`
    "S607",  # Starting a process with a partial executable path
]
"docs/custom_conf.py" = [
    "D100",  # Missing docstring in public module
    "D101",  # Missing docstring in public class
    "D102",  # Missing docstring in public method
    "D103",  # Missing docstring in public function
    "E266",  # Too many leading `#` before block comment
    "I001",  # Import block is un-sorted or un-formatted
    "RUF003",  # Comment contains ambiguous unicode characters (EN DASH, RIGHT SINGLE QUOTATION MARK)
    "RUF012",  # Mutable class attributes should be annotated with `typing.ClassVar`
    "UP031",  # Use format specifiers instead of percent format
]
"examples/*/tests/*" = [
    # All documentation linting.
    "D",
]

[tool.ruff.lint.pydocstyle]
convention = "google"

[tool.ruff.lint.flake8-builtins]
builtins-ignorelist = ["id", "min", "map", "range", "type", "TimeoutError", "ConnectionError", "Warning", "input", "format"]

[tool.pyright]
include = ["ops/*.py", "ops/_private/*.py", "test/*.py", "test/charms/*/src/*.py", "testing/src/*.py"]
exclude = ["tracing/*"]
extraPaths = ["testing", "tracing"]
pythonVersion = "3.10" # check no python > 3.10 features are used
pythonPlatform = "All"
typeCheckingMode = "strict"
reportIncompatibleMethodOverride = false
reportImportCycles = false
reportMissingModuleSource = false
reportPrivateUsage = false
reportUnnecessaryIsInstance = false
reportUnnecessaryComparison = false
reportUnnecessaryTypeIgnoreComment = "error"
disableBytesTypePromotions = true
stubPath = ""

[tool.codespell]
skip = './docs/_build,.venv,venv,build'
quiet-level = 3<|MERGE_RESOLUTION|>--- conflicted
+++ resolved
@@ -40,7 +40,7 @@
     "ruff==0.11.2",
     "codespell==2.4.1",
     "ops[testing,tracing]",
-    "pyright==1.1.385",
+    "pyright~=1.1",
     "typing_extensions~=4.2",
 ]
 docs = [
@@ -51,14 +51,6 @@
     "sphinx-last-updated-by-git",
     "sphinx-sitemap~=2.8",
 ]
-<<<<<<< HEAD
-=======
-static = [
-    "ops[testing,tracing]",
-    "pyright~=1.1",
-    "typing_extensions~=4.2",
-]
->>>>>>> 2209b158
 unit = [
     "ops[testing,tracing]",
     "pytest~=8.4",
