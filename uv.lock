version = 1
revision = 3
requires-python = ">=3.10"
resolution-markers = [
    "python_full_version >= '3.14'",
    "python_full_version >= '3.11' and python_full_version < '3.14'",
    "python_full_version < '3.11'",
]

[manifest]
members = [
    "ops",
    "ops-scenario",
    "ops-tools",
    "ops-tracing",
]

[[package]]
name = "accessible-pygments"
version = "0.0.5"
source = { registry = "https://pypi.org/simple" }
dependencies = [
    { name = "pygments" },
]
sdist = { url = "https://files.pythonhosted.org/packages/bc/c1/bbac6a50d02774f91572938964c582fff4270eee73ab822a4aeea4d8b11b/accessible_pygments-0.0.5.tar.gz", hash = "sha256:40918d3e6a2b619ad424cb91e556bd3bd8865443d9f22f1dcdf79e33c8046872", size = 1377899, upload-time = "2024-05-10T11:23:10.216Z" }
wheels = [
    { url = "https://files.pythonhosted.org/packages/8d/3f/95338030883d8c8b91223b4e21744b04d11b161a3ef117295d8241f50ab4/accessible_pygments-0.0.5-py3-none-any.whl", hash = "sha256:88ae3211e68a1d0b011504b2ffc1691feafce124b845bd072ab6f9f66f34d4b7", size = 1395903, upload-time = "2024-05-10T11:23:08.421Z" },
]

[[package]]
name = "alabaster"
version = "1.0.0"
source = { registry = "https://pypi.org/simple" }
sdist = { url = "https://files.pythonhosted.org/packages/a6/f8/d9c74d0daf3f742840fd818d69cfae176fa332022fd44e3469487d5a9420/alabaster-1.0.0.tar.gz", hash = "sha256:c00dca57bca26fa62a6d7d0a9fcce65f3e026e9bfe33e9c538fd3fbb2144fd9e", size = 24210, upload-time = "2024-07-26T18:15:03.762Z" }
wheels = [
    { url = "https://files.pythonhosted.org/packages/7e/b3/6b4067be973ae96ba0d615946e314c5ae35f9f993eca561b356540bb0c2b/alabaster-1.0.0-py3-none-any.whl", hash = "sha256:fc6786402dc3fcb2de3cabd5fe455a2db534b371124f1f21de8731783dec828b", size = 13929, upload-time = "2024-07-26T18:15:02.05Z" },
]

[[package]]
name = "annotated-types"
version = "0.7.0"
source = { registry = "https://pypi.org/simple" }
sdist = { url = "https://files.pythonhosted.org/packages/ee/67/531ea369ba64dcff5ec9c3402f9f51bf748cec26dde048a2f973a4eea7f5/annotated_types-0.7.0.tar.gz", hash = "sha256:aff07c09a53a08bc8cfccb9c85b05f1aa9a2a6f23728d790723543408344ce89", size = 16081, upload-time = "2024-05-20T21:33:25.928Z" }
wheels = [
    { url = "https://files.pythonhosted.org/packages/78/b6/6307fbef88d9b5ee7421e68d78a9f162e0da4900bc5f5793f6d3d0e34fb8/annotated_types-0.7.0-py3-none-any.whl", hash = "sha256:1f02e8b43a8fbbc3f3e0d4f0f4bfc8131bcb4eebe8849b8e5c773f3a1c582a53", size = 13643, upload-time = "2024-05-20T21:33:24.1Z" },
]

[[package]]
name = "anyio"
version = "4.10.0"
source = { registry = "https://pypi.org/simple" }
dependencies = [
    { name = "exceptiongroup", marker = "python_full_version < '3.11'" },
    { name = "idna" },
    { name = "sniffio" },
    { name = "typing-extensions", marker = "python_full_version < '3.13'" },
]
sdist = { url = "https://files.pythonhosted.org/packages/f1/b4/636b3b65173d3ce9a38ef5f0522789614e590dab6a8d505340a4efe4c567/anyio-4.10.0.tar.gz", hash = "sha256:3f3fae35c96039744587aa5b8371e7e8e603c0702999535961dd336026973ba6", size = 213252, upload-time = "2025-08-04T08:54:26.451Z" }
wheels = [
    { url = "https://files.pythonhosted.org/packages/6f/12/e5e0282d673bb9746bacfb6e2dba8719989d3660cdb2ea79aee9a9651afb/anyio-4.10.0-py3-none-any.whl", hash = "sha256:60e474ac86736bbfd6f210f7a61218939c318f43f9972497381f1c5e930ed3d1", size = 107213, upload-time = "2025-08-04T08:54:24.882Z" },
]

[[package]]
name = "argon2-cffi"
version = "25.1.0"
source = { registry = "https://pypi.org/simple" }
dependencies = [
    { name = "argon2-cffi-bindings", version = "21.2.0", source = { registry = "https://pypi.org/simple" }, marker = "python_full_version >= '3.14'" },
    { name = "argon2-cffi-bindings", version = "25.1.0", source = { registry = "https://pypi.org/simple" }, marker = "python_full_version < '3.14'" },
]
sdist = { url = "https://files.pythonhosted.org/packages/0e/89/ce5af8a7d472a67cc819d5d998aa8c82c5d860608c4db9f46f1162d7dab9/argon2_cffi-25.1.0.tar.gz", hash = "sha256:694ae5cc8a42f4c4e2bf2ca0e64e51e23a040c6a517a85074683d3959e1346c1", size = 45706, upload-time = "2025-06-03T06:55:32.073Z" }
wheels = [
    { url = "https://files.pythonhosted.org/packages/4f/d3/a8b22fa575b297cd6e3e3b0155c7e25db170edf1c74783d6a31a2490b8d9/argon2_cffi-25.1.0-py3-none-any.whl", hash = "sha256:fdc8b074db390fccb6eb4a3604ae7231f219aa669a2652e0f20e16ba513d5741", size = 14657, upload-time = "2025-06-03T06:55:30.804Z" },
]

[[package]]
name = "argon2-cffi-bindings"
version = "21.2.0"
source = { registry = "https://pypi.org/simple" }
resolution-markers = [
    "python_full_version >= '3.14'",
]
dependencies = [
    { name = "cffi", marker = "python_full_version >= '3.14'" },
]
sdist = { url = "https://files.pythonhosted.org/packages/b9/e9/184b8ccce6683b0aa2fbb7ba5683ea4b9c5763f1356347f1312c32e3c66e/argon2-cffi-bindings-21.2.0.tar.gz", hash = "sha256:bb89ceffa6c791807d1305ceb77dbfacc5aa499891d2c55661c6459651fc39e3", size = 1779911, upload-time = "2021-12-01T08:52:55.68Z" }
wheels = [
    { url = "https://files.pythonhosted.org/packages/d4/13/838ce2620025e9666aa8f686431f67a29052241692a3dd1ae9d3692a89d3/argon2_cffi_bindings-21.2.0-cp36-abi3-macosx_10_9_x86_64.whl", hash = "sha256:ccb949252cb2ab3a08c02024acb77cfb179492d5701c7cbdbfd776124d4d2367", size = 29658, upload-time = "2021-12-01T09:09:17.016Z" },
    { url = "https://files.pythonhosted.org/packages/b3/02/f7f7bb6b6af6031edb11037639c697b912e1dea2db94d436e681aea2f495/argon2_cffi_bindings-21.2.0-cp36-abi3-manylinux_2_17_aarch64.manylinux2014_aarch64.whl", hash = "sha256:9524464572e12979364b7d600abf96181d3541da11e23ddf565a32e70bd4dc0d", size = 80583, upload-time = "2021-12-01T09:09:19.546Z" },
    { url = "https://files.pythonhosted.org/packages/ec/f7/378254e6dd7ae6f31fe40c8649eea7d4832a42243acaf0f1fff9083b2bed/argon2_cffi_bindings-21.2.0-cp36-abi3-manylinux_2_17_x86_64.manylinux2014_x86_64.whl", hash = "sha256:b746dba803a79238e925d9046a63aa26bf86ab2a2fe74ce6b009a1c3f5c8f2ae", size = 86168, upload-time = "2021-12-01T09:09:21.445Z" },
    { url = "https://files.pythonhosted.org/packages/74/f6/4a34a37a98311ed73bb80efe422fed95f2ac25a4cacc5ae1d7ae6a144505/argon2_cffi_bindings-21.2.0-cp36-abi3-manylinux_2_5_i686.manylinux1_i686.manylinux_2_17_i686.manylinux2014_i686.whl", hash = "sha256:58ed19212051f49a523abb1dbe954337dc82d947fb6e5a0da60f7c8471a8476c", size = 82709, upload-time = "2021-12-01T09:09:18.182Z" },
    { url = "https://files.pythonhosted.org/packages/74/2b/73d767bfdaab25484f7e7901379d5f8793cccbb86c6e0cbc4c1b96f63896/argon2_cffi_bindings-21.2.0-cp36-abi3-musllinux_1_1_aarch64.whl", hash = "sha256:bd46088725ef7f58b5a1ef7ca06647ebaf0eb4baff7d1d0d177c6cc8744abd86", size = 83613, upload-time = "2021-12-01T09:09:22.741Z" },
    { url = "https://files.pythonhosted.org/packages/4f/fd/37f86deef67ff57c76f137a67181949c2d408077e2e3dd70c6c42912c9bf/argon2_cffi_bindings-21.2.0-cp36-abi3-musllinux_1_1_i686.whl", hash = "sha256:8cd69c07dd875537a824deec19f978e0f2078fdda07fd5c42ac29668dda5f40f", size = 84583, upload-time = "2021-12-01T09:09:24.177Z" },
    { url = "https://files.pythonhosted.org/packages/6f/52/5a60085a3dae8fded8327a4f564223029f5f54b0cb0455a31131b5363a01/argon2_cffi_bindings-21.2.0-cp36-abi3-musllinux_1_1_x86_64.whl", hash = "sha256:f1152ac548bd5b8bcecfb0b0371f082037e47128653df2e8ba6e914d384f3c3e", size = 88475, upload-time = "2021-12-01T09:09:26.673Z" },
    { url = "https://files.pythonhosted.org/packages/8b/95/143cd64feb24a15fa4b189a3e1e7efbaeeb00f39a51e99b26fc62fbacabd/argon2_cffi_bindings-21.2.0-cp36-abi3-win32.whl", hash = "sha256:603ca0aba86b1349b147cab91ae970c63118a0f30444d4bc80355937c950c082", size = 27698, upload-time = "2021-12-01T09:09:27.87Z" },
    { url = "https://files.pythonhosted.org/packages/37/2c/e34e47c7dee97ba6f01a6203e0383e15b60fb85d78ac9a15cd066f6fe28b/argon2_cffi_bindings-21.2.0-cp36-abi3-win_amd64.whl", hash = "sha256:b2ef1c30440dbbcba7a5dc3e319408b59676e2e039e2ae11a8775ecf482b192f", size = 30817, upload-time = "2021-12-01T09:09:30.267Z" },
    { url = "https://files.pythonhosted.org/packages/5a/e4/bf8034d25edaa495da3c8a3405627d2e35758e44ff6eaa7948092646fdcc/argon2_cffi_bindings-21.2.0-cp38-abi3-macosx_10_9_universal2.whl", hash = "sha256:e415e3f62c8d124ee16018e491a009937f8cf7ebf5eb430ffc5de21b900dad93", size = 53104, upload-time = "2021-12-01T09:09:31.335Z" },
]

[[package]]
name = "argon2-cffi-bindings"
version = "25.1.0"
source = { registry = "https://pypi.org/simple" }
resolution-markers = [
    "python_full_version >= '3.11' and python_full_version < '3.14'",
    "python_full_version < '3.11'",
]
dependencies = [
    { name = "cffi", marker = "python_full_version < '3.14'" },
]
sdist = { url = "https://files.pythonhosted.org/packages/5c/2d/db8af0df73c1cf454f71b2bbe5e356b8c1f8041c979f505b3d3186e520a9/argon2_cffi_bindings-25.1.0.tar.gz", hash = "sha256:b957f3e6ea4d55d820e40ff76f450952807013d361a65d7f28acc0acbf29229d", size = 1783441, upload-time = "2025-07-30T10:02:05.147Z" }
wheels = [
    { url = "https://files.pythonhosted.org/packages/60/97/3c0a35f46e52108d4707c44b95cfe2afcafc50800b5450c197454569b776/argon2_cffi_bindings-25.1.0-cp314-cp314t-macosx_10_13_universal2.whl", hash = "sha256:3d3f05610594151994ca9ccb3c771115bdb4daef161976a266f0dd8aa9996b8f", size = 54393, upload-time = "2025-07-30T10:01:40.97Z" },
    { url = "https://files.pythonhosted.org/packages/9d/f4/98bbd6ee89febd4f212696f13c03ca302b8552e7dbf9c8efa11ea4a388c3/argon2_cffi_bindings-25.1.0-cp314-cp314t-macosx_10_13_x86_64.whl", hash = "sha256:8b8efee945193e667a396cbc7b4fb7d357297d6234d30a489905d96caabde56b", size = 29328, upload-time = "2025-07-30T10:01:41.916Z" },
    { url = "https://files.pythonhosted.org/packages/43/24/90a01c0ef12ac91a6be05969f29944643bc1e5e461155ae6559befa8f00b/argon2_cffi_bindings-25.1.0-cp314-cp314t-macosx_11_0_arm64.whl", hash = "sha256:3c6702abc36bf3ccba3f802b799505def420a1b7039862014a65db3205967f5a", size = 31269, upload-time = "2025-07-30T10:01:42.716Z" },
    { url = "https://files.pythonhosted.org/packages/d4/d3/942aa10782b2697eee7af5e12eeff5ebb325ccfb86dd8abda54174e377e4/argon2_cffi_bindings-25.1.0-cp314-cp314t-manylinux_2_26_aarch64.manylinux_2_28_aarch64.whl", hash = "sha256:a1c70058c6ab1e352304ac7e3b52554daadacd8d453c1752e547c76e9c99ac44", size = 86558, upload-time = "2025-07-30T10:01:43.943Z" },
    { url = "https://files.pythonhosted.org/packages/0d/82/b484f702fec5536e71836fc2dbc8c5267b3f6e78d2d539b4eaa6f0db8bf8/argon2_cffi_bindings-25.1.0-cp314-cp314t-manylinux_2_26_x86_64.manylinux_2_28_x86_64.whl", hash = "sha256:e2fd3bfbff3c5d74fef31a722f729bf93500910db650c925c2d6ef879a7e51cb", size = 92364, upload-time = "2025-07-30T10:01:44.887Z" },
    { url = "https://files.pythonhosted.org/packages/c9/c1/a606ff83b3f1735f3759ad0f2cd9e038a0ad11a3de3b6c673aa41c24bb7b/argon2_cffi_bindings-25.1.0-cp314-cp314t-musllinux_1_2_aarch64.whl", hash = "sha256:c4f9665de60b1b0e99bcd6be4f17d90339698ce954cfd8d9cf4f91c995165a92", size = 85637, upload-time = "2025-07-30T10:01:46.225Z" },
    { url = "https://files.pythonhosted.org/packages/44/b4/678503f12aceb0262f84fa201f6027ed77d71c5019ae03b399b97caa2f19/argon2_cffi_bindings-25.1.0-cp314-cp314t-musllinux_1_2_x86_64.whl", hash = "sha256:ba92837e4a9aa6a508c8d2d7883ed5a8f6c308c89a4790e1e447a220deb79a85", size = 91934, upload-time = "2025-07-30T10:01:47.203Z" },
    { url = "https://files.pythonhosted.org/packages/f0/c7/f36bd08ef9bd9f0a9cff9428406651f5937ce27b6c5b07b92d41f91ae541/argon2_cffi_bindings-25.1.0-cp314-cp314t-win32.whl", hash = "sha256:84a461d4d84ae1295871329b346a97f68eade8c53b6ed9a7ca2d7467f3c8ff6f", size = 28158, upload-time = "2025-07-30T10:01:48.341Z" },
    { url = "https://files.pythonhosted.org/packages/b3/80/0106a7448abb24a2c467bf7d527fe5413b7fdfa4ad6d6a96a43a62ef3988/argon2_cffi_bindings-25.1.0-cp314-cp314t-win_amd64.whl", hash = "sha256:b55aec3565b65f56455eebc9b9f34130440404f27fe21c3b375bf1ea4d8fbae6", size = 32597, upload-time = "2025-07-30T10:01:49.112Z" },
    { url = "https://files.pythonhosted.org/packages/05/b8/d663c9caea07e9180b2cb662772865230715cbd573ba3b5e81793d580316/argon2_cffi_bindings-25.1.0-cp314-cp314t-win_arm64.whl", hash = "sha256:87c33a52407e4c41f3b70a9c2d3f6056d88b10dad7695be708c5021673f55623", size = 28231, upload-time = "2025-07-30T10:01:49.92Z" },
    { url = "https://files.pythonhosted.org/packages/1d/57/96b8b9f93166147826da5f90376e784a10582dd39a393c99bb62cfcf52f0/argon2_cffi_bindings-25.1.0-cp39-abi3-macosx_10_9_universal2.whl", hash = "sha256:aecba1723ae35330a008418a91ea6cfcedf6d31e5fbaa056a166462ff066d500", size = 54121, upload-time = "2025-07-30T10:01:50.815Z" },
    { url = "https://files.pythonhosted.org/packages/0a/08/a9bebdb2e0e602dde230bdde8021b29f71f7841bd54801bcfd514acb5dcf/argon2_cffi_bindings-25.1.0-cp39-abi3-macosx_10_9_x86_64.whl", hash = "sha256:2630b6240b495dfab90aebe159ff784d08ea999aa4b0d17efa734055a07d2f44", size = 29177, upload-time = "2025-07-30T10:01:51.681Z" },
    { url = "https://files.pythonhosted.org/packages/b6/02/d297943bcacf05e4f2a94ab6f462831dc20158614e5d067c35d4e63b9acb/argon2_cffi_bindings-25.1.0-cp39-abi3-macosx_11_0_arm64.whl", hash = "sha256:7aef0c91e2c0fbca6fc68e7555aa60ef7008a739cbe045541e438373bc54d2b0", size = 31090, upload-time = "2025-07-30T10:01:53.184Z" },
    { url = "https://files.pythonhosted.org/packages/c1/93/44365f3d75053e53893ec6d733e4a5e3147502663554b4d864587c7828a7/argon2_cffi_bindings-25.1.0-cp39-abi3-manylinux_2_26_aarch64.manylinux_2_28_aarch64.whl", hash = "sha256:1e021e87faa76ae0d413b619fe2b65ab9a037f24c60a1e6cc43457ae20de6dc6", size = 81246, upload-time = "2025-07-30T10:01:54.145Z" },
    { url = "https://files.pythonhosted.org/packages/09/52/94108adfdd6e2ddf58be64f959a0b9c7d4ef2fa71086c38356d22dc501ea/argon2_cffi_bindings-25.1.0-cp39-abi3-manylinux_2_26_x86_64.manylinux_2_28_x86_64.whl", hash = "sha256:d3e924cfc503018a714f94a49a149fdc0b644eaead5d1f089330399134fa028a", size = 87126, upload-time = "2025-07-30T10:01:55.074Z" },
    { url = "https://files.pythonhosted.org/packages/72/70/7a2993a12b0ffa2a9271259b79cc616e2389ed1a4d93842fac5a1f923ffd/argon2_cffi_bindings-25.1.0-cp39-abi3-musllinux_1_2_aarch64.whl", hash = "sha256:c87b72589133f0346a1cb8d5ecca4b933e3c9b64656c9d175270a000e73b288d", size = 80343, upload-time = "2025-07-30T10:01:56.007Z" },
    { url = "https://files.pythonhosted.org/packages/78/9a/4e5157d893ffc712b74dbd868c7f62365618266982b64accab26bab01edc/argon2_cffi_bindings-25.1.0-cp39-abi3-musllinux_1_2_x86_64.whl", hash = "sha256:1db89609c06afa1a214a69a462ea741cf735b29a57530478c06eb81dd403de99", size = 86777, upload-time = "2025-07-30T10:01:56.943Z" },
    { url = "https://files.pythonhosted.org/packages/74/cd/15777dfde1c29d96de7f18edf4cc94c385646852e7c7b0320aa91ccca583/argon2_cffi_bindings-25.1.0-cp39-abi3-win32.whl", hash = "sha256:473bcb5f82924b1becbb637b63303ec8d10e84c8d241119419897a26116515d2", size = 27180, upload-time = "2025-07-30T10:01:57.759Z" },
    { url = "https://files.pythonhosted.org/packages/e2/c6/a759ece8f1829d1f162261226fbfd2c6832b3ff7657384045286d2afa384/argon2_cffi_bindings-25.1.0-cp39-abi3-win_amd64.whl", hash = "sha256:a98cd7d17e9f7ce244c0803cad3c23a7d379c301ba618a5fa76a67d116618b98", size = 31715, upload-time = "2025-07-30T10:01:58.56Z" },
    { url = "https://files.pythonhosted.org/packages/42/b9/f8d6fa329ab25128b7e98fd83a3cb34d9db5b059a9847eddb840a0af45dd/argon2_cffi_bindings-25.1.0-cp39-abi3-win_arm64.whl", hash = "sha256:b0fdbcf513833809c882823f98dc2f931cf659d9a1429616ac3adebb49f5db94", size = 27149, upload-time = "2025-07-30T10:01:59.329Z" },
    { url = "https://files.pythonhosted.org/packages/11/2d/ba4e4ca8d149f8dcc0d952ac0967089e1d759c7e5fcf0865a317eb680fbb/argon2_cffi_bindings-25.1.0-pp310-pypy310_pp73-macosx_10_15_x86_64.whl", hash = "sha256:6dca33a9859abf613e22733131fc9194091c1fa7cb3e131c143056b4856aa47e", size = 24549, upload-time = "2025-07-30T10:02:00.101Z" },
    { url = "https://files.pythonhosted.org/packages/5c/82/9b2386cc75ac0bd3210e12a44bfc7fd1632065ed8b80d573036eecb10442/argon2_cffi_bindings-25.1.0-pp310-pypy310_pp73-macosx_11_0_arm64.whl", hash = "sha256:21378b40e1b8d1655dd5310c84a40fc19a9aa5e6366e835ceb8576bf0fea716d", size = 25539, upload-time = "2025-07-30T10:02:00.929Z" },
    { url = "https://files.pythonhosted.org/packages/31/db/740de99a37aa727623730c90d92c22c9e12585b3c98c54b7960f7810289f/argon2_cffi_bindings-25.1.0-pp310-pypy310_pp73-manylinux_2_26_aarch64.manylinux_2_28_aarch64.whl", hash = "sha256:5d588dec224e2a83edbdc785a5e6f3c6cd736f46bfd4b441bbb5aa1f5085e584", size = 28467, upload-time = "2025-07-30T10:02:02.08Z" },
    { url = "https://files.pythonhosted.org/packages/71/7a/47c4509ea18d755f44e2b92b7178914f0c113946d11e16e626df8eaa2b0b/argon2_cffi_bindings-25.1.0-pp310-pypy310_pp73-manylinux_2_26_x86_64.manylinux_2_28_x86_64.whl", hash = "sha256:5acb4e41090d53f17ca1110c3427f0a130f944b896fc8c83973219c97f57b690", size = 27355, upload-time = "2025-07-30T10:02:02.867Z" },
    { url = "https://files.pythonhosted.org/packages/ee/82/82745642d3c46e7cea25e1885b014b033f4693346ce46b7f47483cf5d448/argon2_cffi_bindings-25.1.0-pp310-pypy310_pp73-win_amd64.whl", hash = "sha256:da0c79c23a63723aa5d782250fbf51b768abca630285262fb5144ba5ae01e520", size = 29187, upload-time = "2025-07-30T10:02:03.674Z" },
]

[[package]]
name = "babel"
version = "2.17.0"
source = { registry = "https://pypi.org/simple" }
sdist = { url = "https://files.pythonhosted.org/packages/7d/6b/d52e42361e1aa00709585ecc30b3f9684b3ab62530771402248b1b1d6240/babel-2.17.0.tar.gz", hash = "sha256:0c54cffb19f690cdcc52a3b50bcbf71e07a808d1c80d549f2459b9d2cf0afb9d", size = 9951852, upload-time = "2025-02-01T15:17:41.026Z" }
wheels = [
    { url = "https://files.pythonhosted.org/packages/b7/b8/3fe70c75fe32afc4bb507f75563d39bc5642255d1d94f1f23604725780bf/babel-2.17.0-py3-none-any.whl", hash = "sha256:4d0b53093fdfb4b21c92b5213dba5a1b23885afa8383709427046b21c366e5f2", size = 10182537, upload-time = "2025-02-01T15:17:37.39Z" },
]

[[package]]
name = "beautifulsoup4"
version = "4.13.4"
source = { registry = "https://pypi.org/simple" }
dependencies = [
    { name = "soupsieve" },
    { name = "typing-extensions" },
]
sdist = { url = "https://files.pythonhosted.org/packages/d8/e4/0c4c39e18fd76d6a628d4dd8da40543d136ce2d1752bd6eeeab0791f4d6b/beautifulsoup4-4.13.4.tar.gz", hash = "sha256:dbb3c4e1ceae6aefebdaf2423247260cd062430a410e38c66f2baa50a8437195", size = 621067, upload-time = "2025-04-15T17:05:13.836Z" }
wheels = [
    { url = "https://files.pythonhosted.org/packages/50/cd/30110dc0ffcf3b131156077b90e9f60ed75711223f306da4db08eff8403b/beautifulsoup4-4.13.4-py3-none-any.whl", hash = "sha256:9bbbb14bfde9d79f38b8cd5f8c7c85f4b8f2523190ebed90e950a8dea4cb1c4b", size = 187285, upload-time = "2025-04-15T17:05:12.221Z" },
]

[[package]]
name = "bracex"
version = "2.6"
source = { registry = "https://pypi.org/simple" }
sdist = { url = "https://files.pythonhosted.org/packages/63/9a/fec38644694abfaaeca2798b58e276a8e61de49e2e37494ace423395febc/bracex-2.6.tar.gz", hash = "sha256:98f1347cd77e22ee8d967a30ad4e310b233f7754dbf31ff3fceb76145ba47dc7", size = 26642, upload-time = "2025-06-22T19:12:31.254Z" }
wheels = [
    { url = "https://files.pythonhosted.org/packages/9d/2a/9186535ce58db529927f6cf5990a849aa9e052eea3e2cfefe20b9e1802da/bracex-2.6-py3-none-any.whl", hash = "sha256:0b0049264e7340b3ec782b5cb99beb325f36c3782a32e36e876452fd49a09952", size = 11508, upload-time = "2025-06-22T19:12:29.781Z" },
]

[[package]]
name = "cairocffi"
version = "1.7.1"
source = { registry = "https://pypi.org/simple" }
dependencies = [
    { name = "cffi" },
]
sdist = { url = "https://files.pythonhosted.org/packages/70/c5/1a4dc131459e68a173cbdab5fad6b524f53f9c1ef7861b7698e998b837cc/cairocffi-1.7.1.tar.gz", hash = "sha256:2e48ee864884ec4a3a34bfa8c9ab9999f688286eb714a15a43ec9d068c36557b", size = 88096, upload-time = "2024-06-18T10:56:06.741Z" }
wheels = [
    { url = "https://files.pythonhosted.org/packages/93/d8/ba13451aa6b745c49536e87b6bf8f629b950e84bd0e8308f7dc6883b67e2/cairocffi-1.7.1-py3-none-any.whl", hash = "sha256:9803a0e11f6c962f3b0ae2ec8ba6ae45e957a146a004697a1ac1bbf16b073b3f", size = 75611, upload-time = "2024-06-18T10:55:59.489Z" },
]

[[package]]
name = "cairosvg"
version = "2.8.2"
source = { registry = "https://pypi.org/simple" }
dependencies = [
    { name = "cairocffi" },
    { name = "cssselect2" },
    { name = "defusedxml" },
    { name = "pillow" },
    { name = "tinycss2" },
]
sdist = { url = "https://files.pythonhosted.org/packages/ab/b9/5106168bd43d7cd8b7cc2a2ee465b385f14b63f4c092bb89eee2d48c8e67/cairosvg-2.8.2.tar.gz", hash = "sha256:07cbf4e86317b27a92318a4cac2a4bb37a5e9c1b8a27355d06874b22f85bef9f", size = 8398590, upload-time = "2025-05-15T06:56:32.653Z" }
wheels = [
    { url = "https://files.pythonhosted.org/packages/67/48/816bd4aaae93dbf9e408c58598bc32f4a8c65f4b86ab560864cb3ee60adb/cairosvg-2.8.2-py3-none-any.whl", hash = "sha256:eab46dad4674f33267a671dce39b64be245911c901c70d65d2b7b0821e852bf5", size = 45773, upload-time = "2025-05-15T06:56:28.552Z" },
]

[[package]]
name = "canonical-sphinx"
version = "0.5.1"
source = { registry = "https://pypi.org/simple" }
dependencies = [
    { name = "furo" },
    { name = "linkify-it-py" },
    { name = "myst-parser" },
    { name = "sphinx", version = "8.1.3", source = { registry = "https://pypi.org/simple" }, marker = "python_full_version < '3.11'" },
    { name = "sphinx", version = "8.2.3", source = { registry = "https://pypi.org/simple" }, marker = "python_full_version >= '3.11'" },
]
sdist = { url = "https://files.pythonhosted.org/packages/5e/47/f7add56cc67e06c917a86a9d2a74a5af31ddf47b80f8b1577be4e8d53bee/canonical_sphinx-0.5.1.tar.gz", hash = "sha256:3b94e564870270dc84ad69cf91dc152f9f009a6f90e6e55fead028f5b615402c", size = 1053111, upload-time = "2025-07-14T00:48:03.052Z" }
wheels = [
    { url = "https://files.pythonhosted.org/packages/c0/90/4fbdf7de70ee86ecf03f3eb07771bbc9b121e05985dfcbee44a8dfd2f267/canonical_sphinx-0.5.1-py3-none-any.whl", hash = "sha256:8c2c2e7c3f0d1a6b19136e1f906bdc5d2f024b9bf7f7b50ca9df7de646239391", size = 1030533, upload-time = "2025-07-14T00:48:01.315Z" },
]

[package.optional-dependencies]
full = [
    { name = "canonical-sphinx-extensions" },
    { name = "pyspelling" },
    { name = "sphinx-autobuild" },
    { name = "sphinx-copybutton" },
    { name = "sphinx-design" },
    { name = "sphinx-notfound-page" },
    { name = "sphinx-reredirects", version = "0.1.6", source = { registry = "https://pypi.org/simple" }, marker = "python_full_version < '3.11'" },
    { name = "sphinx-reredirects", version = "1.0.0", source = { registry = "https://pypi.org/simple" }, marker = "python_full_version >= '3.11'" },
    { name = "sphinx-tabs" },
    { name = "sphinxcontrib-jquery" },
    { name = "sphinxext-opengraph" },
]

[[package]]
name = "canonical-sphinx-extensions"
version = "0.0.33"
source = { registry = "https://pypi.org/simple" }
dependencies = [
    { name = "beautifulsoup4" },
    { name = "docutils" },
    { name = "gitpython" },
    { name = "requests" },
    { name = "sphinx", version = "8.1.3", source = { registry = "https://pypi.org/simple" }, marker = "python_full_version < '3.11'" },
    { name = "sphinx", version = "8.2.3", source = { registry = "https://pypi.org/simple" }, marker = "python_full_version >= '3.11'" },
]
sdist = { url = "https://files.pythonhosted.org/packages/70/8d/f7a2ca1641586661a948a1fe50e3f0b974789fd94bf9424cda6b8b15d130/canonical_sphinx_extensions-0.0.33.tar.gz", hash = "sha256:45be052b57b4a5bf9fb9be7c16aeb58b790c8519bf9de90736bf75cdfb7c8896", size = 35236, upload-time = "2025-07-22T22:15:26.235Z" }
wheels = [
    { url = "https://files.pythonhosted.org/packages/86/7f/b1072a29db160299eb6ca3c4b575c0ab4d5c598a8f6fd9c6761117ee9a5d/canonical_sphinx_extensions-0.0.33-py3-none-any.whl", hash = "sha256:33ad410e435e4eabacfdc22f403c012084182e74845b5c964a82485c181a8a70", size = 67114, upload-time = "2025-07-22T22:15:24.802Z" },
]

[[package]]
name = "certifi"
version = "2025.8.3"
source = { registry = "https://pypi.org/simple" }
sdist = { url = "https://files.pythonhosted.org/packages/dc/67/960ebe6bf230a96cda2e0abcf73af550ec4f090005363542f0765df162e0/certifi-2025.8.3.tar.gz", hash = "sha256:e564105f78ded564e3ae7c923924435e1daa7463faeab5bb932bc53ffae63407", size = 162386, upload-time = "2025-08-03T03:07:47.08Z" }
wheels = [
    { url = "https://files.pythonhosted.org/packages/e5/48/1549795ba7742c948d2ad169c1c8cdbae65bc450d6cd753d124b17c8cd32/certifi-2025.8.3-py3-none-any.whl", hash = "sha256:f6c12493cfb1b06ba2ff328595af9350c65d6644968e5d3a2ffd78699af217a5", size = 161216, upload-time = "2025-08-03T03:07:45.777Z" },
]

[[package]]
name = "cffi"
version = "1.17.1"
source = { registry = "https://pypi.org/simple" }
dependencies = [
    { name = "pycparser" },
]
sdist = { url = "https://files.pythonhosted.org/packages/fc/97/c783634659c2920c3fc70419e3af40972dbaf758daa229a7d6ea6135c90d/cffi-1.17.1.tar.gz", hash = "sha256:1c39c6016c32bc48dd54561950ebd6836e1670f2ae46128f67cf49e789c52824", size = 516621, upload-time = "2024-09-04T20:45:21.852Z" }
wheels = [
    { url = "https://files.pythonhosted.org/packages/90/07/f44ca684db4e4f08a3fdc6eeb9a0d15dc6883efc7b8c90357fdbf74e186c/cffi-1.17.1-cp310-cp310-macosx_10_9_x86_64.whl", hash = "sha256:df8b1c11f177bc2313ec4b2d46baec87a5f3e71fc8b45dab2ee7cae86d9aba14", size = 182191, upload-time = "2024-09-04T20:43:30.027Z" },
    { url = "https://files.pythonhosted.org/packages/08/fd/cc2fedbd887223f9f5d170c96e57cbf655df9831a6546c1727ae13fa977a/cffi-1.17.1-cp310-cp310-macosx_11_0_arm64.whl", hash = "sha256:8f2cdc858323644ab277e9bb925ad72ae0e67f69e804f4898c070998d50b1a67", size = 178592, upload-time = "2024-09-04T20:43:32.108Z" },
    { url = "https://files.pythonhosted.org/packages/de/cc/4635c320081c78d6ffc2cab0a76025b691a91204f4aa317d568ff9280a2d/cffi-1.17.1-cp310-cp310-manylinux_2_12_i686.manylinux2010_i686.manylinux_2_17_i686.manylinux2014_i686.whl", hash = "sha256:edae79245293e15384b51f88b00613ba9f7198016a5948b5dddf4917d4d26382", size = 426024, upload-time = "2024-09-04T20:43:34.186Z" },
    { url = "https://files.pythonhosted.org/packages/b6/7b/3b2b250f3aab91abe5f8a51ada1b717935fdaec53f790ad4100fe2ec64d1/cffi-1.17.1-cp310-cp310-manylinux_2_17_aarch64.manylinux2014_aarch64.whl", hash = "sha256:45398b671ac6d70e67da8e4224a065cec6a93541bb7aebe1b198a61b58c7b702", size = 448188, upload-time = "2024-09-04T20:43:36.286Z" },
    { url = "https://files.pythonhosted.org/packages/d3/48/1b9283ebbf0ec065148d8de05d647a986c5f22586b18120020452fff8f5d/cffi-1.17.1-cp310-cp310-manylinux_2_17_ppc64le.manylinux2014_ppc64le.whl", hash = "sha256:ad9413ccdeda48c5afdae7e4fa2192157e991ff761e7ab8fdd8926f40b160cc3", size = 455571, upload-time = "2024-09-04T20:43:38.586Z" },
    { url = "https://files.pythonhosted.org/packages/40/87/3b8452525437b40f39ca7ff70276679772ee7e8b394934ff60e63b7b090c/cffi-1.17.1-cp310-cp310-manylinux_2_17_s390x.manylinux2014_s390x.whl", hash = "sha256:5da5719280082ac6bd9aa7becb3938dc9f9cbd57fac7d2871717b1feb0902ab6", size = 436687, upload-time = "2024-09-04T20:43:40.084Z" },
    { url = "https://files.pythonhosted.org/packages/8d/fb/4da72871d177d63649ac449aec2e8a29efe0274035880c7af59101ca2232/cffi-1.17.1-cp310-cp310-manylinux_2_17_x86_64.manylinux2014_x86_64.whl", hash = "sha256:2bb1a08b8008b281856e5971307cc386a8e9c5b625ac297e853d36da6efe9c17", size = 446211, upload-time = "2024-09-04T20:43:41.526Z" },
    { url = "https://files.pythonhosted.org/packages/ab/a0/62f00bcb411332106c02b663b26f3545a9ef136f80d5df746c05878f8c4b/cffi-1.17.1-cp310-cp310-musllinux_1_1_aarch64.whl", hash = "sha256:045d61c734659cc045141be4bae381a41d89b741f795af1dd018bfb532fd0df8", size = 461325, upload-time = "2024-09-04T20:43:43.117Z" },
    { url = "https://files.pythonhosted.org/packages/36/83/76127035ed2e7e27b0787604d99da630ac3123bfb02d8e80c633f218a11d/cffi-1.17.1-cp310-cp310-musllinux_1_1_i686.whl", hash = "sha256:6883e737d7d9e4899a8a695e00ec36bd4e5e4f18fabe0aca0efe0a4b44cdb13e", size = 438784, upload-time = "2024-09-04T20:43:45.256Z" },
    { url = "https://files.pythonhosted.org/packages/21/81/a6cd025db2f08ac88b901b745c163d884641909641f9b826e8cb87645942/cffi-1.17.1-cp310-cp310-musllinux_1_1_x86_64.whl", hash = "sha256:6b8b4a92e1c65048ff98cfe1f735ef8f1ceb72e3d5f0c25fdb12087a23da22be", size = 461564, upload-time = "2024-09-04T20:43:46.779Z" },
    { url = "https://files.pythonhosted.org/packages/f8/fe/4d41c2f200c4a457933dbd98d3cf4e911870877bd94d9656cc0fcb390681/cffi-1.17.1-cp310-cp310-win32.whl", hash = "sha256:c9c3d058ebabb74db66e431095118094d06abf53284d9c81f27300d0e0d8bc7c", size = 171804, upload-time = "2024-09-04T20:43:48.186Z" },
    { url = "https://files.pythonhosted.org/packages/d1/b6/0b0f5ab93b0df4acc49cae758c81fe4e5ef26c3ae2e10cc69249dfd8b3ab/cffi-1.17.1-cp310-cp310-win_amd64.whl", hash = "sha256:0f048dcf80db46f0098ccac01132761580d28e28bc0f78ae0d58048063317e15", size = 181299, upload-time = "2024-09-04T20:43:49.812Z" },
    { url = "https://files.pythonhosted.org/packages/6b/f4/927e3a8899e52a27fa57a48607ff7dc91a9ebe97399b357b85a0c7892e00/cffi-1.17.1-cp311-cp311-macosx_10_9_x86_64.whl", hash = "sha256:a45e3c6913c5b87b3ff120dcdc03f6131fa0065027d0ed7ee6190736a74cd401", size = 182264, upload-time = "2024-09-04T20:43:51.124Z" },
    { url = "https://files.pythonhosted.org/packages/6c/f5/6c3a8efe5f503175aaddcbea6ad0d2c96dad6f5abb205750d1b3df44ef29/cffi-1.17.1-cp311-cp311-macosx_11_0_arm64.whl", hash = "sha256:30c5e0cb5ae493c04c8b42916e52ca38079f1b235c2f8ae5f4527b963c401caf", size = 178651, upload-time = "2024-09-04T20:43:52.872Z" },
    { url = "https://files.pythonhosted.org/packages/94/dd/a3f0118e688d1b1a57553da23b16bdade96d2f9bcda4d32e7d2838047ff7/cffi-1.17.1-cp311-cp311-manylinux_2_12_i686.manylinux2010_i686.manylinux_2_17_i686.manylinux2014_i686.whl", hash = "sha256:f75c7ab1f9e4aca5414ed4d8e5c0e303a34f4421f8a0d47a4d019ceff0ab6af4", size = 445259, upload-time = "2024-09-04T20:43:56.123Z" },
    { url = "https://files.pythonhosted.org/packages/2e/ea/70ce63780f096e16ce8588efe039d3c4f91deb1dc01e9c73a287939c79a6/cffi-1.17.1-cp311-cp311-manylinux_2_17_aarch64.manylinux2014_aarch64.whl", hash = "sha256:a1ed2dd2972641495a3ec98445e09766f077aee98a1c896dcb4ad0d303628e41", size = 469200, upload-time = "2024-09-04T20:43:57.891Z" },
    { url = "https://files.pythonhosted.org/packages/1c/a0/a4fa9f4f781bda074c3ddd57a572b060fa0df7655d2a4247bbe277200146/cffi-1.17.1-cp311-cp311-manylinux_2_17_ppc64le.manylinux2014_ppc64le.whl", hash = "sha256:46bf43160c1a35f7ec506d254e5c890f3c03648a4dbac12d624e4490a7046cd1", size = 477235, upload-time = "2024-09-04T20:44:00.18Z" },
    { url = "https://files.pythonhosted.org/packages/62/12/ce8710b5b8affbcdd5c6e367217c242524ad17a02fe5beec3ee339f69f85/cffi-1.17.1-cp311-cp311-manylinux_2_17_s390x.manylinux2014_s390x.whl", hash = "sha256:a24ed04c8ffd54b0729c07cee15a81d964e6fee0e3d4d342a27b020d22959dc6", size = 459721, upload-time = "2024-09-04T20:44:01.585Z" },
    { url = "https://files.pythonhosted.org/packages/ff/6b/d45873c5e0242196f042d555526f92aa9e0c32355a1be1ff8c27f077fd37/cffi-1.17.1-cp311-cp311-manylinux_2_17_x86_64.manylinux2014_x86_64.whl", hash = "sha256:610faea79c43e44c71e1ec53a554553fa22321b65fae24889706c0a84d4ad86d", size = 467242, upload-time = "2024-09-04T20:44:03.467Z" },
    { url = "https://files.pythonhosted.org/packages/1a/52/d9a0e523a572fbccf2955f5abe883cfa8bcc570d7faeee06336fbd50c9fc/cffi-1.17.1-cp311-cp311-musllinux_1_1_aarch64.whl", hash = "sha256:a9b15d491f3ad5d692e11f6b71f7857e7835eb677955c00cc0aefcd0669adaf6", size = 477999, upload-time = "2024-09-04T20:44:05.023Z" },
    { url = "https://files.pythonhosted.org/packages/44/74/f2a2460684a1a2d00ca799ad880d54652841a780c4c97b87754f660c7603/cffi-1.17.1-cp311-cp311-musllinux_1_1_i686.whl", hash = "sha256:de2ea4b5833625383e464549fec1bc395c1bdeeb5f25c4a3a82b5a8c756ec22f", size = 454242, upload-time = "2024-09-04T20:44:06.444Z" },
    { url = "https://files.pythonhosted.org/packages/f8/4a/34599cac7dfcd888ff54e801afe06a19c17787dfd94495ab0c8d35fe99fb/cffi-1.17.1-cp311-cp311-musllinux_1_1_x86_64.whl", hash = "sha256:fc48c783f9c87e60831201f2cce7f3b2e4846bf4d8728eabe54d60700b318a0b", size = 478604, upload-time = "2024-09-04T20:44:08.206Z" },
    { url = "https://files.pythonhosted.org/packages/34/33/e1b8a1ba29025adbdcda5fb3a36f94c03d771c1b7b12f726ff7fef2ebe36/cffi-1.17.1-cp311-cp311-win32.whl", hash = "sha256:85a950a4ac9c359340d5963966e3e0a94a676bd6245a4b55bc43949eee26a655", size = 171727, upload-time = "2024-09-04T20:44:09.481Z" },
    { url = "https://files.pythonhosted.org/packages/3d/97/50228be003bb2802627d28ec0627837ac0bf35c90cf769812056f235b2d1/cffi-1.17.1-cp311-cp311-win_amd64.whl", hash = "sha256:caaf0640ef5f5517f49bc275eca1406b0ffa6aa184892812030f04c2abf589a0", size = 181400, upload-time = "2024-09-04T20:44:10.873Z" },
    { url = "https://files.pythonhosted.org/packages/5a/84/e94227139ee5fb4d600a7a4927f322e1d4aea6fdc50bd3fca8493caba23f/cffi-1.17.1-cp312-cp312-macosx_10_9_x86_64.whl", hash = "sha256:805b4371bf7197c329fcb3ead37e710d1bca9da5d583f5073b799d5c5bd1eee4", size = 183178, upload-time = "2024-09-04T20:44:12.232Z" },
    { url = "https://files.pythonhosted.org/packages/da/ee/fb72c2b48656111c4ef27f0f91da355e130a923473bf5ee75c5643d00cca/cffi-1.17.1-cp312-cp312-macosx_11_0_arm64.whl", hash = "sha256:733e99bc2df47476e3848417c5a4540522f234dfd4ef3ab7fafdf555b082ec0c", size = 178840, upload-time = "2024-09-04T20:44:13.739Z" },
    { url = "https://files.pythonhosted.org/packages/cc/b6/db007700f67d151abadf508cbfd6a1884f57eab90b1bb985c4c8c02b0f28/cffi-1.17.1-cp312-cp312-manylinux_2_12_i686.manylinux2010_i686.manylinux_2_17_i686.manylinux2014_i686.whl", hash = "sha256:1257bdabf294dceb59f5e70c64a3e2f462c30c7ad68092d01bbbfb1c16b1ba36", size = 454803, upload-time = "2024-09-04T20:44:15.231Z" },
    { url = "https://files.pythonhosted.org/packages/1a/df/f8d151540d8c200eb1c6fba8cd0dfd40904f1b0682ea705c36e6c2e97ab3/cffi-1.17.1-cp312-cp312-manylinux_2_17_aarch64.manylinux2014_aarch64.whl", hash = "sha256:da95af8214998d77a98cc14e3a3bd00aa191526343078b530ceb0bd710fb48a5", size = 478850, upload-time = "2024-09-04T20:44:17.188Z" },
    { url = "https://files.pythonhosted.org/packages/28/c0/b31116332a547fd2677ae5b78a2ef662dfc8023d67f41b2a83f7c2aa78b1/cffi-1.17.1-cp312-cp312-manylinux_2_17_ppc64le.manylinux2014_ppc64le.whl", hash = "sha256:d63afe322132c194cf832bfec0dc69a99fb9bb6bbd550f161a49e9e855cc78ff", size = 485729, upload-time = "2024-09-04T20:44:18.688Z" },
    { url = "https://files.pythonhosted.org/packages/91/2b/9a1ddfa5c7f13cab007a2c9cc295b70fbbda7cb10a286aa6810338e60ea1/cffi-1.17.1-cp312-cp312-manylinux_2_17_s390x.manylinux2014_s390x.whl", hash = "sha256:f79fc4fc25f1c8698ff97788206bb3c2598949bfe0fef03d299eb1b5356ada99", size = 471256, upload-time = "2024-09-04T20:44:20.248Z" },
    { url = "https://files.pythonhosted.org/packages/b2/d5/da47df7004cb17e4955df6a43d14b3b4ae77737dff8bf7f8f333196717bf/cffi-1.17.1-cp312-cp312-manylinux_2_17_x86_64.manylinux2014_x86_64.whl", hash = "sha256:b62ce867176a75d03a665bad002af8e6d54644fad99a3c70905c543130e39d93", size = 479424, upload-time = "2024-09-04T20:44:21.673Z" },
    { url = "https://files.pythonhosted.org/packages/0b/ac/2a28bcf513e93a219c8a4e8e125534f4f6db03e3179ba1c45e949b76212c/cffi-1.17.1-cp312-cp312-musllinux_1_1_aarch64.whl", hash = "sha256:386c8bf53c502fff58903061338ce4f4950cbdcb23e2902d86c0f722b786bbe3", size = 484568, upload-time = "2024-09-04T20:44:23.245Z" },
    { url = "https://files.pythonhosted.org/packages/d4/38/ca8a4f639065f14ae0f1d9751e70447a261f1a30fa7547a828ae08142465/cffi-1.17.1-cp312-cp312-musllinux_1_1_x86_64.whl", hash = "sha256:4ceb10419a9adf4460ea14cfd6bc43d08701f0835e979bf821052f1805850fe8", size = 488736, upload-time = "2024-09-04T20:44:24.757Z" },
    { url = "https://files.pythonhosted.org/packages/86/c5/28b2d6f799ec0bdecf44dced2ec5ed43e0eb63097b0f58c293583b406582/cffi-1.17.1-cp312-cp312-win32.whl", hash = "sha256:a08d7e755f8ed21095a310a693525137cfe756ce62d066e53f502a83dc550f65", size = 172448, upload-time = "2024-09-04T20:44:26.208Z" },
    { url = "https://files.pythonhosted.org/packages/50/b9/db34c4755a7bd1cb2d1603ac3863f22bcecbd1ba29e5ee841a4bc510b294/cffi-1.17.1-cp312-cp312-win_amd64.whl", hash = "sha256:51392eae71afec0d0c8fb1a53b204dbb3bcabcb3c9b807eedf3e1e6ccf2de903", size = 181976, upload-time = "2024-09-04T20:44:27.578Z" },
    { url = "https://files.pythonhosted.org/packages/8d/f8/dd6c246b148639254dad4d6803eb6a54e8c85c6e11ec9df2cffa87571dbe/cffi-1.17.1-cp313-cp313-macosx_10_13_x86_64.whl", hash = "sha256:f3a2b4222ce6b60e2e8b337bb9596923045681d71e5a082783484d845390938e", size = 182989, upload-time = "2024-09-04T20:44:28.956Z" },
    { url = "https://files.pythonhosted.org/packages/8b/f1/672d303ddf17c24fc83afd712316fda78dc6fce1cd53011b839483e1ecc8/cffi-1.17.1-cp313-cp313-macosx_11_0_arm64.whl", hash = "sha256:0984a4925a435b1da406122d4d7968dd861c1385afe3b45ba82b750f229811e2", size = 178802, upload-time = "2024-09-04T20:44:30.289Z" },
    { url = "https://files.pythonhosted.org/packages/0e/2d/eab2e858a91fdff70533cab61dcff4a1f55ec60425832ddfdc9cd36bc8af/cffi-1.17.1-cp313-cp313-manylinux_2_12_i686.manylinux2010_i686.manylinux_2_17_i686.manylinux2014_i686.whl", hash = "sha256:d01b12eeeb4427d3110de311e1774046ad344f5b1a7403101878976ecd7a10f3", size = 454792, upload-time = "2024-09-04T20:44:32.01Z" },
    { url = "https://files.pythonhosted.org/packages/75/b2/fbaec7c4455c604e29388d55599b99ebcc250a60050610fadde58932b7ee/cffi-1.17.1-cp313-cp313-manylinux_2_17_aarch64.manylinux2014_aarch64.whl", hash = "sha256:706510fe141c86a69c8ddc029c7910003a17353970cff3b904ff0686a5927683", size = 478893, upload-time = "2024-09-04T20:44:33.606Z" },
    { url = "https://files.pythonhosted.org/packages/4f/b7/6e4a2162178bf1935c336d4da8a9352cccab4d3a5d7914065490f08c0690/cffi-1.17.1-cp313-cp313-manylinux_2_17_ppc64le.manylinux2014_ppc64le.whl", hash = "sha256:de55b766c7aa2e2a3092c51e0483d700341182f08e67c63630d5b6f200bb28e5", size = 485810, upload-time = "2024-09-04T20:44:35.191Z" },
    { url = "https://files.pythonhosted.org/packages/c7/8a/1d0e4a9c26e54746dc08c2c6c037889124d4f59dffd853a659fa545f1b40/cffi-1.17.1-cp313-cp313-manylinux_2_17_s390x.manylinux2014_s390x.whl", hash = "sha256:c59d6e989d07460165cc5ad3c61f9fd8f1b4796eacbd81cee78957842b834af4", size = 471200, upload-time = "2024-09-04T20:44:36.743Z" },
    { url = "https://files.pythonhosted.org/packages/26/9f/1aab65a6c0db35f43c4d1b4f580e8df53914310afc10ae0397d29d697af4/cffi-1.17.1-cp313-cp313-manylinux_2_17_x86_64.manylinux2014_x86_64.whl", hash = "sha256:dd398dbc6773384a17fe0d3e7eeb8d1a21c2200473ee6806bb5e6a8e62bb73dd", size = 479447, upload-time = "2024-09-04T20:44:38.492Z" },
    { url = "https://files.pythonhosted.org/packages/5f/e4/fb8b3dd8dc0e98edf1135ff067ae070bb32ef9d509d6cb0f538cd6f7483f/cffi-1.17.1-cp313-cp313-musllinux_1_1_aarch64.whl", hash = "sha256:3edc8d958eb099c634dace3c7e16560ae474aa3803a5df240542b305d14e14ed", size = 484358, upload-time = "2024-09-04T20:44:40.046Z" },
    { url = "https://files.pythonhosted.org/packages/f1/47/d7145bf2dc04684935d57d67dff9d6d795b2ba2796806bb109864be3a151/cffi-1.17.1-cp313-cp313-musllinux_1_1_x86_64.whl", hash = "sha256:72e72408cad3d5419375fc87d289076ee319835bdfa2caad331e377589aebba9", size = 488469, upload-time = "2024-09-04T20:44:41.616Z" },
    { url = "https://files.pythonhosted.org/packages/bf/ee/f94057fa6426481d663b88637a9a10e859e492c73d0384514a17d78ee205/cffi-1.17.1-cp313-cp313-win32.whl", hash = "sha256:e03eab0a8677fa80d646b5ddece1cbeaf556c313dcfac435ba11f107ba117b5d", size = 172475, upload-time = "2024-09-04T20:44:43.733Z" },
    { url = "https://files.pythonhosted.org/packages/7c/fc/6a8cb64e5f0324877d503c854da15d76c1e50eb722e320b15345c4d0c6de/cffi-1.17.1-cp313-cp313-win_amd64.whl", hash = "sha256:f6a16c31041f09ead72d69f583767292f750d24913dadacf5756b966aacb3f1a", size = 182009, upload-time = "2024-09-04T20:44:45.309Z" },
]

[[package]]
name = "charset-normalizer"
version = "3.4.3"
source = { registry = "https://pypi.org/simple" }
sdist = { url = "https://files.pythonhosted.org/packages/83/2d/5fd176ceb9b2fc619e63405525573493ca23441330fcdaee6bef9460e924/charset_normalizer-3.4.3.tar.gz", hash = "sha256:6fce4b8500244f6fcb71465d4a4930d132ba9ab8e71a7859e6a5d59851068d14", size = 122371, upload-time = "2025-08-09T07:57:28.46Z" }
wheels = [
    { url = "https://files.pythonhosted.org/packages/d6/98/f3b8013223728a99b908c9344da3aa04ee6e3fa235f19409033eda92fb78/charset_normalizer-3.4.3-cp310-cp310-macosx_10_9_universal2.whl", hash = "sha256:fb7f67a1bfa6e40b438170ebdc8158b78dc465a5a67b6dde178a46987b244a72", size = 207695, upload-time = "2025-08-09T07:55:36.452Z" },
    { url = "https://files.pythonhosted.org/packages/21/40/5188be1e3118c82dcb7c2a5ba101b783822cfb413a0268ed3be0468532de/charset_normalizer-3.4.3-cp310-cp310-manylinux2014_aarch64.manylinux_2_17_aarch64.manylinux_2_28_aarch64.whl", hash = "sha256:cc9370a2da1ac13f0153780040f465839e6cccb4a1e44810124b4e22483c93fe", size = 147153, upload-time = "2025-08-09T07:55:38.467Z" },
    { url = "https://files.pythonhosted.org/packages/37/60/5d0d74bc1e1380f0b72c327948d9c2aca14b46a9efd87604e724260f384c/charset_normalizer-3.4.3-cp310-cp310-manylinux2014_ppc64le.manylinux_2_17_ppc64le.manylinux_2_28_ppc64le.whl", hash = "sha256:07a0eae9e2787b586e129fdcbe1af6997f8d0e5abaa0bc98c0e20e124d67e601", size = 160428, upload-time = "2025-08-09T07:55:40.072Z" },
    { url = "https://files.pythonhosted.org/packages/85/9a/d891f63722d9158688de58d050c59dc3da560ea7f04f4c53e769de5140f5/charset_normalizer-3.4.3-cp310-cp310-manylinux2014_s390x.manylinux_2_17_s390x.manylinux_2_28_s390x.whl", hash = "sha256:74d77e25adda8581ffc1c720f1c81ca082921329452eba58b16233ab1842141c", size = 157627, upload-time = "2025-08-09T07:55:41.706Z" },
    { url = "https://files.pythonhosted.org/packages/65/1a/7425c952944a6521a9cfa7e675343f83fd82085b8af2b1373a2409c683dc/charset_normalizer-3.4.3-cp310-cp310-manylinux2014_x86_64.manylinux_2_17_x86_64.manylinux_2_28_x86_64.whl", hash = "sha256:d0e909868420b7049dafd3a31d45125b31143eec59235311fc4c57ea26a4acd2", size = 152388, upload-time = "2025-08-09T07:55:43.262Z" },
    { url = "https://files.pythonhosted.org/packages/f0/c9/a2c9c2a355a8594ce2446085e2ec97fd44d323c684ff32042e2a6b718e1d/charset_normalizer-3.4.3-cp310-cp310-musllinux_1_2_aarch64.whl", hash = "sha256:c6f162aabe9a91a309510d74eeb6507fab5fff92337a15acbe77753d88d9dcf0", size = 150077, upload-time = "2025-08-09T07:55:44.903Z" },
    { url = "https://files.pythonhosted.org/packages/3b/38/20a1f44e4851aa1c9105d6e7110c9d020e093dfa5836d712a5f074a12bf7/charset_normalizer-3.4.3-cp310-cp310-musllinux_1_2_ppc64le.whl", hash = "sha256:4ca4c094de7771a98d7fbd67d9e5dbf1eb73efa4f744a730437d8a3a5cf994f0", size = 161631, upload-time = "2025-08-09T07:55:46.346Z" },
    { url = "https://files.pythonhosted.org/packages/a4/fa/384d2c0f57edad03d7bec3ebefb462090d8905b4ff5a2d2525f3bb711fac/charset_normalizer-3.4.3-cp310-cp310-musllinux_1_2_s390x.whl", hash = "sha256:02425242e96bcf29a49711b0ca9f37e451da7c70562bc10e8ed992a5a7a25cc0", size = 159210, upload-time = "2025-08-09T07:55:47.539Z" },
    { url = "https://files.pythonhosted.org/packages/33/9e/eca49d35867ca2db336b6ca27617deed4653b97ebf45dfc21311ce473c37/charset_normalizer-3.4.3-cp310-cp310-musllinux_1_2_x86_64.whl", hash = "sha256:78deba4d8f9590fe4dae384aeff04082510a709957e968753ff3c48399f6f92a", size = 153739, upload-time = "2025-08-09T07:55:48.744Z" },
    { url = "https://files.pythonhosted.org/packages/2a/91/26c3036e62dfe8de8061182d33be5025e2424002125c9500faff74a6735e/charset_normalizer-3.4.3-cp310-cp310-win32.whl", hash = "sha256:d79c198e27580c8e958906f803e63cddb77653731be08851c7df0b1a14a8fc0f", size = 99825, upload-time = "2025-08-09T07:55:50.305Z" },
    { url = "https://files.pythonhosted.org/packages/e2/c6/f05db471f81af1fa01839d44ae2a8bfeec8d2a8b4590f16c4e7393afd323/charset_normalizer-3.4.3-cp310-cp310-win_amd64.whl", hash = "sha256:c6e490913a46fa054e03699c70019ab869e990270597018cef1d8562132c2669", size = 107452, upload-time = "2025-08-09T07:55:51.461Z" },
    { url = "https://files.pythonhosted.org/packages/7f/b5/991245018615474a60965a7c9cd2b4efbaabd16d582a5547c47ee1c7730b/charset_normalizer-3.4.3-cp311-cp311-macosx_10_9_universal2.whl", hash = "sha256:b256ee2e749283ef3ddcff51a675ff43798d92d746d1a6e4631bf8c707d22d0b", size = 204483, upload-time = "2025-08-09T07:55:53.12Z" },
    { url = "https://files.pythonhosted.org/packages/c7/2a/ae245c41c06299ec18262825c1569c5d3298fc920e4ddf56ab011b417efd/charset_normalizer-3.4.3-cp311-cp311-manylinux2014_aarch64.manylinux_2_17_aarch64.manylinux_2_28_aarch64.whl", hash = "sha256:13faeacfe61784e2559e690fc53fa4c5ae97c6fcedb8eb6fb8d0a15b475d2c64", size = 145520, upload-time = "2025-08-09T07:55:54.712Z" },
    { url = "https://files.pythonhosted.org/packages/3a/a4/b3b6c76e7a635748c4421d2b92c7b8f90a432f98bda5082049af37ffc8e3/charset_normalizer-3.4.3-cp311-cp311-manylinux2014_ppc64le.manylinux_2_17_ppc64le.manylinux_2_28_ppc64le.whl", hash = "sha256:00237675befef519d9af72169d8604a067d92755e84fe76492fef5441db05b91", size = 158876, upload-time = "2025-08-09T07:55:56.024Z" },
    { url = "https://files.pythonhosted.org/packages/e2/e6/63bb0e10f90a8243c5def74b5b105b3bbbfb3e7bb753915fe333fb0c11ea/charset_normalizer-3.4.3-cp311-cp311-manylinux2014_s390x.manylinux_2_17_s390x.manylinux_2_28_s390x.whl", hash = "sha256:585f3b2a80fbd26b048a0be90c5aae8f06605d3c92615911c3a2b03a8a3b796f", size = 156083, upload-time = "2025-08-09T07:55:57.582Z" },
    { url = "https://files.pythonhosted.org/packages/87/df/b7737ff046c974b183ea9aa111b74185ac8c3a326c6262d413bd5a1b8c69/charset_normalizer-3.4.3-cp311-cp311-manylinux2014_x86_64.manylinux_2_17_x86_64.manylinux_2_28_x86_64.whl", hash = "sha256:0e78314bdc32fa80696f72fa16dc61168fda4d6a0c014e0380f9d02f0e5d8a07", size = 150295, upload-time = "2025-08-09T07:55:59.147Z" },
    { url = "https://files.pythonhosted.org/packages/61/f1/190d9977e0084d3f1dc169acd060d479bbbc71b90bf3e7bf7b9927dec3eb/charset_normalizer-3.4.3-cp311-cp311-musllinux_1_2_aarch64.whl", hash = "sha256:96b2b3d1a83ad55310de8c7b4a2d04d9277d5591f40761274856635acc5fcb30", size = 148379, upload-time = "2025-08-09T07:56:00.364Z" },
    { url = "https://files.pythonhosted.org/packages/4c/92/27dbe365d34c68cfe0ca76f1edd70e8705d82b378cb54ebbaeabc2e3029d/charset_normalizer-3.4.3-cp311-cp311-musllinux_1_2_ppc64le.whl", hash = "sha256:939578d9d8fd4299220161fdd76e86c6a251987476f5243e8864a7844476ba14", size = 160018, upload-time = "2025-08-09T07:56:01.678Z" },
    { url = "https://files.pythonhosted.org/packages/99/04/baae2a1ea1893a01635d475b9261c889a18fd48393634b6270827869fa34/charset_normalizer-3.4.3-cp311-cp311-musllinux_1_2_s390x.whl", hash = "sha256:fd10de089bcdcd1be95a2f73dbe6254798ec1bda9f450d5828c96f93e2536b9c", size = 157430, upload-time = "2025-08-09T07:56:02.87Z" },
    { url = "https://files.pythonhosted.org/packages/2f/36/77da9c6a328c54d17b960c89eccacfab8271fdaaa228305330915b88afa9/charset_normalizer-3.4.3-cp311-cp311-musllinux_1_2_x86_64.whl", hash = "sha256:1e8ac75d72fa3775e0b7cb7e4629cec13b7514d928d15ef8ea06bca03ef01cae", size = 151600, upload-time = "2025-08-09T07:56:04.089Z" },
    { url = "https://files.pythonhosted.org/packages/64/d4/9eb4ff2c167edbbf08cdd28e19078bf195762e9bd63371689cab5ecd3d0d/charset_normalizer-3.4.3-cp311-cp311-win32.whl", hash = "sha256:6cf8fd4c04756b6b60146d98cd8a77d0cdae0e1ca20329da2ac85eed779b6849", size = 99616, upload-time = "2025-08-09T07:56:05.658Z" },
    { url = "https://files.pythonhosted.org/packages/f4/9c/996a4a028222e7761a96634d1820de8a744ff4327a00ada9c8942033089b/charset_normalizer-3.4.3-cp311-cp311-win_amd64.whl", hash = "sha256:31a9a6f775f9bcd865d88ee350f0ffb0e25936a7f930ca98995c05abf1faf21c", size = 107108, upload-time = "2025-08-09T07:56:07.176Z" },
    { url = "https://files.pythonhosted.org/packages/e9/5e/14c94999e418d9b87682734589404a25854d5f5d0408df68bc15b6ff54bb/charset_normalizer-3.4.3-cp312-cp312-macosx_10_13_universal2.whl", hash = "sha256:e28e334d3ff134e88989d90ba04b47d84382a828c061d0d1027b1b12a62b39b1", size = 205655, upload-time = "2025-08-09T07:56:08.475Z" },
    { url = "https://files.pythonhosted.org/packages/7d/a8/c6ec5d389672521f644505a257f50544c074cf5fc292d5390331cd6fc9c3/charset_normalizer-3.4.3-cp312-cp312-manylinux2014_aarch64.manylinux_2_17_aarch64.manylinux_2_28_aarch64.whl", hash = "sha256:0cacf8f7297b0c4fcb74227692ca46b4a5852f8f4f24b3c766dd94a1075c4884", size = 146223, upload-time = "2025-08-09T07:56:09.708Z" },
    { url = "https://files.pythonhosted.org/packages/fc/eb/a2ffb08547f4e1e5415fb69eb7db25932c52a52bed371429648db4d84fb1/charset_normalizer-3.4.3-cp312-cp312-manylinux2014_ppc64le.manylinux_2_17_ppc64le.manylinux_2_28_ppc64le.whl", hash = "sha256:c6fd51128a41297f5409deab284fecbe5305ebd7e5a1f959bee1c054622b7018", size = 159366, upload-time = "2025-08-09T07:56:11.326Z" },
    { url = "https://files.pythonhosted.org/packages/82/10/0fd19f20c624b278dddaf83b8464dcddc2456cb4b02bb902a6da126b87a1/charset_normalizer-3.4.3-cp312-cp312-manylinux2014_s390x.manylinux_2_17_s390x.manylinux_2_28_s390x.whl", hash = "sha256:3cfb2aad70f2c6debfbcb717f23b7eb55febc0bb23dcffc0f076009da10c6392", size = 157104, upload-time = "2025-08-09T07:56:13.014Z" },
    { url = "https://files.pythonhosted.org/packages/16/ab/0233c3231af734f5dfcf0844aa9582d5a1466c985bbed6cedab85af9bfe3/charset_normalizer-3.4.3-cp312-cp312-manylinux2014_x86_64.manylinux_2_17_x86_64.manylinux_2_28_x86_64.whl", hash = "sha256:1606f4a55c0fd363d754049cdf400175ee96c992b1f8018b993941f221221c5f", size = 151830, upload-time = "2025-08-09T07:56:14.428Z" },
    { url = "https://files.pythonhosted.org/packages/ae/02/e29e22b4e02839a0e4a06557b1999d0a47db3567e82989b5bb21f3fbbd9f/charset_normalizer-3.4.3-cp312-cp312-musllinux_1_2_aarch64.whl", hash = "sha256:027b776c26d38b7f15b26a5da1044f376455fb3766df8fc38563b4efbc515154", size = 148854, upload-time = "2025-08-09T07:56:16.051Z" },
    { url = "https://files.pythonhosted.org/packages/05/6b/e2539a0a4be302b481e8cafb5af8792da8093b486885a1ae4d15d452bcec/charset_normalizer-3.4.3-cp312-cp312-musllinux_1_2_ppc64le.whl", hash = "sha256:42e5088973e56e31e4fa58eb6bd709e42fc03799c11c42929592889a2e54c491", size = 160670, upload-time = "2025-08-09T07:56:17.314Z" },
    { url = "https://files.pythonhosted.org/packages/31/e7/883ee5676a2ef217a40ce0bffcc3d0dfbf9e64cbcfbdf822c52981c3304b/charset_normalizer-3.4.3-cp312-cp312-musllinux_1_2_s390x.whl", hash = "sha256:cc34f233c9e71701040d772aa7490318673aa7164a0efe3172b2981218c26d93", size = 158501, upload-time = "2025-08-09T07:56:18.641Z" },
    { url = "https://files.pythonhosted.org/packages/c1/35/6525b21aa0db614cf8b5792d232021dca3df7f90a1944db934efa5d20bb1/charset_normalizer-3.4.3-cp312-cp312-musllinux_1_2_x86_64.whl", hash = "sha256:320e8e66157cc4e247d9ddca8e21f427efc7a04bbd0ac8a9faf56583fa543f9f", size = 153173, upload-time = "2025-08-09T07:56:20.289Z" },
    { url = "https://files.pythonhosted.org/packages/50/ee/f4704bad8201de513fdc8aac1cabc87e38c5818c93857140e06e772b5892/charset_normalizer-3.4.3-cp312-cp312-win32.whl", hash = "sha256:fb6fecfd65564f208cbf0fba07f107fb661bcd1a7c389edbced3f7a493f70e37", size = 99822, upload-time = "2025-08-09T07:56:21.551Z" },
    { url = "https://files.pythonhosted.org/packages/39/f5/3b3836ca6064d0992c58c7561c6b6eee1b3892e9665d650c803bd5614522/charset_normalizer-3.4.3-cp312-cp312-win_amd64.whl", hash = "sha256:86df271bf921c2ee3818f0522e9a5b8092ca2ad8b065ece5d7d9d0e9f4849bcc", size = 107543, upload-time = "2025-08-09T07:56:23.115Z" },
    { url = "https://files.pythonhosted.org/packages/65/ca/2135ac97709b400c7654b4b764daf5c5567c2da45a30cdd20f9eefe2d658/charset_normalizer-3.4.3-cp313-cp313-macosx_10_13_universal2.whl", hash = "sha256:14c2a87c65b351109f6abfc424cab3927b3bdece6f706e4d12faaf3d52ee5efe", size = 205326, upload-time = "2025-08-09T07:56:24.721Z" },
    { url = "https://files.pythonhosted.org/packages/71/11/98a04c3c97dd34e49c7d247083af03645ca3730809a5509443f3c37f7c99/charset_normalizer-3.4.3-cp313-cp313-manylinux2014_aarch64.manylinux_2_17_aarch64.manylinux_2_28_aarch64.whl", hash = "sha256:41d1fc408ff5fdfb910200ec0e74abc40387bccb3252f3f27c0676731df2b2c8", size = 146008, upload-time = "2025-08-09T07:56:26.004Z" },
    { url = "https://files.pythonhosted.org/packages/60/f5/4659a4cb3c4ec146bec80c32d8bb16033752574c20b1252ee842a95d1a1e/charset_normalizer-3.4.3-cp313-cp313-manylinux2014_ppc64le.manylinux_2_17_ppc64le.manylinux_2_28_ppc64le.whl", hash = "sha256:1bb60174149316da1c35fa5233681f7c0f9f514509b8e399ab70fea5f17e45c9", size = 159196, upload-time = "2025-08-09T07:56:27.25Z" },
    { url = "https://files.pythonhosted.org/packages/86/9e/f552f7a00611f168b9a5865a1414179b2c6de8235a4fa40189f6f79a1753/charset_normalizer-3.4.3-cp313-cp313-manylinux2014_s390x.manylinux_2_17_s390x.manylinux_2_28_s390x.whl", hash = "sha256:30d006f98569de3459c2fc1f2acde170b7b2bd265dc1943e87e1a4efe1b67c31", size = 156819, upload-time = "2025-08-09T07:56:28.515Z" },
    { url = "https://files.pythonhosted.org/packages/7e/95/42aa2156235cbc8fa61208aded06ef46111c4d3f0de233107b3f38631803/charset_normalizer-3.4.3-cp313-cp313-manylinux2014_x86_64.manylinux_2_17_x86_64.manylinux_2_28_x86_64.whl", hash = "sha256:416175faf02e4b0810f1f38bcb54682878a4af94059a1cd63b8747244420801f", size = 151350, upload-time = "2025-08-09T07:56:29.716Z" },
    { url = "https://files.pythonhosted.org/packages/c2/a9/3865b02c56f300a6f94fc631ef54f0a8a29da74fb45a773dfd3dcd380af7/charset_normalizer-3.4.3-cp313-cp313-musllinux_1_2_aarch64.whl", hash = "sha256:6aab0f181c486f973bc7262a97f5aca3ee7e1437011ef0c2ec04b5a11d16c927", size = 148644, upload-time = "2025-08-09T07:56:30.984Z" },
    { url = "https://files.pythonhosted.org/packages/77/d9/cbcf1a2a5c7d7856f11e7ac2d782aec12bdfea60d104e60e0aa1c97849dc/charset_normalizer-3.4.3-cp313-cp313-musllinux_1_2_ppc64le.whl", hash = "sha256:fdabf8315679312cfa71302f9bd509ded4f2f263fb5b765cf1433b39106c3cc9", size = 160468, upload-time = "2025-08-09T07:56:32.252Z" },
    { url = "https://files.pythonhosted.org/packages/f6/42/6f45efee8697b89fda4d50580f292b8f7f9306cb2971d4b53f8914e4d890/charset_normalizer-3.4.3-cp313-cp313-musllinux_1_2_s390x.whl", hash = "sha256:bd28b817ea8c70215401f657edef3a8aa83c29d447fb0b622c35403780ba11d5", size = 158187, upload-time = "2025-08-09T07:56:33.481Z" },
    { url = "https://files.pythonhosted.org/packages/70/99/f1c3bdcfaa9c45b3ce96f70b14f070411366fa19549c1d4832c935d8e2c3/charset_normalizer-3.4.3-cp313-cp313-musllinux_1_2_x86_64.whl", hash = "sha256:18343b2d246dc6761a249ba1fb13f9ee9a2bcd95decc767319506056ea4ad4dc", size = 152699, upload-time = "2025-08-09T07:56:34.739Z" },
    { url = "https://files.pythonhosted.org/packages/a3/ad/b0081f2f99a4b194bcbb1934ef3b12aa4d9702ced80a37026b7607c72e58/charset_normalizer-3.4.3-cp313-cp313-win32.whl", hash = "sha256:6fb70de56f1859a3f71261cbe41005f56a7842cc348d3aeb26237560bfa5e0ce", size = 99580, upload-time = "2025-08-09T07:56:35.981Z" },
    { url = "https://files.pythonhosted.org/packages/9a/8f/ae790790c7b64f925e5c953b924aaa42a243fb778fed9e41f147b2a5715a/charset_normalizer-3.4.3-cp313-cp313-win_amd64.whl", hash = "sha256:cf1ebb7d78e1ad8ec2a8c4732c7be2e736f6e5123a4146c5b89c9d1f585f8cef", size = 107366, upload-time = "2025-08-09T07:56:37.339Z" },
    { url = "https://files.pythonhosted.org/packages/8e/91/b5a06ad970ddc7a0e513112d40113e834638f4ca1120eb727a249fb2715e/charset_normalizer-3.4.3-cp314-cp314-macosx_10_13_universal2.whl", hash = "sha256:3cd35b7e8aedeb9e34c41385fda4f73ba609e561faedfae0a9e75e44ac558a15", size = 204342, upload-time = "2025-08-09T07:56:38.687Z" },
    { url = "https://files.pythonhosted.org/packages/ce/ec/1edc30a377f0a02689342f214455c3f6c2fbedd896a1d2f856c002fc3062/charset_normalizer-3.4.3-cp314-cp314-manylinux2014_aarch64.manylinux_2_17_aarch64.manylinux_2_28_aarch64.whl", hash = "sha256:b89bc04de1d83006373429975f8ef9e7932534b8cc9ca582e4db7d20d91816db", size = 145995, upload-time = "2025-08-09T07:56:40.048Z" },
    { url = "https://files.pythonhosted.org/packages/17/e5/5e67ab85e6d22b04641acb5399c8684f4d37caf7558a53859f0283a650e9/charset_normalizer-3.4.3-cp314-cp314-manylinux2014_ppc64le.manylinux_2_17_ppc64le.manylinux_2_28_ppc64le.whl", hash = "sha256:2001a39612b241dae17b4687898843f254f8748b796a2e16f1051a17078d991d", size = 158640, upload-time = "2025-08-09T07:56:41.311Z" },
    { url = "https://files.pythonhosted.org/packages/f1/e5/38421987f6c697ee3722981289d554957c4be652f963d71c5e46a262e135/charset_normalizer-3.4.3-cp314-cp314-manylinux2014_s390x.manylinux_2_17_s390x.manylinux_2_28_s390x.whl", hash = "sha256:8dcfc373f888e4fb39a7bc57e93e3b845e7f462dacc008d9749568b1c4ece096", size = 156636, upload-time = "2025-08-09T07:56:43.195Z" },
    { url = "https://files.pythonhosted.org/packages/a0/e4/5a075de8daa3ec0745a9a3b54467e0c2967daaaf2cec04c845f73493e9a1/charset_normalizer-3.4.3-cp314-cp314-manylinux2014_x86_64.manylinux_2_17_x86_64.manylinux_2_28_x86_64.whl", hash = "sha256:18b97b8404387b96cdbd30ad660f6407799126d26a39ca65729162fd810a99aa", size = 150939, upload-time = "2025-08-09T07:56:44.819Z" },
    { url = "https://files.pythonhosted.org/packages/02/f7/3611b32318b30974131db62b4043f335861d4d9b49adc6d57c1149cc49d4/charset_normalizer-3.4.3-cp314-cp314-musllinux_1_2_aarch64.whl", hash = "sha256:ccf600859c183d70eb47e05a44cd80a4ce77394d1ac0f79dbd2dd90a69a3a049", size = 148580, upload-time = "2025-08-09T07:56:46.684Z" },
    { url = "https://files.pythonhosted.org/packages/7e/61/19b36f4bd67f2793ab6a99b979b4e4f3d8fc754cbdffb805335df4337126/charset_normalizer-3.4.3-cp314-cp314-musllinux_1_2_ppc64le.whl", hash = "sha256:53cd68b185d98dde4ad8990e56a58dea83a4162161b1ea9272e5c9182ce415e0", size = 159870, upload-time = "2025-08-09T07:56:47.941Z" },
    { url = "https://files.pythonhosted.org/packages/06/57/84722eefdd338c04cf3030ada66889298eaedf3e7a30a624201e0cbe424a/charset_normalizer-3.4.3-cp314-cp314-musllinux_1_2_s390x.whl", hash = "sha256:30a96e1e1f865f78b030d65241c1ee850cdf422d869e9028e2fc1d5e4db73b92", size = 157797, upload-time = "2025-08-09T07:56:49.756Z" },
    { url = "https://files.pythonhosted.org/packages/72/2a/aff5dd112b2f14bcc3462c312dce5445806bfc8ab3a7328555da95330e4b/charset_normalizer-3.4.3-cp314-cp314-musllinux_1_2_x86_64.whl", hash = "sha256:d716a916938e03231e86e43782ca7878fb602a125a91e7acb8b5112e2e96ac16", size = 152224, upload-time = "2025-08-09T07:56:51.369Z" },
    { url = "https://files.pythonhosted.org/packages/b7/8c/9839225320046ed279c6e839d51f028342eb77c91c89b8ef2549f951f3ec/charset_normalizer-3.4.3-cp314-cp314-win32.whl", hash = "sha256:c6dbd0ccdda3a2ba7c2ecd9d77b37f3b5831687d8dc1b6ca5f56a4880cc7b7ce", size = 100086, upload-time = "2025-08-09T07:56:52.722Z" },
    { url = "https://files.pythonhosted.org/packages/ee/7a/36fbcf646e41f710ce0a563c1c9a343c6edf9be80786edeb15b6f62e17db/charset_normalizer-3.4.3-cp314-cp314-win_amd64.whl", hash = "sha256:73dc19b562516fc9bcf6e5d6e596df0b4eb98d87e4f79f3ae71840e6ed21361c", size = 107400, upload-time = "2025-08-09T07:56:55.172Z" },
    { url = "https://files.pythonhosted.org/packages/8a/1f/f041989e93b001bc4e44bb1669ccdcf54d3f00e628229a85b08d330615c5/charset_normalizer-3.4.3-py3-none-any.whl", hash = "sha256:ce571ab16d890d23b5c278547ba694193a45011ff86a9162a71307ed9f86759a", size = 53175, upload-time = "2025-08-09T07:57:26.864Z" },
]

[[package]]
name = "click"
version = "8.2.1"
source = { registry = "https://pypi.org/simple" }
dependencies = [
    { name = "colorama", marker = "sys_platform == 'win32'" },
]
sdist = { url = "https://files.pythonhosted.org/packages/60/6c/8ca2efa64cf75a977a0d7fac081354553ebe483345c734fb6b6515d96bbc/click-8.2.1.tar.gz", hash = "sha256:27c491cc05d968d271d5a1db13e3b5a184636d9d930f148c50b038f0d0646202", size = 286342, upload-time = "2025-05-20T23:19:49.832Z" }
wheels = [
    { url = "https://files.pythonhosted.org/packages/85/32/10bb5764d90a8eee674e9dc6f4db6a0ab47c8c4d0d83c27f7c39ac415a4d/click-8.2.1-py3-none-any.whl", hash = "sha256:61a3265b914e850b85317d0b3109c7f8cd35a670f963866005d6ef1d5175a12b", size = 102215, upload-time = "2025-05-20T23:19:47.796Z" },
]

[[package]]
name = "codespell"
version = "2.4.1"
source = { registry = "https://pypi.org/simple" }
sdist = { url = "https://files.pythonhosted.org/packages/15/e0/709453393c0ea77d007d907dd436b3ee262e28b30995ea1aa36c6ffbccaf/codespell-2.4.1.tar.gz", hash = "sha256:299fcdcb09d23e81e35a671bbe746d5ad7e8385972e65dbb833a2eaac33c01e5", size = 344740, upload-time = "2025-01-28T18:52:39.411Z" }
wheels = [
    { url = "https://files.pythonhosted.org/packages/20/01/b394922252051e97aab231d416c86da3d8a6d781eeadcdca1082867de64e/codespell-2.4.1-py3-none-any.whl", hash = "sha256:3dadafa67df7e4a3dbf51e0d7315061b80d265f9552ebd699b3dd6834b47e425", size = 344501, upload-time = "2025-01-28T18:52:37.057Z" },
]

[[package]]
name = "colorama"
version = "0.4.6"
source = { registry = "https://pypi.org/simple" }
sdist = { url = "https://files.pythonhosted.org/packages/d8/53/6f443c9a4a8358a93a6792e2acffb9d9d5cb0a5cfd8802644b7b1c9a02e4/colorama-0.4.6.tar.gz", hash = "sha256:08695f5cb7ed6e0531a20572697297273c47b8cae5a63ffc6d6ed5c201be6e44", size = 27697, upload-time = "2022-10-25T02:36:22.414Z" }
wheels = [
    { url = "https://files.pythonhosted.org/packages/d1/d6/3965ed04c63042e047cb6a3e6ed1a63a35087b6a609aa3a15ed8ac56c221/colorama-0.4.6-py2.py3-none-any.whl", hash = "sha256:4f1d9991f5acc0ca119f9d443620b77f9d6b33703e51011c16baf57afb285fc6", size = 25335, upload-time = "2022-10-25T02:36:20.889Z" },
]

[[package]]
name = "coverage"
version = "7.10.3"
source = { registry = "https://pypi.org/simple" }
sdist = { url = "https://files.pythonhosted.org/packages/f4/2c/253cc41cd0f40b84c1c34c5363e0407d73d4a1cae005fed6db3b823175bd/coverage-7.10.3.tar.gz", hash = "sha256:812ba9250532e4a823b070b0420a36499859542335af3dca8f47fc6aa1a05619", size = 822936, upload-time = "2025-08-10T21:27:39.968Z" }
wheels = [
    { url = "https://files.pythonhosted.org/packages/2f/44/e14576c34b37764c821866909788ff7463228907ab82bae188dab2b421f1/coverage-7.10.3-cp310-cp310-macosx_10_9_x86_64.whl", hash = "sha256:53808194afdf948c462215e9403cca27a81cf150d2f9b386aee4dab614ae2ffe", size = 215964, upload-time = "2025-08-10T21:25:22.828Z" },
    { url = "https://files.pythonhosted.org/packages/e6/15/f4f92d9b83100903efe06c9396ee8d8bdba133399d37c186fc5b16d03a87/coverage-7.10.3-cp310-cp310-macosx_11_0_arm64.whl", hash = "sha256:f4d1b837d1abf72187a61645dbf799e0d7705aa9232924946e1f57eb09a3bf00", size = 216361, upload-time = "2025-08-10T21:25:25.603Z" },
    { url = "https://files.pythonhosted.org/packages/e9/3a/c92e8cd5e89acc41cfc026dfb7acedf89661ce2ea1ee0ee13aacb6b2c20c/coverage-7.10.3-cp310-cp310-manylinux1_i686.manylinux_2_28_i686.manylinux_2_5_i686.whl", hash = "sha256:2a90dd4505d3cc68b847ab10c5ee81822a968b5191664e8a0801778fa60459fa", size = 243115, upload-time = "2025-08-10T21:25:27.09Z" },
    { url = "https://files.pythonhosted.org/packages/23/53/c1d8c2778823b1d95ca81701bb8f42c87dc341a2f170acdf716567523490/coverage-7.10.3-cp310-cp310-manylinux1_x86_64.manylinux_2_28_x86_64.manylinux_2_5_x86_64.whl", hash = "sha256:d52989685ff5bf909c430e6d7f6550937bc6d6f3e6ecb303c97a86100efd4596", size = 244927, upload-time = "2025-08-10T21:25:28.77Z" },
    { url = "https://files.pythonhosted.org/packages/79/41/1e115fd809031f432b4ff8e2ca19999fb6196ab95c35ae7ad5e07c001130/coverage-7.10.3-cp310-cp310-manylinux2014_aarch64.manylinux_2_17_aarch64.manylinux_2_28_aarch64.whl", hash = "sha256:bdb558a1d97345bde3a9f4d3e8d11c9e5611f748646e9bb61d7d612a796671b5", size = 246784, upload-time = "2025-08-10T21:25:30.195Z" },
    { url = "https://files.pythonhosted.org/packages/c7/b2/0eba9bdf8f1b327ae2713c74d4b7aa85451bb70622ab4e7b8c000936677c/coverage-7.10.3-cp310-cp310-musllinux_1_2_aarch64.whl", hash = "sha256:c9e6331a8f09cb1fc8bda032752af03c366870b48cce908875ba2620d20d0ad4", size = 244828, upload-time = "2025-08-10T21:25:31.785Z" },
    { url = "https://files.pythonhosted.org/packages/1f/cc/74c56b6bf71f2a53b9aa3df8bc27163994e0861c065b4fe3a8ac290bed35/coverage-7.10.3-cp310-cp310-musllinux_1_2_i686.whl", hash = "sha256:992f48bf35b720e174e7fae916d943599f1a66501a2710d06c5f8104e0756ee1", size = 242844, upload-time = "2025-08-10T21:25:33.37Z" },
    { url = "https://files.pythonhosted.org/packages/b6/7b/ac183fbe19ac5596c223cb47af5737f4437e7566100b7e46cc29b66695a5/coverage-7.10.3-cp310-cp310-musllinux_1_2_x86_64.whl", hash = "sha256:c5595fc4ad6a39312c786ec3326d7322d0cf10e3ac6a6df70809910026d67cfb", size = 243721, upload-time = "2025-08-10T21:25:34.939Z" },
    { url = "https://files.pythonhosted.org/packages/57/96/cb90da3b5a885af48f531905234a1e7376acfc1334242183d23154a1c285/coverage-7.10.3-cp310-cp310-win32.whl", hash = "sha256:9e92fa1f2bd5a57df9d00cf9ce1eb4ef6fccca4ceabec1c984837de55329db34", size = 218481, upload-time = "2025-08-10T21:25:36.935Z" },
    { url = "https://files.pythonhosted.org/packages/15/67/1ba4c7d75745c4819c54a85766e0a88cc2bff79e1760c8a2debc34106dc2/coverage-7.10.3-cp310-cp310-win_amd64.whl", hash = "sha256:b96524d6e4a3ce6a75c56bb15dbd08023b0ae2289c254e15b9fbdddf0c577416", size = 219382, upload-time = "2025-08-10T21:25:38.267Z" },
    { url = "https://files.pythonhosted.org/packages/87/04/810e506d7a19889c244d35199cbf3239a2f952b55580aa42ca4287409424/coverage-7.10.3-cp311-cp311-macosx_10_9_x86_64.whl", hash = "sha256:f2ff2e2afdf0d51b9b8301e542d9c21a8d084fd23d4c8ea2b3a1b3c96f5f7397", size = 216075, upload-time = "2025-08-10T21:25:39.891Z" },
    { url = "https://files.pythonhosted.org/packages/2e/50/6b3fbab034717b4af3060bdaea6b13dfdc6b1fad44b5082e2a95cd378a9a/coverage-7.10.3-cp311-cp311-macosx_11_0_arm64.whl", hash = "sha256:18ecc5d1b9a8c570f6c9b808fa9a2b16836b3dd5414a6d467ae942208b095f85", size = 216476, upload-time = "2025-08-10T21:25:41.137Z" },
    { url = "https://files.pythonhosted.org/packages/c7/96/4368c624c1ed92659812b63afc76c492be7867ac8e64b7190b88bb26d43c/coverage-7.10.3-cp311-cp311-manylinux1_i686.manylinux_2_28_i686.manylinux_2_5_i686.whl", hash = "sha256:1af4461b25fe92889590d438905e1fc79a95680ec2a1ff69a591bb3fdb6c7157", size = 246865, upload-time = "2025-08-10T21:25:42.408Z" },
    { url = "https://files.pythonhosted.org/packages/34/12/5608f76070939395c17053bf16e81fd6c06cf362a537ea9d07e281013a27/coverage-7.10.3-cp311-cp311-manylinux1_x86_64.manylinux_2_28_x86_64.manylinux_2_5_x86_64.whl", hash = "sha256:3966bc9a76b09a40dc6063c8b10375e827ea5dfcaffae402dd65953bef4cba54", size = 248800, upload-time = "2025-08-10T21:25:44.098Z" },
    { url = "https://files.pythonhosted.org/packages/ce/52/7cc90c448a0ad724283cbcdfd66b8d23a598861a6a22ac2b7b8696491798/coverage-7.10.3-cp311-cp311-manylinux2014_aarch64.manylinux_2_17_aarch64.manylinux_2_28_aarch64.whl", hash = "sha256:205a95b87ef4eb303b7bc5118b47b6b6604a644bcbdb33c336a41cfc0a08c06a", size = 250904, upload-time = "2025-08-10T21:25:45.384Z" },
    { url = "https://files.pythonhosted.org/packages/e6/70/9967b847063c1c393b4f4d6daab1131558ebb6b51f01e7df7150aa99f11d/coverage-7.10.3-cp311-cp311-musllinux_1_2_aarch64.whl", hash = "sha256:5b3801b79fb2ad61e3c7e2554bab754fc5f105626056980a2b9cf3aef4f13f84", size = 248597, upload-time = "2025-08-10T21:25:47.059Z" },
    { url = "https://files.pythonhosted.org/packages/2d/fe/263307ce6878b9ed4865af42e784b42bb82d066bcf10f68defa42931c2c7/coverage-7.10.3-cp311-cp311-musllinux_1_2_i686.whl", hash = "sha256:b0dc69c60224cda33d384572da945759756e3f06b9cdac27f302f53961e63160", size = 246647, upload-time = "2025-08-10T21:25:48.334Z" },
    { url = "https://files.pythonhosted.org/packages/8e/27/d27af83ad162eba62c4eb7844a1de6cf7d9f6b185df50b0a3514a6f80ddd/coverage-7.10.3-cp311-cp311-musllinux_1_2_x86_64.whl", hash = "sha256:a83d4f134bab2c7ff758e6bb1541dd72b54ba295ced6a63d93efc2e20cb9b124", size = 247290, upload-time = "2025-08-10T21:25:49.945Z" },
    { url = "https://files.pythonhosted.org/packages/28/83/904ff27e15467a5622dbe9ad2ed5831b4a616a62570ec5924d06477dff5a/coverage-7.10.3-cp311-cp311-win32.whl", hash = "sha256:54e409dd64e5302b2a8fdf44ec1c26f47abd1f45a2dcf67bd161873ee05a59b8", size = 218521, upload-time = "2025-08-10T21:25:51.208Z" },
    { url = "https://files.pythonhosted.org/packages/b8/29/bc717b8902faaccf0ca486185f0dcab4778561a529dde51cb157acaafa16/coverage-7.10.3-cp311-cp311-win_amd64.whl", hash = "sha256:30c601610a9b23807c5e9e2e442054b795953ab85d525c3de1b1b27cebeb2117", size = 219412, upload-time = "2025-08-10T21:25:52.494Z" },
    { url = "https://files.pythonhosted.org/packages/7b/7a/5a1a7028c11bb589268c656c6b3f2bbf06e0aced31bbdf7a4e94e8442cc0/coverage-7.10.3-cp311-cp311-win_arm64.whl", hash = "sha256:dabe662312a97958e932dee056f2659051d822552c0b866823e8ba1c2fe64770", size = 218091, upload-time = "2025-08-10T21:25:54.102Z" },
    { url = "https://files.pythonhosted.org/packages/b8/62/13c0b66e966c43d7aa64dadc8cd2afa1f5a2bf9bb863bdabc21fb94e8b63/coverage-7.10.3-cp312-cp312-macosx_10_13_x86_64.whl", hash = "sha256:449c1e2d3a84d18bd204258a897a87bc57380072eb2aded6a5b5226046207b42", size = 216262, upload-time = "2025-08-10T21:25:55.367Z" },
    { url = "https://files.pythonhosted.org/packages/b5/f0/59fdf79be7ac2f0206fc739032f482cfd3f66b18f5248108ff192741beae/coverage-7.10.3-cp312-cp312-macosx_11_0_arm64.whl", hash = "sha256:1d4f9ce50b9261ad196dc2b2e9f1fbbee21651b54c3097a25ad783679fd18294", size = 216496, upload-time = "2025-08-10T21:25:56.759Z" },
    { url = "https://files.pythonhosted.org/packages/34/b1/bc83788ba31bde6a0c02eb96bbc14b2d1eb083ee073beda18753fa2c4c66/coverage-7.10.3-cp312-cp312-manylinux1_i686.manylinux_2_28_i686.manylinux_2_5_i686.whl", hash = "sha256:4dd4564207b160d0d45c36a10bc0a3d12563028e8b48cd6459ea322302a156d7", size = 247989, upload-time = "2025-08-10T21:25:58.067Z" },
    { url = "https://files.pythonhosted.org/packages/0c/29/f8bdf88357956c844bd872e87cb16748a37234f7f48c721dc7e981145eb7/coverage-7.10.3-cp312-cp312-manylinux1_x86_64.manylinux_2_28_x86_64.manylinux_2_5_x86_64.whl", hash = "sha256:5ca3c9530ee072b7cb6a6ea7b640bcdff0ad3b334ae9687e521e59f79b1d0437", size = 250738, upload-time = "2025-08-10T21:25:59.406Z" },
    { url = "https://files.pythonhosted.org/packages/ae/df/6396301d332b71e42bbe624670af9376f63f73a455cc24723656afa95796/coverage-7.10.3-cp312-cp312-manylinux2014_aarch64.manylinux_2_17_aarch64.manylinux_2_28_aarch64.whl", hash = "sha256:b6df359e59fa243c9925ae6507e27f29c46698359f45e568fd51b9315dbbe587", size = 251868, upload-time = "2025-08-10T21:26:00.65Z" },
    { url = "https://files.pythonhosted.org/packages/91/21/d760b2df6139b6ef62c9cc03afb9bcdf7d6e36ed4d078baacffa618b4c1c/coverage-7.10.3-cp312-cp312-musllinux_1_2_aarch64.whl", hash = "sha256:a181e4c2c896c2ff64c6312db3bda38e9ade2e1aa67f86a5628ae85873786cea", size = 249790, upload-time = "2025-08-10T21:26:02.009Z" },
    { url = "https://files.pythonhosted.org/packages/69/91/5dcaa134568202397fa4023d7066d4318dc852b53b428052cd914faa05e1/coverage-7.10.3-cp312-cp312-musllinux_1_2_i686.whl", hash = "sha256:a374d4e923814e8b72b205ef6b3d3a647bb50e66f3558582eda074c976923613", size = 247907, upload-time = "2025-08-10T21:26:03.757Z" },
    { url = "https://files.pythonhosted.org/packages/38/ed/70c0e871cdfef75f27faceada461206c1cc2510c151e1ef8d60a6fedda39/coverage-7.10.3-cp312-cp312-musllinux_1_2_x86_64.whl", hash = "sha256:daeefff05993e5e8c6e7499a8508e7bd94502b6b9a9159c84fd1fe6bce3151cb", size = 249344, upload-time = "2025-08-10T21:26:05.11Z" },
    { url = "https://files.pythonhosted.org/packages/5f/55/c8a273ed503cedc07f8a00dcd843daf28e849f0972e4c6be4c027f418ad6/coverage-7.10.3-cp312-cp312-win32.whl", hash = "sha256:187ecdcac21f9636d570e419773df7bd2fda2e7fa040f812e7f95d0bddf5f79a", size = 218693, upload-time = "2025-08-10T21:26:06.534Z" },
    { url = "https://files.pythonhosted.org/packages/94/58/dd3cfb2473b85be0b6eb8c5b6d80b6fc3f8f23611e69ef745cef8cf8bad5/coverage-7.10.3-cp312-cp312-win_amd64.whl", hash = "sha256:4a50ad2524ee7e4c2a95e60d2b0b83283bdfc745fe82359d567e4f15d3823eb5", size = 219501, upload-time = "2025-08-10T21:26:08.195Z" },
    { url = "https://files.pythonhosted.org/packages/56/af/7cbcbf23d46de6f24246e3f76b30df099d05636b30c53c158a196f7da3ad/coverage-7.10.3-cp312-cp312-win_arm64.whl", hash = "sha256:c112f04e075d3495fa3ed2200f71317da99608cbb2e9345bdb6de8819fc30571", size = 218135, upload-time = "2025-08-10T21:26:09.584Z" },
    { url = "https://files.pythonhosted.org/packages/0a/ff/239e4de9cc149c80e9cc359fab60592365b8c4cbfcad58b8a939d18c6898/coverage-7.10.3-cp313-cp313-macosx_10_13_x86_64.whl", hash = "sha256:b99e87304ffe0eb97c5308447328a584258951853807afdc58b16143a530518a", size = 216298, upload-time = "2025-08-10T21:26:10.973Z" },
    { url = "https://files.pythonhosted.org/packages/56/da/28717da68f8ba68f14b9f558aaa8f3e39ada8b9a1ae4f4977c8f98b286d5/coverage-7.10.3-cp313-cp313-macosx_11_0_arm64.whl", hash = "sha256:4af09c7574d09afbc1ea7da9dcea23665c01f3bc1b1feb061dac135f98ffc53a", size = 216546, upload-time = "2025-08-10T21:26:12.616Z" },
    { url = "https://files.pythonhosted.org/packages/de/bb/e1ade16b9e3f2d6c323faeb6bee8e6c23f3a72760a5d9af102ef56a656cb/coverage-7.10.3-cp313-cp313-manylinux1_i686.manylinux_2_28_i686.manylinux_2_5_i686.whl", hash = "sha256:488e9b50dc5d2aa9521053cfa706209e5acf5289e81edc28291a24f4e4488f46", size = 247538, upload-time = "2025-08-10T21:26:14.455Z" },
    { url = "https://files.pythonhosted.org/packages/ea/2f/6ae1db51dc34db499bfe340e89f79a63bd115fc32513a7bacdf17d33cd86/coverage-7.10.3-cp313-cp313-manylinux1_x86_64.manylinux_2_28_x86_64.manylinux_2_5_x86_64.whl", hash = "sha256:913ceddb4289cbba3a310704a424e3fb7aac2bc0c3a23ea473193cb290cf17d4", size = 250141, upload-time = "2025-08-10T21:26:15.787Z" },
    { url = "https://files.pythonhosted.org/packages/4f/ed/33efd8819895b10c66348bf26f011dd621e804866c996ea6893d682218df/coverage-7.10.3-cp313-cp313-manylinux2014_aarch64.manylinux_2_17_aarch64.manylinux_2_28_aarch64.whl", hash = "sha256:6b1f91cbc78c7112ab84ed2a8defbccd90f888fcae40a97ddd6466b0bec6ae8a", size = 251415, upload-time = "2025-08-10T21:26:17.535Z" },
    { url = "https://files.pythonhosted.org/packages/26/04/cb83826f313d07dc743359c9914d9bc460e0798da9a0e38b4f4fabc207ed/coverage-7.10.3-cp313-cp313-musllinux_1_2_aarch64.whl", hash = "sha256:b0bac054d45af7cd938834b43a9878b36ea92781bcb009eab040a5b09e9927e3", size = 249575, upload-time = "2025-08-10T21:26:18.921Z" },
    { url = "https://files.pythonhosted.org/packages/2d/fd/ae963c7a8e9581c20fa4355ab8940ca272554d8102e872dbb932a644e410/coverage-7.10.3-cp313-cp313-musllinux_1_2_i686.whl", hash = "sha256:fe72cbdd12d9e0f4aca873fa6d755e103888a7f9085e4a62d282d9d5b9f7928c", size = 247466, upload-time = "2025-08-10T21:26:20.263Z" },
    { url = "https://files.pythonhosted.org/packages/99/e8/b68d1487c6af370b8d5ef223c6d7e250d952c3acfbfcdbf1a773aa0da9d2/coverage-7.10.3-cp313-cp313-musllinux_1_2_x86_64.whl", hash = "sha256:c1e2e927ab3eadd7c244023927d646e4c15c65bb2ac7ae3c3e9537c013700d21", size = 249084, upload-time = "2025-08-10T21:26:21.638Z" },
    { url = "https://files.pythonhosted.org/packages/66/4d/a0bcb561645c2c1e21758d8200443669d6560d2a2fb03955291110212ec4/coverage-7.10.3-cp313-cp313-win32.whl", hash = "sha256:24d0c13de473b04920ddd6e5da3c08831b1170b8f3b17461d7429b61cad59ae0", size = 218735, upload-time = "2025-08-10T21:26:23.009Z" },
    { url = "https://files.pythonhosted.org/packages/6a/c3/78b4adddbc0feb3b223f62761e5f9b4c5a758037aaf76e0a5845e9e35e48/coverage-7.10.3-cp313-cp313-win_amd64.whl", hash = "sha256:3564aae76bce4b96e2345cf53b4c87e938c4985424a9be6a66ee902626edec4c", size = 219531, upload-time = "2025-08-10T21:26:24.474Z" },
    { url = "https://files.pythonhosted.org/packages/70/1b/1229c0b2a527fa5390db58d164aa896d513a1fbb85a1b6b6676846f00552/coverage-7.10.3-cp313-cp313-win_arm64.whl", hash = "sha256:f35580f19f297455f44afcd773c9c7a058e52eb6eb170aa31222e635f2e38b87", size = 218162, upload-time = "2025-08-10T21:26:25.847Z" },
    { url = "https://files.pythonhosted.org/packages/fc/26/1c1f450e15a3bf3eaecf053ff64538a2612a23f05b21d79ce03be9ff5903/coverage-7.10.3-cp313-cp313t-macosx_10_13_x86_64.whl", hash = "sha256:07009152f497a0464ffdf2634586787aea0e69ddd023eafb23fc38267db94b84", size = 217003, upload-time = "2025-08-10T21:26:27.231Z" },
    { url = "https://files.pythonhosted.org/packages/29/96/4b40036181d8c2948454b458750960956a3c4785f26a3c29418bbbee1666/coverage-7.10.3-cp313-cp313t-macosx_11_0_arm64.whl", hash = "sha256:8dd2ba5f0c7e7e8cc418be2f0c14c4d9e3f08b8fb8e4c0f83c2fe87d03eb655e", size = 217238, upload-time = "2025-08-10T21:26:28.83Z" },
    { url = "https://files.pythonhosted.org/packages/62/23/8dfc52e95da20957293fb94d97397a100e63095ec1e0ef5c09dd8c6f591a/coverage-7.10.3-cp313-cp313t-manylinux1_i686.manylinux_2_28_i686.manylinux_2_5_i686.whl", hash = "sha256:1ae22b97003c74186e034a93e4f946c75fad8c0ce8d92fbbc168b5e15ee2841f", size = 258561, upload-time = "2025-08-10T21:26:30.475Z" },
    { url = "https://files.pythonhosted.org/packages/59/95/00e7fcbeda3f632232f4c07dde226afe3511a7781a000aa67798feadc535/coverage-7.10.3-cp313-cp313t-manylinux1_x86_64.manylinux_2_28_x86_64.manylinux_2_5_x86_64.whl", hash = "sha256:eb329f1046888a36b1dc35504d3029e1dd5afe2196d94315d18c45ee380f67d5", size = 260735, upload-time = "2025-08-10T21:26:32.333Z" },
    { url = "https://files.pythonhosted.org/packages/9e/4c/f4666cbc4571804ba2a65b078ff0de600b0b577dc245389e0bc9b69ae7ca/coverage-7.10.3-cp313-cp313t-manylinux2014_aarch64.manylinux_2_17_aarch64.manylinux_2_28_aarch64.whl", hash = "sha256:ce01048199a91f07f96ca3074b0c14021f4fe7ffd29a3e6a188ac60a5c3a4af8", size = 262960, upload-time = "2025-08-10T21:26:33.701Z" },
    { url = "https://files.pythonhosted.org/packages/c1/a5/8a9e8a7b12a290ed98b60f73d1d3e5e9ced75a4c94a0d1a671ce3ddfff2a/coverage-7.10.3-cp313-cp313t-musllinux_1_2_aarch64.whl", hash = "sha256:08b989a06eb9dfacf96d42b7fb4c9a22bafa370d245dc22fa839f2168c6f9fa1", size = 260515, upload-time = "2025-08-10T21:26:35.16Z" },
    { url = "https://files.pythonhosted.org/packages/86/11/bb59f7f33b2cac0c5b17db0d9d0abba9c90d9eda51a6e727b43bd5fce4ae/coverage-7.10.3-cp313-cp313t-musllinux_1_2_i686.whl", hash = "sha256:669fe0d4e69c575c52148511029b722ba8d26e8a3129840c2ce0522e1452b256", size = 258278, upload-time = "2025-08-10T21:26:36.539Z" },
    { url = "https://files.pythonhosted.org/packages/cc/22/3646f8903743c07b3e53fded0700fed06c580a980482f04bf9536657ac17/coverage-7.10.3-cp313-cp313t-musllinux_1_2_x86_64.whl", hash = "sha256:3262d19092771c83f3413831d9904b1ccc5f98da5de4ffa4ad67f5b20c7aaf7b", size = 259408, upload-time = "2025-08-10T21:26:37.954Z" },
    { url = "https://files.pythonhosted.org/packages/d2/5c/6375e9d905da22ddea41cd85c30994b8b6f6c02e44e4c5744b76d16b026f/coverage-7.10.3-cp313-cp313t-win32.whl", hash = "sha256:cc0ee4b2ccd42cab7ee6be46d8a67d230cb33a0a7cd47a58b587a7063b6c6b0e", size = 219396, upload-time = "2025-08-10T21:26:39.426Z" },
    { url = "https://files.pythonhosted.org/packages/33/3b/7da37fd14412b8c8b6e73c3e7458fef6b1b05a37f990a9776f88e7740c89/coverage-7.10.3-cp313-cp313t-win_amd64.whl", hash = "sha256:03db599f213341e2960430984e04cf35fb179724e052a3ee627a068653cf4a7c", size = 220458, upload-time = "2025-08-10T21:26:40.905Z" },
    { url = "https://files.pythonhosted.org/packages/28/cc/59a9a70f17edab513c844ee7a5c63cf1057041a84cc725b46a51c6f8301b/coverage-7.10.3-cp313-cp313t-win_arm64.whl", hash = "sha256:46eae7893ba65f53c71284585a262f083ef71594f05ec5c85baf79c402369098", size = 218722, upload-time = "2025-08-10T21:26:42.362Z" },
    { url = "https://files.pythonhosted.org/packages/2d/84/bb773b51a06edbf1231b47dc810a23851f2796e913b335a0fa364773b842/coverage-7.10.3-cp314-cp314-macosx_10_13_x86_64.whl", hash = "sha256:bce8b8180912914032785850d8f3aacb25ec1810f5f54afc4a8b114e7a9b55de", size = 216280, upload-time = "2025-08-10T21:26:44.132Z" },
    { url = "https://files.pythonhosted.org/packages/92/a8/4d8ca9c111d09865f18d56facff64d5fa076a5593c290bd1cfc5dceb8dba/coverage-7.10.3-cp314-cp314-macosx_11_0_arm64.whl", hash = "sha256:07790b4b37d56608536f7c1079bd1aa511567ac2966d33d5cec9cf520c50a7c8", size = 216557, upload-time = "2025-08-10T21:26:45.598Z" },
    { url = "https://files.pythonhosted.org/packages/fe/b2/eb668bfc5060194bc5e1ccd6f664e8e045881cfee66c42a2aa6e6c5b26e8/coverage-7.10.3-cp314-cp314-manylinux1_i686.manylinux_2_28_i686.manylinux_2_5_i686.whl", hash = "sha256:e79367ef2cd9166acedcbf136a458dfe9a4a2dd4d1ee95738fb2ee581c56f667", size = 247598, upload-time = "2025-08-10T21:26:47.081Z" },
    { url = "https://files.pythonhosted.org/packages/fd/b0/9faa4ac62c8822219dd83e5d0e73876398af17d7305968aed8d1606d1830/coverage-7.10.3-cp314-cp314-manylinux1_x86_64.manylinux_2_28_x86_64.manylinux_2_5_x86_64.whl", hash = "sha256:419d2a0f769f26cb1d05e9ccbc5eab4cb5d70231604d47150867c07822acbdf4", size = 250131, upload-time = "2025-08-10T21:26:48.65Z" },
    { url = "https://files.pythonhosted.org/packages/4e/90/203537e310844d4bf1bdcfab89c1e05c25025c06d8489b9e6f937ad1a9e2/coverage-7.10.3-cp314-cp314-manylinux2014_aarch64.manylinux_2_17_aarch64.manylinux_2_28_aarch64.whl", hash = "sha256:ee221cf244757cdc2ac882e3062ab414b8464ad9c884c21e878517ea64b3fa26", size = 251485, upload-time = "2025-08-10T21:26:50.368Z" },
    { url = "https://files.pythonhosted.org/packages/b9/b2/9d894b26bc53c70a1fe503d62240ce6564256d6d35600bdb86b80e516e7d/coverage-7.10.3-cp314-cp314-musllinux_1_2_aarch64.whl", hash = "sha256:c2079d8cdd6f7373d628e14b3357f24d1db02c9dc22e6a007418ca7a2be0435a", size = 249488, upload-time = "2025-08-10T21:26:52.045Z" },
    { url = "https://files.pythonhosted.org/packages/b4/28/af167dbac5281ba6c55c933a0ca6675d68347d5aee39cacc14d44150b922/coverage-7.10.3-cp314-cp314-musllinux_1_2_i686.whl", hash = "sha256:bd8df1f83c0703fa3ca781b02d36f9ec67ad9cb725b18d486405924f5e4270bd", size = 247419, upload-time = "2025-08-10T21:26:53.533Z" },
    { url = "https://files.pythonhosted.org/packages/f4/1c/9a4ddc9f0dcb150d4cd619e1c4bb39bcf694c6129220bdd1e5895d694dda/coverage-7.10.3-cp314-cp314-musllinux_1_2_x86_64.whl", hash = "sha256:6b4e25e0fa335c8aa26e42a52053f3786a61cc7622b4d54ae2dad994aa754fec", size = 248917, upload-time = "2025-08-10T21:26:55.11Z" },
    { url = "https://files.pythonhosted.org/packages/92/27/c6a60c7cbe10dbcdcd7fc9ee89d531dc04ea4c073800279bb269954c5a9f/coverage-7.10.3-cp314-cp314-win32.whl", hash = "sha256:d7c3d02c2866deb217dce664c71787f4b25420ea3eaf87056f44fb364a3528f5", size = 218999, upload-time = "2025-08-10T21:26:56.637Z" },
    { url = "https://files.pythonhosted.org/packages/36/09/a94c1369964ab31273576615d55e7d14619a1c47a662ed3e2a2fe4dee7d4/coverage-7.10.3-cp314-cp314-win_amd64.whl", hash = "sha256:9c8916d44d9e0fe6cdb2227dc6b0edd8bc6c8ef13438bbbf69af7482d9bb9833", size = 219801, upload-time = "2025-08-10T21:26:58.207Z" },
    { url = "https://files.pythonhosted.org/packages/23/59/f5cd2a80f401c01cf0f3add64a7b791b7d53fd6090a4e3e9ea52691cf3c4/coverage-7.10.3-cp314-cp314-win_arm64.whl", hash = "sha256:1007d6a2b3cf197c57105cc1ba390d9ff7f0bee215ced4dea530181e49c65ab4", size = 218381, upload-time = "2025-08-10T21:26:59.707Z" },
    { url = "https://files.pythonhosted.org/packages/73/3d/89d65baf1ea39e148ee989de6da601469ba93c1d905b17dfb0b83bd39c96/coverage-7.10.3-cp314-cp314t-macosx_10_13_x86_64.whl", hash = "sha256:ebc8791d346410d096818788877d675ca55c91db87d60e8f477bd41c6970ffc6", size = 217019, upload-time = "2025-08-10T21:27:01.242Z" },
    { url = "https://files.pythonhosted.org/packages/7d/7d/d9850230cd9c999ce3a1e600f85c2fff61a81c301334d7a1faa1a5ba19c8/coverage-7.10.3-cp314-cp314t-macosx_11_0_arm64.whl", hash = "sha256:1f4e4d8e75f6fd3c6940ebeed29e3d9d632e1f18f6fb65d33086d99d4d073241", size = 217237, upload-time = "2025-08-10T21:27:03.442Z" },
    { url = "https://files.pythonhosted.org/packages/36/51/b87002d417202ab27f4a1cd6bd34ee3b78f51b3ddbef51639099661da991/coverage-7.10.3-cp314-cp314t-manylinux1_i686.manylinux_2_28_i686.manylinux_2_5_i686.whl", hash = "sha256:24581ed69f132b6225a31b0228ae4885731cddc966f8a33fe5987288bdbbbd5e", size = 258735, upload-time = "2025-08-10T21:27:05.124Z" },
    { url = "https://files.pythonhosted.org/packages/1c/02/1f8612bfcb46fc7ca64a353fff1cd4ed932bb6e0b4e0bb88b699c16794b8/coverage-7.10.3-cp314-cp314t-manylinux1_x86_64.manylinux_2_28_x86_64.manylinux_2_5_x86_64.whl", hash = "sha256:ec151569ddfccbf71bac8c422dce15e176167385a00cd86e887f9a80035ce8a5", size = 260901, upload-time = "2025-08-10T21:27:06.68Z" },
    { url = "https://files.pythonhosted.org/packages/aa/3a/fe39e624ddcb2373908bd922756384bb70ac1c5009b0d1674eb326a3e428/coverage-7.10.3-cp314-cp314t-manylinux2014_aarch64.manylinux_2_17_aarch64.manylinux_2_28_aarch64.whl", hash = "sha256:2ae8e7c56290b908ee817200c0b65929b8050bc28530b131fe7c6dfee3e7d86b", size = 263157, upload-time = "2025-08-10T21:27:08.398Z" },
    { url = "https://files.pythonhosted.org/packages/5e/89/496b6d5a10fa0d0691a633bb2b2bcf4f38f0bdfcbde21ad9e32d1af328ed/coverage-7.10.3-cp314-cp314t-musllinux_1_2_aarch64.whl", hash = "sha256:5fb742309766d7e48e9eb4dc34bc95a424707bc6140c0e7d9726e794f11b92a0", size = 260597, upload-time = "2025-08-10T21:27:10.237Z" },
    { url = "https://files.pythonhosted.org/packages/b6/a6/8b5bf6a9e8c6aaeb47d5fe9687014148efc05c3588110246d5fdeef9b492/coverage-7.10.3-cp314-cp314t-musllinux_1_2_i686.whl", hash = "sha256:c65e2a5b32fbe1e499f1036efa6eb9cb4ea2bf6f7168d0e7a5852f3024f471b1", size = 258353, upload-time = "2025-08-10T21:27:11.773Z" },
    { url = "https://files.pythonhosted.org/packages/c3/6d/ad131be74f8afd28150a07565dfbdc86592fd61d97e2dc83383d9af219f0/coverage-7.10.3-cp314-cp314t-musllinux_1_2_x86_64.whl", hash = "sha256:d48d2cb07d50f12f4f18d2bb75d9d19e3506c26d96fffabf56d22936e5ed8f7c", size = 259504, upload-time = "2025-08-10T21:27:13.254Z" },
    { url = "https://files.pythonhosted.org/packages/ec/30/fc9b5097092758cba3375a8cc4ff61774f8cd733bcfb6c9d21a60077a8d8/coverage-7.10.3-cp314-cp314t-win32.whl", hash = "sha256:dec0d9bc15ee305e09fe2cd1911d3f0371262d3cfdae05d79515d8cb712b4869", size = 219782, upload-time = "2025-08-10T21:27:14.736Z" },
    { url = "https://files.pythonhosted.org/packages/72/9b/27fbf79451b1fac15c4bda6ec6e9deae27cf7c0648c1305aa21a3454f5c4/coverage-7.10.3-cp314-cp314t-win_amd64.whl", hash = "sha256:424ea93a323aa0f7f01174308ea78bde885c3089ec1bef7143a6d93c3e24ef64", size = 220898, upload-time = "2025-08-10T21:27:16.297Z" },
    { url = "https://files.pythonhosted.org/packages/d1/cf/a32bbf92869cbf0b7c8b84325327bfc718ad4b6d2c63374fef3d58e39306/coverage-7.10.3-cp314-cp314t-win_arm64.whl", hash = "sha256:f5983c132a62d93d71c9ef896a0b9bf6e6828d8d2ea32611f58684fba60bba35", size = 218922, upload-time = "2025-08-10T21:27:18.22Z" },
    { url = "https://files.pythonhosted.org/packages/84/19/e67f4ae24e232c7f713337f3f4f7c9c58afd0c02866fb07c7b9255a19ed7/coverage-7.10.3-py3-none-any.whl", hash = "sha256:416a8d74dc0adfd33944ba2f405897bab87b7e9e84a391e09d241956bd953ce1", size = 207921, upload-time = "2025-08-10T21:27:38.254Z" },
]

[package.optional-dependencies]
toml = [
    { name = "tomli", marker = "python_full_version <= '3.11'" },
]

[[package]]
name = "cryptography"
version = "45.0.6"
source = { registry = "https://pypi.org/simple" }
dependencies = [
    { name = "cffi", marker = "platform_python_implementation != 'PyPy'" },
]
sdist = { url = "https://files.pythonhosted.org/packages/d6/0d/d13399c94234ee8f3df384819dc67e0c5ce215fb751d567a55a1f4b028c7/cryptography-45.0.6.tar.gz", hash = "sha256:5c966c732cf6e4a276ce83b6e4c729edda2df6929083a952cc7da973c539c719", size = 744949, upload-time = "2025-08-05T23:59:27.93Z" }
wheels = [
    { url = "https://files.pythonhosted.org/packages/8c/29/2793d178d0eda1ca4a09a7c4e09a5185e75738cc6d526433e8663b460ea6/cryptography-45.0.6-cp311-abi3-macosx_10_9_universal2.whl", hash = "sha256:048e7ad9e08cf4c0ab07ff7f36cc3115924e22e2266e034450a890d9e312dd74", size = 7042702, upload-time = "2025-08-05T23:58:23.464Z" },
    { url = "https://files.pythonhosted.org/packages/b3/b6/cabd07410f222f32c8d55486c464f432808abaa1f12af9afcbe8f2f19030/cryptography-45.0.6-cp311-abi3-manylinux2014_aarch64.manylinux_2_17_aarch64.whl", hash = "sha256:44647c5d796f5fc042bbc6d61307d04bf29bccb74d188f18051b635f20a9c75f", size = 4206483, upload-time = "2025-08-05T23:58:27.132Z" },
    { url = "https://files.pythonhosted.org/packages/8b/9e/f9c7d36a38b1cfeb1cc74849aabe9bf817990f7603ff6eb485e0d70e0b27/cryptography-45.0.6-cp311-abi3-manylinux2014_x86_64.manylinux_2_17_x86_64.whl", hash = "sha256:e40b80ecf35ec265c452eea0ba94c9587ca763e739b8e559c128d23bff7ebbbf", size = 4429679, upload-time = "2025-08-05T23:58:29.152Z" },
    { url = "https://files.pythonhosted.org/packages/9c/2a/4434c17eb32ef30b254b9e8b9830cee4e516f08b47fdd291c5b1255b8101/cryptography-45.0.6-cp311-abi3-manylinux_2_28_aarch64.whl", hash = "sha256:00e8724bdad672d75e6f069b27970883179bd472cd24a63f6e620ca7e41cc0c5", size = 4210553, upload-time = "2025-08-05T23:58:30.596Z" },
    { url = "https://files.pythonhosted.org/packages/ef/1d/09a5df8e0c4b7970f5d1f3aff1b640df6d4be28a64cae970d56c6cf1c772/cryptography-45.0.6-cp311-abi3-manylinux_2_28_armv7l.manylinux_2_31_armv7l.whl", hash = "sha256:7a3085d1b319d35296176af31c90338eeb2ddac8104661df79f80e1d9787b8b2", size = 3894499, upload-time = "2025-08-05T23:58:32.03Z" },
    { url = "https://files.pythonhosted.org/packages/79/62/120842ab20d9150a9d3a6bdc07fe2870384e82f5266d41c53b08a3a96b34/cryptography-45.0.6-cp311-abi3-manylinux_2_28_x86_64.whl", hash = "sha256:1b7fa6a1c1188c7ee32e47590d16a5a0646270921f8020efc9a511648e1b2e08", size = 4458484, upload-time = "2025-08-05T23:58:33.526Z" },
    { url = "https://files.pythonhosted.org/packages/fd/80/1bc3634d45ddfed0871bfba52cf8f1ad724761662a0c792b97a951fb1b30/cryptography-45.0.6-cp311-abi3-manylinux_2_34_aarch64.whl", hash = "sha256:275ba5cc0d9e320cd70f8e7b96d9e59903c815ca579ab96c1e37278d231fc402", size = 4210281, upload-time = "2025-08-05T23:58:35.445Z" },
    { url = "https://files.pythonhosted.org/packages/7d/fe/ffb12c2d83d0ee625f124880a1f023b5878f79da92e64c37962bbbe35f3f/cryptography-45.0.6-cp311-abi3-manylinux_2_34_x86_64.whl", hash = "sha256:f4028f29a9f38a2025abedb2e409973709c660d44319c61762202206ed577c42", size = 4456890, upload-time = "2025-08-05T23:58:36.923Z" },
    { url = "https://files.pythonhosted.org/packages/8c/8e/b3f3fe0dc82c77a0deb5f493b23311e09193f2268b77196ec0f7a36e3f3e/cryptography-45.0.6-cp311-abi3-musllinux_1_2_aarch64.whl", hash = "sha256:ee411a1b977f40bd075392c80c10b58025ee5c6b47a822a33c1198598a7a5f05", size = 4333247, upload-time = "2025-08-05T23:58:38.781Z" },
    { url = "https://files.pythonhosted.org/packages/b3/a6/c3ef2ab9e334da27a1d7b56af4a2417d77e7806b2e0f90d6267ce120d2e4/cryptography-45.0.6-cp311-abi3-musllinux_1_2_x86_64.whl", hash = "sha256:e2a21a8eda2d86bb604934b6b37691585bd095c1f788530c1fcefc53a82b3453", size = 4565045, upload-time = "2025-08-05T23:58:40.415Z" },
    { url = "https://files.pythonhosted.org/packages/31/c3/77722446b13fa71dddd820a5faab4ce6db49e7e0bf8312ef4192a3f78e2f/cryptography-45.0.6-cp311-abi3-win32.whl", hash = "sha256:d063341378d7ee9c91f9d23b431a3502fc8bfacd54ef0a27baa72a0843b29159", size = 2928923, upload-time = "2025-08-05T23:58:41.919Z" },
    { url = "https://files.pythonhosted.org/packages/38/63/a025c3225188a811b82932a4dcc8457a26c3729d81578ccecbcce2cb784e/cryptography-45.0.6-cp311-abi3-win_amd64.whl", hash = "sha256:833dc32dfc1e39b7376a87b9a6a4288a10aae234631268486558920029b086ec", size = 3403805, upload-time = "2025-08-05T23:58:43.792Z" },
    { url = "https://files.pythonhosted.org/packages/5b/af/bcfbea93a30809f126d51c074ee0fac5bd9d57d068edf56c2a73abedbea4/cryptography-45.0.6-cp37-abi3-macosx_10_9_universal2.whl", hash = "sha256:3436128a60a5e5490603ab2adbabc8763613f638513ffa7d311c900a8349a2a0", size = 7020111, upload-time = "2025-08-05T23:58:45.316Z" },
    { url = "https://files.pythonhosted.org/packages/98/c6/ea5173689e014f1a8470899cd5beeb358e22bb3cf5a876060f9d1ca78af4/cryptography-45.0.6-cp37-abi3-manylinux2014_aarch64.manylinux_2_17_aarch64.whl", hash = "sha256:0d9ef57b6768d9fa58e92f4947cea96ade1233c0e236db22ba44748ffedca394", size = 4198169, upload-time = "2025-08-05T23:58:47.121Z" },
    { url = "https://files.pythonhosted.org/packages/ba/73/b12995edc0c7e2311ffb57ebd3b351f6b268fed37d93bfc6f9856e01c473/cryptography-45.0.6-cp37-abi3-manylinux2014_x86_64.manylinux_2_17_x86_64.whl", hash = "sha256:ea3c42f2016a5bbf71825537c2ad753f2870191134933196bee408aac397b3d9", size = 4421273, upload-time = "2025-08-05T23:58:48.557Z" },
    { url = "https://files.pythonhosted.org/packages/f7/6e/286894f6f71926bc0da67408c853dd9ba953f662dcb70993a59fd499f111/cryptography-45.0.6-cp37-abi3-manylinux_2_28_aarch64.whl", hash = "sha256:20ae4906a13716139d6d762ceb3e0e7e110f7955f3bc3876e3a07f5daadec5f3", size = 4199211, upload-time = "2025-08-05T23:58:50.139Z" },
    { url = "https://files.pythonhosted.org/packages/de/34/a7f55e39b9623c5cb571d77a6a90387fe557908ffc44f6872f26ca8ae270/cryptography-45.0.6-cp37-abi3-manylinux_2_28_armv7l.manylinux_2_31_armv7l.whl", hash = "sha256:2dac5ec199038b8e131365e2324c03d20e97fe214af051d20c49db129844e8b3", size = 3883732, upload-time = "2025-08-05T23:58:52.253Z" },
    { url = "https://files.pythonhosted.org/packages/f9/b9/c6d32edbcba0cd9f5df90f29ed46a65c4631c4fbe11187feb9169c6ff506/cryptography-45.0.6-cp37-abi3-manylinux_2_28_x86_64.whl", hash = "sha256:18f878a34b90d688982e43f4b700408b478102dd58b3e39de21b5ebf6509c301", size = 4450655, upload-time = "2025-08-05T23:58:53.848Z" },
    { url = "https://files.pythonhosted.org/packages/77/2d/09b097adfdee0227cfd4c699b3375a842080f065bab9014248933497c3f9/cryptography-45.0.6-cp37-abi3-manylinux_2_34_aarch64.whl", hash = "sha256:5bd6020c80c5b2b2242d6c48487d7b85700f5e0038e67b29d706f98440d66eb5", size = 4198956, upload-time = "2025-08-05T23:58:55.209Z" },
    { url = "https://files.pythonhosted.org/packages/55/66/061ec6689207d54effdff535bbdf85cc380d32dd5377173085812565cf38/cryptography-45.0.6-cp37-abi3-manylinux_2_34_x86_64.whl", hash = "sha256:eccddbd986e43014263eda489abbddfbc287af5cddfd690477993dbb31e31016", size = 4449859, upload-time = "2025-08-05T23:58:56.639Z" },
    { url = "https://files.pythonhosted.org/packages/41/ff/e7d5a2ad2d035e5a2af116e1a3adb4d8fcd0be92a18032917a089c6e5028/cryptography-45.0.6-cp37-abi3-musllinux_1_2_aarch64.whl", hash = "sha256:550ae02148206beb722cfe4ef0933f9352bab26b087af00e48fdfb9ade35c5b3", size = 4320254, upload-time = "2025-08-05T23:58:58.833Z" },
    { url = "https://files.pythonhosted.org/packages/82/27/092d311af22095d288f4db89fcaebadfb2f28944f3d790a4cf51fe5ddaeb/cryptography-45.0.6-cp37-abi3-musllinux_1_2_x86_64.whl", hash = "sha256:5b64e668fc3528e77efa51ca70fadcd6610e8ab231e3e06ae2bab3b31c2b8ed9", size = 4554815, upload-time = "2025-08-05T23:59:00.283Z" },
    { url = "https://files.pythonhosted.org/packages/7e/01/aa2f4940262d588a8fdf4edabe4cda45854d00ebc6eaac12568b3a491a16/cryptography-45.0.6-cp37-abi3-win32.whl", hash = "sha256:780c40fb751c7d2b0c6786ceee6b6f871e86e8718a8ff4bc35073ac353c7cd02", size = 2912147, upload-time = "2025-08-05T23:59:01.716Z" },
    { url = "https://files.pythonhosted.org/packages/0a/bc/16e0276078c2de3ceef6b5a34b965f4436215efac45313df90d55f0ba2d2/cryptography-45.0.6-cp37-abi3-win_amd64.whl", hash = "sha256:20d15aed3ee522faac1a39fbfdfee25d17b1284bafd808e1640a74846d7c4d1b", size = 3390459, upload-time = "2025-08-05T23:59:03.358Z" },
    { url = "https://files.pythonhosted.org/packages/56/d2/4482d97c948c029be08cb29854a91bd2ae8da7eb9c4152461f1244dcea70/cryptography-45.0.6-pp310-pypy310_pp73-macosx_10_9_x86_64.whl", hash = "sha256:705bb7c7ecc3d79a50f236adda12ca331c8e7ecfbea51edd931ce5a7a7c4f012", size = 3576812, upload-time = "2025-08-05T23:59:04.833Z" },
    { url = "https://files.pythonhosted.org/packages/ec/24/55fc238fcaa122855442604b8badb2d442367dfbd5a7ca4bb0bd346e263a/cryptography-45.0.6-pp310-pypy310_pp73-manylinux_2_28_aarch64.whl", hash = "sha256:826b46dae41a1155a0c0e66fafba43d0ede1dc16570b95e40c4d83bfcf0a451d", size = 4141694, upload-time = "2025-08-05T23:59:06.66Z" },
    { url = "https://files.pythonhosted.org/packages/f9/7e/3ea4fa6fbe51baf3903806a0241c666b04c73d2358a3ecce09ebee8b9622/cryptography-45.0.6-pp310-pypy310_pp73-manylinux_2_28_x86_64.whl", hash = "sha256:cc4d66f5dc4dc37b89cfef1bd5044387f7a1f6f0abb490815628501909332d5d", size = 4375010, upload-time = "2025-08-05T23:59:08.14Z" },
    { url = "https://files.pythonhosted.org/packages/50/42/ec5a892d82d2a2c29f80fc19ced4ba669bca29f032faf6989609cff1f8dc/cryptography-45.0.6-pp310-pypy310_pp73-manylinux_2_34_aarch64.whl", hash = "sha256:f68f833a9d445cc49f01097d95c83a850795921b3f7cc6488731e69bde3288da", size = 4141377, upload-time = "2025-08-05T23:59:09.584Z" },
    { url = "https://files.pythonhosted.org/packages/e7/d7/246c4c973a22b9c2931999da953a2c19cae7c66b9154c2d62ffed811225e/cryptography-45.0.6-pp310-pypy310_pp73-manylinux_2_34_x86_64.whl", hash = "sha256:3b5bf5267e98661b9b888a9250d05b063220dfa917a8203744454573c7eb79db", size = 4374609, upload-time = "2025-08-05T23:59:11.923Z" },
    { url = "https://files.pythonhosted.org/packages/78/6d/c49ccf243f0a1b0781c2a8de8123ee552f0c8a417c6367a24d2ecb7c11b3/cryptography-45.0.6-pp310-pypy310_pp73-win_amd64.whl", hash = "sha256:2384f2ab18d9be88a6e4f8972923405e2dbb8d3e16c6b43f15ca491d7831bd18", size = 3322156, upload-time = "2025-08-05T23:59:13.597Z" },
    { url = "https://files.pythonhosted.org/packages/61/69/c252de4ec047ba2f567ecb53149410219577d408c2aea9c989acae7eafce/cryptography-45.0.6-pp311-pypy311_pp73-macosx_10_9_x86_64.whl", hash = "sha256:fc022c1fa5acff6def2fc6d7819bbbd31ccddfe67d075331a65d9cfb28a20983", size = 3584669, upload-time = "2025-08-05T23:59:15.431Z" },
    { url = "https://files.pythonhosted.org/packages/e3/fe/deea71e9f310a31fe0a6bfee670955152128d309ea2d1c79e2a5ae0f0401/cryptography-45.0.6-pp311-pypy311_pp73-manylinux_2_28_aarch64.whl", hash = "sha256:3de77e4df42ac8d4e4d6cdb342d989803ad37707cf8f3fbf7b088c9cbdd46427", size = 4153022, upload-time = "2025-08-05T23:59:16.954Z" },
    { url = "https://files.pythonhosted.org/packages/60/45/a77452f5e49cb580feedba6606d66ae7b82c128947aa754533b3d1bd44b0/cryptography-45.0.6-pp311-pypy311_pp73-manylinux_2_28_x86_64.whl", hash = "sha256:599c8d7df950aa68baa7e98f7b73f4f414c9f02d0e8104a30c0182a07732638b", size = 4386802, upload-time = "2025-08-05T23:59:18.55Z" },
    { url = "https://files.pythonhosted.org/packages/a3/b9/a2f747d2acd5e3075fdf5c145c7c3568895daaa38b3b0c960ef830db6cdc/cryptography-45.0.6-pp311-pypy311_pp73-manylinux_2_34_aarch64.whl", hash = "sha256:31a2b9a10530a1cb04ffd6aa1cd4d3be9ed49f7d77a4dafe198f3b382f41545c", size = 4152706, upload-time = "2025-08-05T23:59:20.044Z" },
    { url = "https://files.pythonhosted.org/packages/81/ec/381b3e8d0685a3f3f304a382aa3dfce36af2d76467da0fd4bb21ddccc7b2/cryptography-45.0.6-pp311-pypy311_pp73-manylinux_2_34_x86_64.whl", hash = "sha256:e5b3dda1b00fb41da3af4c5ef3f922a200e33ee5ba0f0bc9ecf0b0c173958385", size = 4386740, upload-time = "2025-08-05T23:59:21.525Z" },
    { url = "https://files.pythonhosted.org/packages/0a/76/cf8d69da8d0b5ecb0db406f24a63a3f69ba5e791a11b782aeeefef27ccbb/cryptography-45.0.6-pp311-pypy311_pp73-win_amd64.whl", hash = "sha256:629127cfdcdc6806dfe234734d7cb8ac54edaf572148274fa377a7d3405b0043", size = 3331874, upload-time = "2025-08-05T23:59:23.017Z" },
]

[[package]]
name = "cssselect2"
version = "0.8.0"
source = { registry = "https://pypi.org/simple" }
dependencies = [
    { name = "tinycss2" },
    { name = "webencodings" },
]
sdist = { url = "https://files.pythonhosted.org/packages/9f/86/fd7f58fc498b3166f3a7e8e0cddb6e620fe1da35b02248b1bd59e95dbaaa/cssselect2-0.8.0.tar.gz", hash = "sha256:7674ffb954a3b46162392aee2a3a0aedb2e14ecf99fcc28644900f4e6e3e9d3a", size = 35716, upload-time = "2025-03-05T14:46:07.988Z" }
wheels = [
    { url = "https://files.pythonhosted.org/packages/0f/e7/aa315e6a749d9b96c2504a1ba0ba031ba2d0517e972ce22682e3fccecb09/cssselect2-0.8.0-py3-none-any.whl", hash = "sha256:46fc70ebc41ced7a32cd42d58b1884d72ade23d21e5a4eaaf022401c13f0e76e", size = 15454, upload-time = "2025-03-05T14:46:06.463Z" },
]

[[package]]
name = "defusedxml"
version = "0.7.1"
source = { registry = "https://pypi.org/simple" }
sdist = { url = "https://files.pythonhosted.org/packages/0f/d5/c66da9b79e5bdb124974bfe172b4daf3c984ebd9c2a06e2b8a4dc7331c72/defusedxml-0.7.1.tar.gz", hash = "sha256:1bb3032db185915b62d7c6209c5a8792be6a32ab2fedacc84e01b52c51aa3e69", size = 75520, upload-time = "2021-03-08T10:59:26.269Z" }
wheels = [
    { url = "https://files.pythonhosted.org/packages/07/6c/aa3f2f849e01cb6a001cd8554a88d4c77c5c1a31c95bdf1cf9301e6d9ef4/defusedxml-0.7.1-py2.py3-none-any.whl", hash = "sha256:a352e7e428770286cc899e2542b6cdaedb2b4953ff269a210103ec58f6198a61", size = 25604, upload-time = "2021-03-08T10:59:24.45Z" },
]

[[package]]
name = "docutils"
version = "0.21.2"
source = { registry = "https://pypi.org/simple" }
sdist = { url = "https://files.pythonhosted.org/packages/ae/ed/aefcc8cd0ba62a0560c3c18c33925362d46c6075480bfa4df87b28e169a9/docutils-0.21.2.tar.gz", hash = "sha256:3a6b18732edf182daa3cd12775bbb338cf5691468f91eeeb109deff6ebfa986f", size = 2204444, upload-time = "2024-04-23T18:57:18.24Z" }
wheels = [
    { url = "https://files.pythonhosted.org/packages/8f/d7/9322c609343d929e75e7e5e6255e614fcc67572cfd083959cdef3b7aad79/docutils-0.21.2-py3-none-any.whl", hash = "sha256:dafca5b9e384f0e419294eb4d2ff9fa826435bf15f15b7bd45723e8ad76811b2", size = 587408, upload-time = "2024-04-23T18:57:14.835Z" },
]

[[package]]
name = "exceptiongroup"
version = "1.3.0"
source = { registry = "https://pypi.org/simple" }
dependencies = [
    { name = "typing-extensions", marker = "python_full_version < '3.11'" },
]
sdist = { url = "https://files.pythonhosted.org/packages/0b/9f/a65090624ecf468cdca03533906e7c69ed7588582240cfe7cc9e770b50eb/exceptiongroup-1.3.0.tar.gz", hash = "sha256:b241f5885f560bc56a59ee63ca4c6a8bfa46ae4ad651af316d4e81817bb9fd88", size = 29749, upload-time = "2025-05-10T17:42:51.123Z" }
wheels = [
    { url = "https://files.pythonhosted.org/packages/36/f4/c6e662dade71f56cd2f3735141b265c3c79293c109549c1e6933b0651ffc/exceptiongroup-1.3.0-py3-none-any.whl", hash = "sha256:4d111e6e0c13d0644cad6ddaa7ed0261a0b36971f6d23e7ec9b4b9097da78a10", size = 16674, upload-time = "2025-05-10T17:42:49.33Z" },
]

[[package]]
name = "execnet"
version = "2.1.1"
source = { registry = "https://pypi.org/simple" }
sdist = { url = "https://files.pythonhosted.org/packages/bb/ff/b4c0dc78fbe20c3e59c0c7334de0c27eb4001a2b2017999af398bf730817/execnet-2.1.1.tar.gz", hash = "sha256:5189b52c6121c24feae288166ab41b32549c7e2348652736540b9e6e7d4e72e3", size = 166524, upload-time = "2024-04-08T09:04:19.245Z" }
wheels = [
    { url = "https://files.pythonhosted.org/packages/43/09/2aea36ff60d16dd8879bdb2f5b3ee0ba8d08cbbdcdfe870e695ce3784385/execnet-2.1.1-py3-none-any.whl", hash = "sha256:26dee51f1b80cebd6d0ca8e74dd8745419761d3bef34163928cbebbdc4749fdc", size = 40612, upload-time = "2024-04-08T09:04:17.414Z" },
]

[[package]]
name = "furo"
version = "2025.7.19"
source = { registry = "https://pypi.org/simple" }
dependencies = [
    { name = "accessible-pygments" },
    { name = "beautifulsoup4" },
    { name = "pygments" },
    { name = "sphinx", version = "8.1.3", source = { registry = "https://pypi.org/simple" }, marker = "python_full_version < '3.11'" },
    { name = "sphinx", version = "8.2.3", source = { registry = "https://pypi.org/simple" }, marker = "python_full_version >= '3.11'" },
    { name = "sphinx-basic-ng" },
]
sdist = { url = "https://files.pythonhosted.org/packages/d0/69/312cd100fa45ddaea5a588334d2defa331ff427bcb61f5fe2ae61bdc3762/furo-2025.7.19.tar.gz", hash = "sha256:4164b2cafcf4023a59bb3c594e935e2516f6b9d35e9a5ea83d8f6b43808fe91f", size = 1662054, upload-time = "2025-07-19T10:52:09.754Z" }
wheels = [
    { url = "https://files.pythonhosted.org/packages/3a/34/2b07b72bee02a63241d654f5d8af87a2de977c59638eec41ca356ab915cd/furo-2025.7.19-py3-none-any.whl", hash = "sha256:bdea869822dfd2b494ea84c0973937e35d1575af088b6721a29c7f7878adc9e3", size = 342175, upload-time = "2025-07-19T10:52:02.399Z" },
]

[[package]]
name = "gitdb"
version = "4.0.12"
source = { registry = "https://pypi.org/simple" }
dependencies = [
    { name = "smmap" },
]
sdist = { url = "https://files.pythonhosted.org/packages/72/94/63b0fc47eb32792c7ba1fe1b694daec9a63620db1e313033d18140c2320a/gitdb-4.0.12.tar.gz", hash = "sha256:5ef71f855d191a3326fcfbc0d5da835f26b13fbcba60c32c21091c349ffdb571", size = 394684, upload-time = "2025-01-02T07:20:46.413Z" }
wheels = [
    { url = "https://files.pythonhosted.org/packages/a0/61/5c78b91c3143ed5c14207f463aecfc8f9dbb5092fb2869baf37c273b2705/gitdb-4.0.12-py3-none-any.whl", hash = "sha256:67073e15955400952c6565cc3e707c554a4eea2e428946f7a4c162fab9bd9bcf", size = 62794, upload-time = "2025-01-02T07:20:43.624Z" },
]

[[package]]
name = "gitpython"
version = "3.1.45"
source = { registry = "https://pypi.org/simple" }
dependencies = [
    { name = "gitdb" },
]
sdist = { url = "https://files.pythonhosted.org/packages/9a/c8/dd58967d119baab745caec2f9d853297cec1989ec1d63f677d3880632b88/gitpython-3.1.45.tar.gz", hash = "sha256:85b0ee964ceddf211c41b9f27a49086010a190fd8132a24e21f362a4b36a791c", size = 215076, upload-time = "2025-07-24T03:45:54.871Z" }
wheels = [
    { url = "https://files.pythonhosted.org/packages/01/61/d4b89fec821f72385526e1b9d9a3a0385dda4a72b206d28049e2c7cd39b8/gitpython-3.1.45-py3-none-any.whl", hash = "sha256:8908cb2e02fb3b93b7eb0f2827125cb699869470432cc885f019b8fd0fccff77", size = 208168, upload-time = "2025-07-24T03:45:52.517Z" },
]

[[package]]
name = "h11"
version = "0.16.0"
source = { registry = "https://pypi.org/simple" }
sdist = { url = "https://files.pythonhosted.org/packages/01/ee/02a2c011bdab74c6fb3c75474d40b3052059d95df7e73351460c8588d963/h11-0.16.0.tar.gz", hash = "sha256:4e35b956cf45792e4caa5885e69fba00bdbc6ffafbfa020300e549b208ee5ff1", size = 101250, upload-time = "2025-04-24T03:35:25.427Z" }
wheels = [
    { url = "https://files.pythonhosted.org/packages/04/4b/29cac41a4d98d144bf5f6d33995617b185d14b22401f75ca86f384e87ff1/h11-0.16.0-py3-none-any.whl", hash = "sha256:63cf8bbe7522de3bf65932fda1d9c2772064ffb3dae62d55932da54b31cb6c86", size = 37515, upload-time = "2025-04-24T03:35:24.344Z" },
]

[[package]]
name = "html5lib"
version = "1.1"
source = { registry = "https://pypi.org/simple" }
dependencies = [
    { name = "six" },
    { name = "webencodings" },
]
sdist = { url = "https://files.pythonhosted.org/packages/ac/b6/b55c3f49042f1df3dcd422b7f224f939892ee94f22abcf503a9b7339eaf2/html5lib-1.1.tar.gz", hash = "sha256:b2e5b40261e20f354d198eae92afc10d750afb487ed5e50f9c4eaf07c184146f", size = 272215, upload-time = "2020-06-22T23:32:38.834Z" }
wheels = [
    { url = "https://files.pythonhosted.org/packages/6c/dd/a834df6482147d48e225a49515aabc28974ad5a4ca3215c18a882565b028/html5lib-1.1-py2.py3-none-any.whl", hash = "sha256:0d78f8fde1c230e99fe37986a60526d7049ed4bf8a9fadbad5f00e22e58e041d", size = 112173, upload-time = "2020-06-22T23:32:36.781Z" },
]

[[package]]
name = "httpcore"
version = "1.0.9"
source = { registry = "https://pypi.org/simple" }
dependencies = [
    { name = "certifi" },
    { name = "h11" },
]
sdist = { url = "https://files.pythonhosted.org/packages/06/94/82699a10bca87a5556c9c59b5963f2d039dbd239f25bc2a63907a05a14cb/httpcore-1.0.9.tar.gz", hash = "sha256:6e34463af53fd2ab5d807f399a9b45ea31c3dfa2276f15a2c3f00afff6e176e8", size = 85484, upload-time = "2025-04-24T22:06:22.219Z" }
wheels = [
    { url = "https://files.pythonhosted.org/packages/7e/f5/f66802a942d491edb555dd61e3a9961140fd64c90bce1eafd741609d334d/httpcore-1.0.9-py3-none-any.whl", hash = "sha256:2d400746a40668fc9dec9810239072b40b4484b640a8c38fd654a024c7a1bf55", size = 78784, upload-time = "2025-04-24T22:06:20.566Z" },
]

[[package]]
name = "httpx"
version = "0.28.1"
source = { registry = "https://pypi.org/simple" }
dependencies = [
    { name = "anyio" },
    { name = "certifi" },
    { name = "httpcore" },
    { name = "idna" },
]
sdist = { url = "https://files.pythonhosted.org/packages/b1/df/48c586a5fe32a0f01324ee087459e112ebb7224f646c0b5023f5e79e9956/httpx-0.28.1.tar.gz", hash = "sha256:75e98c5f16b0f35b567856f597f06ff2270a374470a5c2392242528e3e3e42fc", size = 141406, upload-time = "2024-12-06T15:37:23.222Z" }
wheels = [
    { url = "https://files.pythonhosted.org/packages/2a/39/e50c7c3a983047577ee07d2a9e53faf5a69493943ec3f6a384bdc792deb2/httpx-0.28.1-py3-none-any.whl", hash = "sha256:d909fcccc110f8c7faf814ca82a9a4d816bc5a6dbfea25d6591d6985b8ba59ad", size = 73517, upload-time = "2024-12-06T15:37:21.509Z" },
]

[[package]]
name = "idna"
version = "3.10"
source = { registry = "https://pypi.org/simple" }
sdist = { url = "https://files.pythonhosted.org/packages/f1/70/7703c29685631f5a7590aa73f1f1d3fa9a380e654b86af429e0934a32f7d/idna-3.10.tar.gz", hash = "sha256:12f65c9b470abda6dc35cf8e63cc574b1c52b11df2c86030af0ac09b01b13ea9", size = 190490, upload-time = "2024-09-15T18:07:39.745Z" }
wheels = [
    { url = "https://files.pythonhosted.org/packages/76/c6/c88e154df9c4e1a2a66ccf0005a88dfb2650c1dffb6f5ce603dfbd452ce3/idna-3.10-py3-none-any.whl", hash = "sha256:946d195a0d259cbba61165e88e65941f16e9b36ea6ddb97f00452bae8b1287d3", size = 70442, upload-time = "2024-09-15T18:07:37.964Z" },
]

[[package]]
name = "imagesize"
version = "1.4.1"
source = { registry = "https://pypi.org/simple" }
sdist = { url = "https://files.pythonhosted.org/packages/a7/84/62473fb57d61e31fef6e36d64a179c8781605429fd927b5dd608c997be31/imagesize-1.4.1.tar.gz", hash = "sha256:69150444affb9cb0d5cc5a92b3676f0b2fb7cd9ae39e947a5e11a36b4497cd4a", size = 1280026, upload-time = "2022-07-01T12:21:05.687Z" }
wheels = [
    { url = "https://files.pythonhosted.org/packages/ff/62/85c4c919272577931d407be5ba5d71c20f0b616d31a0befe0ae45bb79abd/imagesize-1.4.1-py2.py3-none-any.whl", hash = "sha256:0d8d18d08f840c19d0ee7ca1fd82490fdc3729b7ac93f49870406ddde8ef8d8b", size = 8769, upload-time = "2022-07-01T12:21:02.467Z" },
]

[[package]]
name = "importlib-metadata"
version = "8.7.0"
source = { registry = "https://pypi.org/simple" }
dependencies = [
    { name = "zipp" },
]
sdist = { url = "https://files.pythonhosted.org/packages/76/66/650a33bd90f786193e4de4b3ad86ea60b53c89b669a5c7be931fac31cdb0/importlib_metadata-8.7.0.tar.gz", hash = "sha256:d13b81ad223b890aa16c5471f2ac3056cf76c5f10f82d6f9292f0b415f389000", size = 56641, upload-time = "2025-04-27T15:29:01.736Z" }
wheels = [
    { url = "https://files.pythonhosted.org/packages/20/b0/36bd937216ec521246249be3bf9855081de4c5e06a0c9b4219dbeda50373/importlib_metadata-8.7.0-py3-none-any.whl", hash = "sha256:e5dd1551894c77868a30651cef00984d50e1002d06942a7101d34870c5f02afd", size = 27656, upload-time = "2025-04-27T15:29:00.214Z" },
]

[[package]]
name = "iniconfig"
version = "2.1.0"
source = { registry = "https://pypi.org/simple" }
sdist = { url = "https://files.pythonhosted.org/packages/f2/97/ebf4da567aa6827c909642694d71c9fcf53e5b504f2d96afea02718862f3/iniconfig-2.1.0.tar.gz", hash = "sha256:3abbd2e30b36733fee78f9c7f7308f2d0050e88f0087fd25c2645f63c773e1c7", size = 4793, upload-time = "2025-03-19T20:09:59.721Z" }
wheels = [
    { url = "https://files.pythonhosted.org/packages/2c/e1/e6716421ea10d38022b952c159d5161ca1193197fb744506875fbb87ea7b/iniconfig-2.1.0-py3-none-any.whl", hash = "sha256:9deba5723312380e77435581c6bf4935c94cbfab9b1ed33ef8d238ea168eb760", size = 6050, upload-time = "2025-03-19T20:10:01.071Z" },
]

[[package]]
name = "jinja2"
version = "3.1.6"
source = { registry = "https://pypi.org/simple" }
dependencies = [
    { name = "markupsafe" },
]
sdist = { url = "https://files.pythonhosted.org/packages/df/bf/f7da0350254c0ed7c72f3e33cef02e048281fec7ecec5f032d4aac52226b/jinja2-3.1.6.tar.gz", hash = "sha256:0137fb05990d35f1275a587e9aee6d56da821fc83491a0fb838183be43f66d6d", size = 245115, upload-time = "2025-03-05T20:05:02.478Z" }
wheels = [
    { url = "https://files.pythonhosted.org/packages/62/a1/3d680cbfd5f4b8f15abc1d571870c5fc3e594bb582bc3b64ea099db13e56/jinja2-3.1.6-py3-none-any.whl", hash = "sha256:85ece4451f492d0c13c5dd7c13a64681a86afae63a5f347908daf103ce6d2f67", size = 134899, upload-time = "2025-03-05T20:05:00.369Z" },
]

[[package]]
name = "jsonpatch"
version = "1.33"
source = { registry = "https://pypi.org/simple" }
dependencies = [
    { name = "jsonpointer" },
]
sdist = { url = "https://files.pythonhosted.org/packages/42/78/18813351fe5d63acad16aec57f94ec2b70a09e53ca98145589e185423873/jsonpatch-1.33.tar.gz", hash = "sha256:9fcd4009c41e6d12348b4a0ff2563ba56a2923a7dfee731d004e212e1ee5030c", size = 21699, upload-time = "2023-06-26T12:07:29.144Z" }
wheels = [
    { url = "https://files.pythonhosted.org/packages/73/07/02e16ed01e04a374e644b575638ec7987ae846d25ad97bcc9945a3ee4b0e/jsonpatch-1.33-py2.py3-none-any.whl", hash = "sha256:0ae28c0cd062bbd8b8ecc26d7d164fbbea9652a1a3693f3b956c1eae5145dade", size = 12898, upload-time = "2023-06-16T21:01:28.466Z" },
]

[[package]]
name = "jsonpointer"
version = "3.0.0"
source = { registry = "https://pypi.org/simple" }
sdist = { url = "https://files.pythonhosted.org/packages/6a/0a/eebeb1fa92507ea94016a2a790b93c2ae41a7e18778f85471dc54475ed25/jsonpointer-3.0.0.tar.gz", hash = "sha256:2b2d729f2091522d61c3b31f82e11870f60b68f43fbc705cb76bf4b832af59ef", size = 9114, upload-time = "2024-06-10T19:24:42.462Z" }
wheels = [
    { url = "https://files.pythonhosted.org/packages/71/92/5e77f98553e9e75130c78900d000368476aed74276eb8ae8796f65f00918/jsonpointer-3.0.0-py2.py3-none-any.whl", hash = "sha256:13e088adc14fca8b6aa8177c044e12701e6ad4b28ff10e65f2267a90109c9942", size = 7595, upload-time = "2024-06-10T19:24:40.698Z" },
]

[[package]]
name = "jubilant"
version = "1.3.0"
source = { registry = "https://pypi.org/simple" }
dependencies = [
    { name = "pyyaml" },
]
sdist = { url = "https://files.pythonhosted.org/packages/43/49/9ea5efac9127c76247d42e286e56e26d9b5c01edbf9f24bcfae9aab3cf81/jubilant-1.3.0.tar.gz", hash = "sha256:ff43d6eb67a986958db6317d7ff3df1c8c160d0c56736628919ac1f7319d444e", size = 26842, upload-time = "2025-07-24T22:31:55.833Z" }
wheels = [
    { url = "https://files.pythonhosted.org/packages/a2/97/ad9cbc4718cdc4feed0e841ccb2a3d15de7cb1187d63d1e2ba419cc34f51/jubilant-1.3.0-py3-none-any.whl", hash = "sha256:a5ea4a3bf487ab0286eaad0de9df145761657c08beb834931340b9ebb1f41292", size = 26484, upload-time = "2025-07-24T22:31:54.467Z" },
]

[[package]]
name = "jubilant-backports"
version = "1.0.0a1"
source = { registry = "https://pypi.org/simple" }
dependencies = [
    { name = "jubilant" },
]
sdist = { url = "https://files.pythonhosted.org/packages/2d/f9/1f7a3f9f691fc47ba1cec4e15c3ea13df29451f6745fae7cbd0cd3b36b1e/jubilant_backports-1.0.0a1.tar.gz", hash = "sha256:03f0788a2301e1a71ebab56bc59515361c37e5686e40a985caba5b2907514e3f", size = 18626, upload-time = "2025-08-02T06:45:18.314Z" }
wheels = [
    { url = "https://files.pythonhosted.org/packages/41/12/0e48ff7ecd1a4f313da1b1bc3e22489d8c134469ae3ef65664b37c179e2c/jubilant_backports-1.0.0a1-py3-none-any.whl", hash = "sha256:ff8d73e17afaae4418c588496978ac42ee9eb9d6d4e77ce103102772038796cc", size = 17790, upload-time = "2025-08-02T06:45:16.976Z" },
]

[[package]]
name = "linkify-it-py"
version = "2.0.3"
source = { registry = "https://pypi.org/simple" }
dependencies = [
    { name = "uc-micro-py" },
]
sdist = { url = "https://files.pythonhosted.org/packages/2a/ae/bb56c6828e4797ba5a4821eec7c43b8bf40f69cda4d4f5f8c8a2810ec96a/linkify-it-py-2.0.3.tar.gz", hash = "sha256:68cda27e162e9215c17d786649d1da0021a451bdc436ef9e0fa0ba5234b9b048", size = 27946, upload-time = "2024-02-04T14:48:04.179Z" }
wheels = [
    { url = "https://files.pythonhosted.org/packages/04/1e/b832de447dee8b582cac175871d2f6c3d5077cc56d5575cadba1fd1cccfa/linkify_it_py-2.0.3-py3-none-any.whl", hash = "sha256:6bcbc417b0ac14323382aef5c5192c0075bf8a9d6b41820a2b66371eac6b6d79", size = 19820, upload-time = "2024-02-04T14:48:02.496Z" },
]

[[package]]
name = "lxml"
version = "6.0.0"
source = { registry = "https://pypi.org/simple" }
sdist = { url = "https://files.pythonhosted.org/packages/c5/ed/60eb6fa2923602fba988d9ca7c5cdbd7cf25faa795162ed538b527a35411/lxml-6.0.0.tar.gz", hash = "sha256:032e65120339d44cdc3efc326c9f660f5f7205f3a535c1fdbf898b29ea01fb72", size = 4096938, upload-time = "2025-06-26T16:28:19.373Z" }
wheels = [
    { url = "https://files.pythonhosted.org/packages/4b/e9/9c3ca02fbbb7585116c2e274b354a2d92b5c70561687dd733ec7b2018490/lxml-6.0.0-cp310-cp310-macosx_10_9_universal2.whl", hash = "sha256:35bc626eec405f745199200ccb5c6b36f202675d204aa29bb52e27ba2b71dea8", size = 8399057, upload-time = "2025-06-26T16:25:02.169Z" },
    { url = "https://files.pythonhosted.org/packages/86/25/10a6e9001191854bf283515020f3633b1b1f96fd1b39aa30bf8fff7aa666/lxml-6.0.0-cp310-cp310-macosx_10_9_x86_64.whl", hash = "sha256:246b40f8a4aec341cbbf52617cad8ab7c888d944bfe12a6abd2b1f6cfb6f6082", size = 4569676, upload-time = "2025-06-26T16:25:05.431Z" },
    { url = "https://files.pythonhosted.org/packages/f5/a5/378033415ff61d9175c81de23e7ad20a3ffb614df4ffc2ffc86bc6746ffd/lxml-6.0.0-cp310-cp310-manylinux2010_i686.manylinux2014_i686.manylinux_2_12_i686.manylinux_2_17_i686.whl", hash = "sha256:2793a627e95d119e9f1e19720730472f5543a6d84c50ea33313ce328d870f2dd", size = 5291361, upload-time = "2025-06-26T16:25:07.901Z" },
    { url = "https://files.pythonhosted.org/packages/5a/a6/19c87c4f3b9362b08dc5452a3c3bce528130ac9105fc8fff97ce895ce62e/lxml-6.0.0-cp310-cp310-manylinux2014_aarch64.manylinux_2_17_aarch64.whl", hash = "sha256:46b9ed911f36bfeb6338e0b482e7fe7c27d362c52fde29f221fddbc9ee2227e7", size = 5008290, upload-time = "2025-06-28T18:47:13.196Z" },
    { url = "https://files.pythonhosted.org/packages/09/d1/e9b7ad4b4164d359c4d87ed8c49cb69b443225cb495777e75be0478da5d5/lxml-6.0.0-cp310-cp310-manylinux2014_x86_64.manylinux_2_17_x86_64.whl", hash = "sha256:2b4790b558bee331a933e08883c423f65bbcd07e278f91b2272489e31ab1e2b4", size = 5163192, upload-time = "2025-06-28T18:47:17.279Z" },
    { url = "https://files.pythonhosted.org/packages/56/d6/b3eba234dc1584744b0b374a7f6c26ceee5dc2147369a7e7526e25a72332/lxml-6.0.0-cp310-cp310-manylinux_2_27_aarch64.manylinux_2_28_aarch64.whl", hash = "sha256:e2030956cf4886b10be9a0285c6802e078ec2391e1dd7ff3eb509c2c95a69b76", size = 5076973, upload-time = "2025-06-26T16:25:10.936Z" },
    { url = "https://files.pythonhosted.org/packages/8e/47/897142dd9385dcc1925acec0c4afe14cc16d310ce02c41fcd9010ac5d15d/lxml-6.0.0-cp310-cp310-manylinux_2_27_x86_64.manylinux_2_28_x86_64.whl", hash = "sha256:4d23854ecf381ab1facc8f353dcd9adeddef3652268ee75297c1164c987c11dc", size = 5297795, upload-time = "2025-06-26T16:25:14.282Z" },
    { url = "https://files.pythonhosted.org/packages/fb/db/551ad84515c6f415cea70193a0ff11d70210174dc0563219f4ce711655c6/lxml-6.0.0-cp310-cp310-manylinux_2_31_armv7l.whl", hash = "sha256:43fe5af2d590bf4691531b1d9a2495d7aab2090547eaacd224a3afec95706d76", size = 4776547, upload-time = "2025-06-26T16:25:17.123Z" },
    { url = "https://files.pythonhosted.org/packages/e0/14/c4a77ab4f89aaf35037a03c472f1ccc54147191888626079bd05babd6808/lxml-6.0.0-cp310-cp310-musllinux_1_2_aarch64.whl", hash = "sha256:74e748012f8c19b47f7d6321ac929a9a94ee92ef12bc4298c47e8b7219b26541", size = 5124904, upload-time = "2025-06-26T16:25:19.485Z" },
    { url = "https://files.pythonhosted.org/packages/70/b4/12ae6a51b8da106adec6a2e9c60f532350a24ce954622367f39269e509b1/lxml-6.0.0-cp310-cp310-musllinux_1_2_armv7l.whl", hash = "sha256:43cfbb7db02b30ad3926e8fceaef260ba2fb7df787e38fa2df890c1ca7966c3b", size = 4805804, upload-time = "2025-06-26T16:25:21.949Z" },
    { url = "https://files.pythonhosted.org/packages/a9/b6/2e82d34d49f6219cdcb6e3e03837ca5fb8b7f86c2f35106fb8610ac7f5b8/lxml-6.0.0-cp310-cp310-musllinux_1_2_x86_64.whl", hash = "sha256:34190a1ec4f1e84af256495436b2d196529c3f2094f0af80202947567fdbf2e7", size = 5323477, upload-time = "2025-06-26T16:25:24.475Z" },
    { url = "https://files.pythonhosted.org/packages/a1/e6/b83ddc903b05cd08a5723fefd528eee84b0edd07bdf87f6c53a1fda841fd/lxml-6.0.0-cp310-cp310-win32.whl", hash = "sha256:5967fe415b1920a3877a4195e9a2b779249630ee49ece22021c690320ff07452", size = 3613840, upload-time = "2025-06-26T16:25:27.345Z" },
    { url = "https://files.pythonhosted.org/packages/40/af/874fb368dd0c663c030acb92612341005e52e281a102b72a4c96f42942e1/lxml-6.0.0-cp310-cp310-win_amd64.whl", hash = "sha256:f3389924581d9a770c6caa4df4e74b606180869043b9073e2cec324bad6e306e", size = 3993584, upload-time = "2025-06-26T16:25:29.391Z" },
    { url = "https://files.pythonhosted.org/packages/4a/f4/d296bc22c17d5607653008f6dd7b46afdfda12efd31021705b507df652bb/lxml-6.0.0-cp310-cp310-win_arm64.whl", hash = "sha256:522fe7abb41309e9543b0d9b8b434f2b630c5fdaf6482bee642b34c8c70079c8", size = 3681400, upload-time = "2025-06-26T16:25:31.421Z" },
    { url = "https://files.pythonhosted.org/packages/7c/23/828d4cc7da96c611ec0ce6147bbcea2fdbde023dc995a165afa512399bbf/lxml-6.0.0-cp311-cp311-macosx_10_9_universal2.whl", hash = "sha256:4ee56288d0df919e4aac43b539dd0e34bb55d6a12a6562038e8d6f3ed07f9e36", size = 8438217, upload-time = "2025-06-26T16:25:34.349Z" },
    { url = "https://files.pythonhosted.org/packages/f1/33/5ac521212c5bcb097d573145d54b2b4a3c9766cda88af5a0e91f66037c6e/lxml-6.0.0-cp311-cp311-macosx_10_9_x86_64.whl", hash = "sha256:b8dd6dd0e9c1992613ccda2bcb74fc9d49159dbe0f0ca4753f37527749885c25", size = 4590317, upload-time = "2025-06-26T16:25:38.103Z" },
    { url = "https://files.pythonhosted.org/packages/2b/2e/45b7ca8bee304c07f54933c37afe7dd4d39ff61ba2757f519dcc71bc5d44/lxml-6.0.0-cp311-cp311-manylinux2010_i686.manylinux2014_i686.manylinux_2_12_i686.manylinux_2_17_i686.whl", hash = "sha256:d7ae472f74afcc47320238b5dbfd363aba111a525943c8a34a1b657c6be934c3", size = 5221628, upload-time = "2025-06-26T16:25:40.878Z" },
    { url = "https://files.pythonhosted.org/packages/32/23/526d19f7eb2b85da1f62cffb2556f647b049ebe2a5aa8d4d41b1fb2c7d36/lxml-6.0.0-cp311-cp311-manylinux2014_aarch64.manylinux_2_17_aarch64.whl", hash = "sha256:5592401cdf3dc682194727c1ddaa8aa0f3ddc57ca64fd03226a430b955eab6f6", size = 4949429, upload-time = "2025-06-28T18:47:20.046Z" },
    { url = "https://files.pythonhosted.org/packages/ac/cc/f6be27a5c656a43a5344e064d9ae004d4dcb1d3c9d4f323c8189ddfe4d13/lxml-6.0.0-cp311-cp311-manylinux2014_x86_64.manylinux_2_17_x86_64.whl", hash = "sha256:58ffd35bd5425c3c3b9692d078bf7ab851441434531a7e517c4984d5634cd65b", size = 5087909, upload-time = "2025-06-28T18:47:22.834Z" },
    { url = "https://files.pythonhosted.org/packages/3b/e6/8ec91b5bfbe6972458bc105aeb42088e50e4b23777170404aab5dfb0c62d/lxml-6.0.0-cp311-cp311-manylinux_2_27_aarch64.manylinux_2_28_aarch64.whl", hash = "sha256:f720a14aa102a38907c6d5030e3d66b3b680c3e6f6bc95473931ea3c00c59967", size = 5031713, upload-time = "2025-06-26T16:25:43.226Z" },
    { url = "https://files.pythonhosted.org/packages/33/cf/05e78e613840a40e5be3e40d892c48ad3e475804db23d4bad751b8cadb9b/lxml-6.0.0-cp311-cp311-manylinux_2_27_x86_64.manylinux_2_28_x86_64.whl", hash = "sha256:c2a5e8d207311a0170aca0eb6b160af91adc29ec121832e4ac151a57743a1e1e", size = 5232417, upload-time = "2025-06-26T16:25:46.111Z" },
    { url = "https://files.pythonhosted.org/packages/ac/8c/6b306b3e35c59d5f0b32e3b9b6b3b0739b32c0dc42a295415ba111e76495/lxml-6.0.0-cp311-cp311-manylinux_2_31_armv7l.whl", hash = "sha256:2dd1cc3ea7e60bfb31ff32cafe07e24839df573a5e7c2d33304082a5019bcd58", size = 4681443, upload-time = "2025-06-26T16:25:48.837Z" },
    { url = "https://files.pythonhosted.org/packages/59/43/0bd96bece5f7eea14b7220476835a60d2b27f8e9ca99c175f37c085cb154/lxml-6.0.0-cp311-cp311-musllinux_1_2_aarch64.whl", hash = "sha256:2cfcf84f1defed7e5798ef4f88aa25fcc52d279be731ce904789aa7ccfb7e8d2", size = 5074542, upload-time = "2025-06-26T16:25:51.65Z" },
    { url = "https://files.pythonhosted.org/packages/e2/3d/32103036287a8ca012d8518071f8852c68f2b3bfe048cef2a0202eb05910/lxml-6.0.0-cp311-cp311-musllinux_1_2_armv7l.whl", hash = "sha256:a52a4704811e2623b0324a18d41ad4b9fabf43ce5ff99b14e40a520e2190c851", size = 4729471, upload-time = "2025-06-26T16:25:54.571Z" },
    { url = "https://files.pythonhosted.org/packages/ca/a8/7be5d17df12d637d81854bd8648cd329f29640a61e9a72a3f77add4a311b/lxml-6.0.0-cp311-cp311-musllinux_1_2_x86_64.whl", hash = "sha256:c16304bba98f48a28ae10e32a8e75c349dd742c45156f297e16eeb1ba9287a1f", size = 5256285, upload-time = "2025-06-26T16:25:56.997Z" },
    { url = "https://files.pythonhosted.org/packages/cd/d0/6cb96174c25e0d749932557c8d51d60c6e292c877b46fae616afa23ed31a/lxml-6.0.0-cp311-cp311-win32.whl", hash = "sha256:f8d19565ae3eb956d84da3ef367aa7def14a2735d05bd275cd54c0301f0d0d6c", size = 3612004, upload-time = "2025-06-26T16:25:59.11Z" },
    { url = "https://files.pythonhosted.org/packages/ca/77/6ad43b165dfc6dead001410adeb45e88597b25185f4479b7ca3b16a5808f/lxml-6.0.0-cp311-cp311-win_amd64.whl", hash = "sha256:b2d71cdefda9424adff9a3607ba5bbfc60ee972d73c21c7e3c19e71037574816", size = 4003470, upload-time = "2025-06-26T16:26:01.655Z" },
    { url = "https://files.pythonhosted.org/packages/a0/bc/4c50ec0eb14f932a18efc34fc86ee936a66c0eb5f2fe065744a2da8a68b2/lxml-6.0.0-cp311-cp311-win_arm64.whl", hash = "sha256:8a2e76efbf8772add72d002d67a4c3d0958638696f541734304c7f28217a9cab", size = 3682477, upload-time = "2025-06-26T16:26:03.808Z" },
    { url = "https://files.pythonhosted.org/packages/89/c3/d01d735c298d7e0ddcedf6f028bf556577e5ab4f4da45175ecd909c79378/lxml-6.0.0-cp312-cp312-macosx_10_13_universal2.whl", hash = "sha256:78718d8454a6e928470d511bf8ac93f469283a45c354995f7d19e77292f26108", size = 8429515, upload-time = "2025-06-26T16:26:06.776Z" },
    { url = "https://files.pythonhosted.org/packages/06/37/0e3eae3043d366b73da55a86274a590bae76dc45aa004b7042e6f97803b1/lxml-6.0.0-cp312-cp312-macosx_10_13_x86_64.whl", hash = "sha256:84ef591495ffd3f9dcabffd6391db7bb70d7230b5c35ef5148354a134f56f2be", size = 4601387, upload-time = "2025-06-26T16:26:09.511Z" },
    { url = "https://files.pythonhosted.org/packages/a3/28/e1a9a881e6d6e29dda13d633885d13acb0058f65e95da67841c8dd02b4a8/lxml-6.0.0-cp312-cp312-manylinux2010_i686.manylinux2014_i686.manylinux_2_12_i686.manylinux_2_17_i686.whl", hash = "sha256:2930aa001a3776c3e2601cb8e0a15d21b8270528d89cc308be4843ade546b9ab", size = 5228928, upload-time = "2025-06-26T16:26:12.337Z" },
    { url = "https://files.pythonhosted.org/packages/9a/55/2cb24ea48aa30c99f805921c1c7860c1f45c0e811e44ee4e6a155668de06/lxml-6.0.0-cp312-cp312-manylinux2014_aarch64.manylinux_2_17_aarch64.whl", hash = "sha256:219e0431ea8006e15005767f0351e3f7f9143e793e58519dc97fe9e07fae5563", size = 4952289, upload-time = "2025-06-28T18:47:25.602Z" },
    { url = "https://files.pythonhosted.org/packages/31/c0/b25d9528df296b9a3306ba21ff982fc5b698c45ab78b94d18c2d6ae71fd9/lxml-6.0.0-cp312-cp312-manylinux2014_x86_64.manylinux_2_17_x86_64.whl", hash = "sha256:bd5913b4972681ffc9718bc2d4c53cde39ef81415e1671ff93e9aa30b46595e7", size = 5111310, upload-time = "2025-06-28T18:47:28.136Z" },
    { url = "https://files.pythonhosted.org/packages/e9/af/681a8b3e4f668bea6e6514cbcb297beb6de2b641e70f09d3d78655f4f44c/lxml-6.0.0-cp312-cp312-manylinux_2_27_aarch64.manylinux_2_28_aarch64.whl", hash = "sha256:390240baeb9f415a82eefc2e13285016f9c8b5ad71ec80574ae8fa9605093cd7", size = 5025457, upload-time = "2025-06-26T16:26:15.068Z" },
    { url = "https://files.pythonhosted.org/packages/99/b6/3a7971aa05b7be7dfebc7ab57262ec527775c2c3c5b2f43675cac0458cad/lxml-6.0.0-cp312-cp312-manylinux_2_27_ppc64le.manylinux_2_28_ppc64le.whl", hash = "sha256:d6e200909a119626744dd81bae409fc44134389e03fbf1d68ed2a55a2fb10991", size = 5657016, upload-time = "2025-07-03T19:19:06.008Z" },
    { url = "https://files.pythonhosted.org/packages/69/f8/693b1a10a891197143c0673fcce5b75fc69132afa81a36e4568c12c8faba/lxml-6.0.0-cp312-cp312-manylinux_2_27_x86_64.manylinux_2_28_x86_64.whl", hash = "sha256:ca50bd612438258a91b5b3788c6621c1f05c8c478e7951899f492be42defc0da", size = 5257565, upload-time = "2025-06-26T16:26:17.906Z" },
    { url = "https://files.pythonhosted.org/packages/a8/96/e08ff98f2c6426c98c8964513c5dab8d6eb81dadcd0af6f0c538ada78d33/lxml-6.0.0-cp312-cp312-manylinux_2_31_armv7l.whl", hash = "sha256:c24b8efd9c0f62bad0439283c2c795ef916c5a6b75f03c17799775c7ae3c0c9e", size = 4713390, upload-time = "2025-06-26T16:26:20.292Z" },
    { url = "https://files.pythonhosted.org/packages/a8/83/6184aba6cc94d7413959f6f8f54807dc318fdcd4985c347fe3ea6937f772/lxml-6.0.0-cp312-cp312-musllinux_1_2_aarch64.whl", hash = "sha256:afd27d8629ae94c5d863e32ab0e1d5590371d296b87dae0a751fb22bf3685741", size = 5066103, upload-time = "2025-06-26T16:26:22.765Z" },
    { url = "https://files.pythonhosted.org/packages/ee/01/8bf1f4035852d0ff2e36a4d9aacdbcc57e93a6cd35a54e05fa984cdf73ab/lxml-6.0.0-cp312-cp312-musllinux_1_2_armv7l.whl", hash = "sha256:54c4855eabd9fc29707d30141be99e5cd1102e7d2258d2892314cf4c110726c3", size = 4791428, upload-time = "2025-06-26T16:26:26.461Z" },
    { url = "https://files.pythonhosted.org/packages/29/31/c0267d03b16954a85ed6b065116b621d37f559553d9339c7dcc4943a76f1/lxml-6.0.0-cp312-cp312-musllinux_1_2_ppc64le.whl", hash = "sha256:c907516d49f77f6cd8ead1322198bdfd902003c3c330c77a1c5f3cc32a0e4d16", size = 5678523, upload-time = "2025-07-03T19:19:09.837Z" },
    { url = "https://files.pythonhosted.org/packages/5c/f7/5495829a864bc5f8b0798d2b52a807c89966523140f3d6fa3a58ab6720ea/lxml-6.0.0-cp312-cp312-musllinux_1_2_x86_64.whl", hash = "sha256:36531f81c8214e293097cd2b7873f178997dae33d3667caaae8bdfb9666b76c0", size = 5281290, upload-time = "2025-06-26T16:26:29.406Z" },
    { url = "https://files.pythonhosted.org/packages/79/56/6b8edb79d9ed294ccc4e881f4db1023af56ba451909b9ce79f2a2cd7c532/lxml-6.0.0-cp312-cp312-win32.whl", hash = "sha256:690b20e3388a7ec98e899fd54c924e50ba6693874aa65ef9cb53de7f7de9d64a", size = 3613495, upload-time = "2025-06-26T16:26:31.588Z" },
    { url = "https://files.pythonhosted.org/packages/0b/1e/cc32034b40ad6af80b6fd9b66301fc0f180f300002e5c3eb5a6110a93317/lxml-6.0.0-cp312-cp312-win_amd64.whl", hash = "sha256:310b719b695b3dd442cdfbbe64936b2f2e231bb91d998e99e6f0daf991a3eba3", size = 4014711, upload-time = "2025-06-26T16:26:33.723Z" },
    { url = "https://files.pythonhosted.org/packages/55/10/dc8e5290ae4c94bdc1a4c55865be7e1f31dfd857a88b21cbba68b5fea61b/lxml-6.0.0-cp312-cp312-win_arm64.whl", hash = "sha256:8cb26f51c82d77483cdcd2b4a53cda55bbee29b3c2f3ddeb47182a2a9064e4eb", size = 3674431, upload-time = "2025-06-26T16:26:35.959Z" },
    { url = "https://files.pythonhosted.org/packages/79/21/6e7c060822a3c954ff085e5e1b94b4a25757c06529eac91e550f3f5cd8b8/lxml-6.0.0-cp313-cp313-macosx_10_13_universal2.whl", hash = "sha256:6da7cd4f405fd7db56e51e96bff0865b9853ae70df0e6720624049da76bde2da", size = 8414372, upload-time = "2025-06-26T16:26:39.079Z" },
    { url = "https://files.pythonhosted.org/packages/a4/f6/051b1607a459db670fc3a244fa4f06f101a8adf86cda263d1a56b3a4f9d5/lxml-6.0.0-cp313-cp313-macosx_10_13_x86_64.whl", hash = "sha256:b34339898bb556a2351a1830f88f751679f343eabf9cf05841c95b165152c9e7", size = 4593940, upload-time = "2025-06-26T16:26:41.891Z" },
    { url = "https://files.pythonhosted.org/packages/8e/74/dd595d92a40bda3c687d70d4487b2c7eff93fd63b568acd64fedd2ba00fe/lxml-6.0.0-cp313-cp313-manylinux2010_i686.manylinux2014_i686.manylinux_2_12_i686.manylinux_2_17_i686.whl", hash = "sha256:51a5e4c61a4541bd1cd3ba74766d0c9b6c12d6a1a4964ef60026832aac8e79b3", size = 5214329, upload-time = "2025-06-26T16:26:44.669Z" },
    { url = "https://files.pythonhosted.org/packages/52/46/3572761efc1bd45fcafb44a63b3b0feeb5b3f0066886821e94b0254f9253/lxml-6.0.0-cp313-cp313-manylinux2014_aarch64.manylinux_2_17_aarch64.whl", hash = "sha256:d18a25b19ca7307045581b18b3ec9ead2b1db5ccd8719c291f0cd0a5cec6cb81", size = 4947559, upload-time = "2025-06-28T18:47:31.091Z" },
    { url = "https://files.pythonhosted.org/packages/94/8a/5e40de920e67c4f2eef9151097deb9b52d86c95762d8ee238134aff2125d/lxml-6.0.0-cp313-cp313-manylinux2014_x86_64.manylinux_2_17_x86_64.whl", hash = "sha256:d4f0c66df4386b75d2ab1e20a489f30dc7fd9a06a896d64980541506086be1f1", size = 5102143, upload-time = "2025-06-28T18:47:33.612Z" },
    { url = "https://files.pythonhosted.org/packages/7c/4b/20555bdd75d57945bdabfbc45fdb1a36a1a0ff9eae4653e951b2b79c9209/lxml-6.0.0-cp313-cp313-manylinux_2_27_aarch64.manylinux_2_28_aarch64.whl", hash = "sha256:9f4b481b6cc3a897adb4279216695150bbe7a44c03daba3c894f49d2037e0a24", size = 5021931, upload-time = "2025-06-26T16:26:47.503Z" },
    { url = "https://files.pythonhosted.org/packages/b6/6e/cf03b412f3763d4ca23b25e70c96a74cfece64cec3addf1c4ec639586b13/lxml-6.0.0-cp313-cp313-manylinux_2_27_ppc64le.manylinux_2_28_ppc64le.whl", hash = "sha256:8a78d6c9168f5bcb20971bf3329c2b83078611fbe1f807baadc64afc70523b3a", size = 5645469, upload-time = "2025-07-03T19:19:13.32Z" },
    { url = "https://files.pythonhosted.org/packages/d4/dd/39c8507c16db6031f8c1ddf70ed95dbb0a6d466a40002a3522c128aba472/lxml-6.0.0-cp313-cp313-manylinux_2_27_x86_64.manylinux_2_28_x86_64.whl", hash = "sha256:2ae06fbab4f1bb7db4f7c8ca9897dc8db4447d1a2b9bee78474ad403437bcc29", size = 5247467, upload-time = "2025-06-26T16:26:49.998Z" },
    { url = "https://files.pythonhosted.org/packages/4d/56/732d49def0631ad633844cfb2664563c830173a98d5efd9b172e89a4800d/lxml-6.0.0-cp313-cp313-manylinux_2_31_armv7l.whl", hash = "sha256:1fa377b827ca2023244a06554c6e7dc6828a10aaf74ca41965c5d8a4925aebb4", size = 4720601, upload-time = "2025-06-26T16:26:52.564Z" },
    { url = "https://files.pythonhosted.org/packages/8f/7f/6b956fab95fa73462bca25d1ea7fc8274ddf68fb8e60b78d56c03b65278e/lxml-6.0.0-cp313-cp313-musllinux_1_2_aarch64.whl", hash = "sha256:1676b56d48048a62ef77a250428d1f31f610763636e0784ba67a9740823988ca", size = 5060227, upload-time = "2025-06-26T16:26:55.054Z" },
    { url = "https://files.pythonhosted.org/packages/97/06/e851ac2924447e8b15a294855caf3d543424364a143c001014d22c8ca94c/lxml-6.0.0-cp313-cp313-musllinux_1_2_armv7l.whl", hash = "sha256:0e32698462aacc5c1cf6bdfebc9c781821b7e74c79f13e5ffc8bfe27c42b1abf", size = 4790637, upload-time = "2025-06-26T16:26:57.384Z" },
    { url = "https://files.pythonhosted.org/packages/06/d4/fd216f3cd6625022c25b336c7570d11f4a43adbaf0a56106d3d496f727a7/lxml-6.0.0-cp313-cp313-musllinux_1_2_ppc64le.whl", hash = "sha256:4d6036c3a296707357efb375cfc24bb64cd955b9ec731abf11ebb1e40063949f", size = 5662049, upload-time = "2025-07-03T19:19:16.409Z" },
    { url = "https://files.pythonhosted.org/packages/52/03/0e764ce00b95e008d76b99d432f1807f3574fb2945b496a17807a1645dbd/lxml-6.0.0-cp313-cp313-musllinux_1_2_x86_64.whl", hash = "sha256:7488a43033c958637b1a08cddc9188eb06d3ad36582cebc7d4815980b47e27ef", size = 5272430, upload-time = "2025-06-26T16:27:00.031Z" },
    { url = "https://files.pythonhosted.org/packages/5f/01/d48cc141bc47bc1644d20fe97bbd5e8afb30415ec94f146f2f76d0d9d098/lxml-6.0.0-cp313-cp313-win32.whl", hash = "sha256:5fcd7d3b1d8ecb91445bd71b9c88bdbeae528fefee4f379895becfc72298d181", size = 3612896, upload-time = "2025-06-26T16:27:04.251Z" },
    { url = "https://files.pythonhosted.org/packages/f4/87/6456b9541d186ee7d4cb53bf1b9a0d7f3b1068532676940fdd594ac90865/lxml-6.0.0-cp313-cp313-win_amd64.whl", hash = "sha256:2f34687222b78fff795feeb799a7d44eca2477c3d9d3a46ce17d51a4f383e32e", size = 4013132, upload-time = "2025-06-26T16:27:06.415Z" },
    { url = "https://files.pythonhosted.org/packages/b7/42/85b3aa8f06ca0d24962f8100f001828e1f1f1a38c954c16e71154ed7d53a/lxml-6.0.0-cp313-cp313-win_arm64.whl", hash = "sha256:21db1ec5525780fd07251636eb5f7acb84003e9382c72c18c542a87c416ade03", size = 3672642, upload-time = "2025-06-26T16:27:09.888Z" },
    { url = "https://files.pythonhosted.org/packages/66/e1/2c22a3cff9e16e1d717014a1e6ec2bf671bf56ea8716bb64466fcf820247/lxml-6.0.0-pp310-pypy310_pp73-macosx_10_15_x86_64.whl", hash = "sha256:dbdd7679a6f4f08152818043dbb39491d1af3332128b3752c3ec5cebc0011a72", size = 3898804, upload-time = "2025-06-26T16:27:59.751Z" },
    { url = "https://files.pythonhosted.org/packages/2b/3a/d68cbcb4393a2a0a867528741fafb7ce92dac5c9f4a1680df98e5e53e8f5/lxml-6.0.0-pp310-pypy310_pp73-manylinux2014_aarch64.manylinux_2_17_aarch64.whl", hash = "sha256:40442e2a4456e9910875ac12951476d36c0870dcb38a68719f8c4686609897c4", size = 4216406, upload-time = "2025-06-28T18:47:45.518Z" },
    { url = "https://files.pythonhosted.org/packages/15/8f/d9bfb13dff715ee3b2a1ec2f4a021347ea3caf9aba93dea0cfe54c01969b/lxml-6.0.0-pp310-pypy310_pp73-manylinux2014_x86_64.manylinux_2_17_x86_64.whl", hash = "sha256:db0efd6bae1c4730b9c863fc4f5f3c0fa3e8f05cae2c44ae141cb9dfc7d091dc", size = 4326455, upload-time = "2025-06-28T18:47:48.411Z" },
    { url = "https://files.pythonhosted.org/packages/01/8b/fde194529ee8a27e6f5966d7eef05fa16f0567e4a8e8abc3b855ef6b3400/lxml-6.0.0-pp310-pypy310_pp73-manylinux_2_27_aarch64.manylinux_2_28_aarch64.whl", hash = "sha256:9ab542c91f5a47aaa58abdd8ea84b498e8e49fe4b883d67800017757a3eb78e8", size = 4268788, upload-time = "2025-06-26T16:28:02.776Z" },
    { url = "https://files.pythonhosted.org/packages/99/a8/3b8e2581b4f8370fc9e8dc343af4abdfadd9b9229970fc71e67bd31c7df1/lxml-6.0.0-pp310-pypy310_pp73-manylinux_2_27_x86_64.manylinux_2_28_x86_64.whl", hash = "sha256:013090383863b72c62a702d07678b658fa2567aa58d373d963cca245b017e065", size = 4411394, upload-time = "2025-06-26T16:28:05.179Z" },
    { url = "https://files.pythonhosted.org/packages/e7/a5/899a4719e02ff4383f3f96e5d1878f882f734377f10dfb69e73b5f223e44/lxml-6.0.0-pp310-pypy310_pp73-win_amd64.whl", hash = "sha256:c86df1c9af35d903d2b52d22ea3e66db8058d21dc0f59842ca5deb0595921141", size = 3517946, upload-time = "2025-06-26T16:28:07.665Z" },
]

[[package]]
name = "markdown"
version = "3.8.2"
source = { registry = "https://pypi.org/simple" }
sdist = { url = "https://files.pythonhosted.org/packages/d7/c2/4ab49206c17f75cb08d6311171f2d65798988db4360c4d1485bd0eedd67c/markdown-3.8.2.tar.gz", hash = "sha256:247b9a70dd12e27f67431ce62523e675b866d254f900c4fe75ce3dda62237c45", size = 362071, upload-time = "2025-06-19T17:12:44.483Z" }
wheels = [
    { url = "https://files.pythonhosted.org/packages/96/2b/34cc11786bc00d0f04d0f5fdc3a2b1ae0b6239eef72d3d345805f9ad92a1/markdown-3.8.2-py3-none-any.whl", hash = "sha256:5c83764dbd4e00bdd94d85a19b8d55ccca20fe35b2e678a1422b380324dd5f24", size = 106827, upload-time = "2025-06-19T17:12:42.994Z" },
]

[[package]]
name = "markdown-it-py"
version = "3.0.0"
source = { registry = "https://pypi.org/simple" }
dependencies = [
    { name = "mdurl" },
]
sdist = { url = "https://files.pythonhosted.org/packages/38/71/3b932df36c1a044d397a1f92d1cf91ee0a503d91e470cbd670aa66b07ed0/markdown-it-py-3.0.0.tar.gz", hash = "sha256:e3f60a94fa066dc52ec76661e37c851cb232d92f9886b15cb560aaada2df8feb", size = 74596, upload-time = "2023-06-03T06:41:14.443Z" }
wheels = [
    { url = "https://files.pythonhosted.org/packages/42/d7/1ec15b46af6af88f19b8e5ffea08fa375d433c998b8a7639e76935c14f1f/markdown_it_py-3.0.0-py3-none-any.whl", hash = "sha256:355216845c60bd96232cd8d8c40e8f9765cc86f46880e43a8fd22dc1a1a8cab1", size = 87528, upload-time = "2023-06-03T06:41:11.019Z" },
]

[[package]]
name = "markupsafe"
version = "3.0.2"
source = { registry = "https://pypi.org/simple" }
sdist = { url = "https://files.pythonhosted.org/packages/b2/97/5d42485e71dfc078108a86d6de8fa46db44a1a9295e89c5d6d4a06e23a62/markupsafe-3.0.2.tar.gz", hash = "sha256:ee55d3edf80167e48ea11a923c7386f4669df67d7994554387f84e7d8b0a2bf0", size = 20537, upload-time = "2024-10-18T15:21:54.129Z" }
wheels = [
    { url = "https://files.pythonhosted.org/packages/04/90/d08277ce111dd22f77149fd1a5d4653eeb3b3eaacbdfcbae5afb2600eebd/MarkupSafe-3.0.2-cp310-cp310-macosx_10_9_universal2.whl", hash = "sha256:7e94c425039cde14257288fd61dcfb01963e658efbc0ff54f5306b06054700f8", size = 14357, upload-time = "2024-10-18T15:20:51.44Z" },
    { url = "https://files.pythonhosted.org/packages/04/e1/6e2194baeae0bca1fae6629dc0cbbb968d4d941469cbab11a3872edff374/MarkupSafe-3.0.2-cp310-cp310-macosx_11_0_arm64.whl", hash = "sha256:9e2d922824181480953426608b81967de705c3cef4d1af983af849d7bd619158", size = 12393, upload-time = "2024-10-18T15:20:52.426Z" },
    { url = "https://files.pythonhosted.org/packages/1d/69/35fa85a8ece0a437493dc61ce0bb6d459dcba482c34197e3efc829aa357f/MarkupSafe-3.0.2-cp310-cp310-manylinux_2_17_aarch64.manylinux2014_aarch64.whl", hash = "sha256:38a9ef736c01fccdd6600705b09dc574584b89bea478200c5fbf112a6b0d5579", size = 21732, upload-time = "2024-10-18T15:20:53.578Z" },
    { url = "https://files.pythonhosted.org/packages/22/35/137da042dfb4720b638d2937c38a9c2df83fe32d20e8c8f3185dbfef05f7/MarkupSafe-3.0.2-cp310-cp310-manylinux_2_17_x86_64.manylinux2014_x86_64.whl", hash = "sha256:bbcb445fa71794da8f178f0f6d66789a28d7319071af7a496d4d507ed566270d", size = 20866, upload-time = "2024-10-18T15:20:55.06Z" },
    { url = "https://files.pythonhosted.org/packages/29/28/6d029a903727a1b62edb51863232152fd335d602def598dade38996887f0/MarkupSafe-3.0.2-cp310-cp310-manylinux_2_5_i686.manylinux1_i686.manylinux_2_17_i686.manylinux2014_i686.whl", hash = "sha256:57cb5a3cf367aeb1d316576250f65edec5bb3be939e9247ae594b4bcbc317dfb", size = 20964, upload-time = "2024-10-18T15:20:55.906Z" },
    { url = "https://files.pythonhosted.org/packages/cc/cd/07438f95f83e8bc028279909d9c9bd39e24149b0d60053a97b2bc4f8aa51/MarkupSafe-3.0.2-cp310-cp310-musllinux_1_2_aarch64.whl", hash = "sha256:3809ede931876f5b2ec92eef964286840ed3540dadf803dd570c3b7e13141a3b", size = 21977, upload-time = "2024-10-18T15:20:57.189Z" },
    { url = "https://files.pythonhosted.org/packages/29/01/84b57395b4cc062f9c4c55ce0df7d3108ca32397299d9df00fedd9117d3d/MarkupSafe-3.0.2-cp310-cp310-musllinux_1_2_i686.whl", hash = "sha256:e07c3764494e3776c602c1e78e298937c3315ccc9043ead7e685b7f2b8d47b3c", size = 21366, upload-time = "2024-10-18T15:20:58.235Z" },
    { url = "https://files.pythonhosted.org/packages/bd/6e/61ebf08d8940553afff20d1fb1ba7294b6f8d279df9fd0c0db911b4bbcfd/MarkupSafe-3.0.2-cp310-cp310-musllinux_1_2_x86_64.whl", hash = "sha256:b424c77b206d63d500bcb69fa55ed8d0e6a3774056bdc4839fc9298a7edca171", size = 21091, upload-time = "2024-10-18T15:20:59.235Z" },
    { url = "https://files.pythonhosted.org/packages/11/23/ffbf53694e8c94ebd1e7e491de185124277964344733c45481f32ede2499/MarkupSafe-3.0.2-cp310-cp310-win32.whl", hash = "sha256:fcabf5ff6eea076f859677f5f0b6b5c1a51e70a376b0579e0eadef8db48c6b50", size = 15065, upload-time = "2024-10-18T15:21:00.307Z" },
    { url = "https://files.pythonhosted.org/packages/44/06/e7175d06dd6e9172d4a69a72592cb3f7a996a9c396eee29082826449bbc3/MarkupSafe-3.0.2-cp310-cp310-win_amd64.whl", hash = "sha256:6af100e168aa82a50e186c82875a5893c5597a0c1ccdb0d8b40240b1f28b969a", size = 15514, upload-time = "2024-10-18T15:21:01.122Z" },
    { url = "https://files.pythonhosted.org/packages/6b/28/bbf83e3f76936960b850435576dd5e67034e200469571be53f69174a2dfd/MarkupSafe-3.0.2-cp311-cp311-macosx_10_9_universal2.whl", hash = "sha256:9025b4018f3a1314059769c7bf15441064b2207cb3f065e6ea1e7359cb46db9d", size = 14353, upload-time = "2024-10-18T15:21:02.187Z" },
    { url = "https://files.pythonhosted.org/packages/6c/30/316d194b093cde57d448a4c3209f22e3046c5bb2fb0820b118292b334be7/MarkupSafe-3.0.2-cp311-cp311-macosx_11_0_arm64.whl", hash = "sha256:93335ca3812df2f366e80509ae119189886b0f3c2b81325d39efdb84a1e2ae93", size = 12392, upload-time = "2024-10-18T15:21:02.941Z" },
    { url = "https://files.pythonhosted.org/packages/f2/96/9cdafba8445d3a53cae530aaf83c38ec64c4d5427d975c974084af5bc5d2/MarkupSafe-3.0.2-cp311-cp311-manylinux_2_17_aarch64.manylinux2014_aarch64.whl", hash = "sha256:2cb8438c3cbb25e220c2ab33bb226559e7afb3baec11c4f218ffa7308603c832", size = 23984, upload-time = "2024-10-18T15:21:03.953Z" },
    { url = "https://files.pythonhosted.org/packages/f1/a4/aefb044a2cd8d7334c8a47d3fb2c9f328ac48cb349468cc31c20b539305f/MarkupSafe-3.0.2-cp311-cp311-manylinux_2_17_x86_64.manylinux2014_x86_64.whl", hash = "sha256:a123e330ef0853c6e822384873bef7507557d8e4a082961e1defa947aa59ba84", size = 23120, upload-time = "2024-10-18T15:21:06.495Z" },
    { url = "https://files.pythonhosted.org/packages/8d/21/5e4851379f88f3fad1de30361db501300d4f07bcad047d3cb0449fc51f8c/MarkupSafe-3.0.2-cp311-cp311-manylinux_2_5_i686.manylinux1_i686.manylinux_2_17_i686.manylinux2014_i686.whl", hash = "sha256:1e084f686b92e5b83186b07e8a17fc09e38fff551f3602b249881fec658d3eca", size = 23032, upload-time = "2024-10-18T15:21:07.295Z" },
    { url = "https://files.pythonhosted.org/packages/00/7b/e92c64e079b2d0d7ddf69899c98842f3f9a60a1ae72657c89ce2655c999d/MarkupSafe-3.0.2-cp311-cp311-musllinux_1_2_aarch64.whl", hash = "sha256:d8213e09c917a951de9d09ecee036d5c7d36cb6cb7dbaece4c71a60d79fb9798", size = 24057, upload-time = "2024-10-18T15:21:08.073Z" },
    { url = "https://files.pythonhosted.org/packages/f9/ac/46f960ca323037caa0a10662ef97d0a4728e890334fc156b9f9e52bcc4ca/MarkupSafe-3.0.2-cp311-cp311-musllinux_1_2_i686.whl", hash = "sha256:5b02fb34468b6aaa40dfc198d813a641e3a63b98c2b05a16b9f80b7ec314185e", size = 23359, upload-time = "2024-10-18T15:21:09.318Z" },
    { url = "https://files.pythonhosted.org/packages/69/84/83439e16197337b8b14b6a5b9c2105fff81d42c2a7c5b58ac7b62ee2c3b1/MarkupSafe-3.0.2-cp311-cp311-musllinux_1_2_x86_64.whl", hash = "sha256:0bff5e0ae4ef2e1ae4fdf2dfd5b76c75e5c2fa4132d05fc1b0dabcd20c7e28c4", size = 23306, upload-time = "2024-10-18T15:21:10.185Z" },
    { url = "https://files.pythonhosted.org/packages/9a/34/a15aa69f01e2181ed8d2b685c0d2f6655d5cca2c4db0ddea775e631918cd/MarkupSafe-3.0.2-cp311-cp311-win32.whl", hash = "sha256:6c89876f41da747c8d3677a2b540fb32ef5715f97b66eeb0c6b66f5e3ef6f59d", size = 15094, upload-time = "2024-10-18T15:21:11.005Z" },
    { url = "https://files.pythonhosted.org/packages/da/b8/3a3bd761922d416f3dc5d00bfbed11f66b1ab89a0c2b6e887240a30b0f6b/MarkupSafe-3.0.2-cp311-cp311-win_amd64.whl", hash = "sha256:70a87b411535ccad5ef2f1df5136506a10775d267e197e4cf531ced10537bd6b", size = 15521, upload-time = "2024-10-18T15:21:12.911Z" },
    { url = "https://files.pythonhosted.org/packages/22/09/d1f21434c97fc42f09d290cbb6350d44eb12f09cc62c9476effdb33a18aa/MarkupSafe-3.0.2-cp312-cp312-macosx_10_13_universal2.whl", hash = "sha256:9778bd8ab0a994ebf6f84c2b949e65736d5575320a17ae8984a77fab08db94cf", size = 14274, upload-time = "2024-10-18T15:21:13.777Z" },
    { url = "https://files.pythonhosted.org/packages/6b/b0/18f76bba336fa5aecf79d45dcd6c806c280ec44538b3c13671d49099fdd0/MarkupSafe-3.0.2-cp312-cp312-macosx_11_0_arm64.whl", hash = "sha256:846ade7b71e3536c4e56b386c2a47adf5741d2d8b94ec9dc3e92e5e1ee1e2225", size = 12348, upload-time = "2024-10-18T15:21:14.822Z" },
    { url = "https://files.pythonhosted.org/packages/e0/25/dd5c0f6ac1311e9b40f4af06c78efde0f3b5cbf02502f8ef9501294c425b/MarkupSafe-3.0.2-cp312-cp312-manylinux_2_17_aarch64.manylinux2014_aarch64.whl", hash = "sha256:1c99d261bd2d5f6b59325c92c73df481e05e57f19837bdca8413b9eac4bd8028", size = 24149, upload-time = "2024-10-18T15:21:15.642Z" },
    { url = "https://files.pythonhosted.org/packages/f3/f0/89e7aadfb3749d0f52234a0c8c7867877876e0a20b60e2188e9850794c17/MarkupSafe-3.0.2-cp312-cp312-manylinux_2_17_x86_64.manylinux2014_x86_64.whl", hash = "sha256:e17c96c14e19278594aa4841ec148115f9c7615a47382ecb6b82bd8fea3ab0c8", size = 23118, upload-time = "2024-10-18T15:21:17.133Z" },
    { url = "https://files.pythonhosted.org/packages/d5/da/f2eeb64c723f5e3777bc081da884b414671982008c47dcc1873d81f625b6/MarkupSafe-3.0.2-cp312-cp312-manylinux_2_5_i686.manylinux1_i686.manylinux_2_17_i686.manylinux2014_i686.whl", hash = "sha256:88416bd1e65dcea10bc7569faacb2c20ce071dd1f87539ca2ab364bf6231393c", size = 22993, upload-time = "2024-10-18T15:21:18.064Z" },
    { url = "https://files.pythonhosted.org/packages/da/0e/1f32af846df486dce7c227fe0f2398dc7e2e51d4a370508281f3c1c5cddc/MarkupSafe-3.0.2-cp312-cp312-musllinux_1_2_aarch64.whl", hash = "sha256:2181e67807fc2fa785d0592dc2d6206c019b9502410671cc905d132a92866557", size = 24178, upload-time = "2024-10-18T15:21:18.859Z" },
    { url = "https://files.pythonhosted.org/packages/c4/f6/bb3ca0532de8086cbff5f06d137064c8410d10779c4c127e0e47d17c0b71/MarkupSafe-3.0.2-cp312-cp312-musllinux_1_2_i686.whl", hash = "sha256:52305740fe773d09cffb16f8ed0427942901f00adedac82ec8b67752f58a1b22", size = 23319, upload-time = "2024-10-18T15:21:19.671Z" },
    { url = "https://files.pythonhosted.org/packages/a2/82/8be4c96ffee03c5b4a034e60a31294daf481e12c7c43ab8e34a1453ee48b/MarkupSafe-3.0.2-cp312-cp312-musllinux_1_2_x86_64.whl", hash = "sha256:ad10d3ded218f1039f11a75f8091880239651b52e9bb592ca27de44eed242a48", size = 23352, upload-time = "2024-10-18T15:21:20.971Z" },
    { url = "https://files.pythonhosted.org/packages/51/ae/97827349d3fcffee7e184bdf7f41cd6b88d9919c80f0263ba7acd1bbcb18/MarkupSafe-3.0.2-cp312-cp312-win32.whl", hash = "sha256:0f4ca02bea9a23221c0182836703cbf8930c5e9454bacce27e767509fa286a30", size = 15097, upload-time = "2024-10-18T15:21:22.646Z" },
    { url = "https://files.pythonhosted.org/packages/c1/80/a61f99dc3a936413c3ee4e1eecac96c0da5ed07ad56fd975f1a9da5bc630/MarkupSafe-3.0.2-cp312-cp312-win_amd64.whl", hash = "sha256:8e06879fc22a25ca47312fbe7c8264eb0b662f6db27cb2d3bbbc74b1df4b9b87", size = 15601, upload-time = "2024-10-18T15:21:23.499Z" },
    { url = "https://files.pythonhosted.org/packages/83/0e/67eb10a7ecc77a0c2bbe2b0235765b98d164d81600746914bebada795e97/MarkupSafe-3.0.2-cp313-cp313-macosx_10_13_universal2.whl", hash = "sha256:ba9527cdd4c926ed0760bc301f6728ef34d841f405abf9d4f959c478421e4efd", size = 14274, upload-time = "2024-10-18T15:21:24.577Z" },
    { url = "https://files.pythonhosted.org/packages/2b/6d/9409f3684d3335375d04e5f05744dfe7e9f120062c9857df4ab490a1031a/MarkupSafe-3.0.2-cp313-cp313-macosx_11_0_arm64.whl", hash = "sha256:f8b3d067f2e40fe93e1ccdd6b2e1d16c43140e76f02fb1319a05cf2b79d99430", size = 12352, upload-time = "2024-10-18T15:21:25.382Z" },
    { url = "https://files.pythonhosted.org/packages/d2/f5/6eadfcd3885ea85fe2a7c128315cc1bb7241e1987443d78c8fe712d03091/MarkupSafe-3.0.2-cp313-cp313-manylinux_2_17_aarch64.manylinux2014_aarch64.whl", hash = "sha256:569511d3b58c8791ab4c2e1285575265991e6d8f8700c7be0e88f86cb0672094", size = 24122, upload-time = "2024-10-18T15:21:26.199Z" },
    { url = "https://files.pythonhosted.org/packages/0c/91/96cf928db8236f1bfab6ce15ad070dfdd02ed88261c2afafd4b43575e9e9/MarkupSafe-3.0.2-cp313-cp313-manylinux_2_17_x86_64.manylinux2014_x86_64.whl", hash = "sha256:15ab75ef81add55874e7ab7055e9c397312385bd9ced94920f2802310c930396", size = 23085, upload-time = "2024-10-18T15:21:27.029Z" },
    { url = "https://files.pythonhosted.org/packages/c2/cf/c9d56af24d56ea04daae7ac0940232d31d5a8354f2b457c6d856b2057d69/MarkupSafe-3.0.2-cp313-cp313-manylinux_2_5_i686.manylinux1_i686.manylinux_2_17_i686.manylinux2014_i686.whl", hash = "sha256:f3818cb119498c0678015754eba762e0d61e5b52d34c8b13d770f0719f7b1d79", size = 22978, upload-time = "2024-10-18T15:21:27.846Z" },
    { url = "https://files.pythonhosted.org/packages/2a/9f/8619835cd6a711d6272d62abb78c033bda638fdc54c4e7f4272cf1c0962b/MarkupSafe-3.0.2-cp313-cp313-musllinux_1_2_aarch64.whl", hash = "sha256:cdb82a876c47801bb54a690c5ae105a46b392ac6099881cdfb9f6e95e4014c6a", size = 24208, upload-time = "2024-10-18T15:21:28.744Z" },
    { url = "https://files.pythonhosted.org/packages/f9/bf/176950a1792b2cd2102b8ffeb5133e1ed984547b75db47c25a67d3359f77/MarkupSafe-3.0.2-cp313-cp313-musllinux_1_2_i686.whl", hash = "sha256:cabc348d87e913db6ab4aa100f01b08f481097838bdddf7c7a84b7575b7309ca", size = 23357, upload-time = "2024-10-18T15:21:29.545Z" },
    { url = "https://files.pythonhosted.org/packages/ce/4f/9a02c1d335caabe5c4efb90e1b6e8ee944aa245c1aaaab8e8a618987d816/MarkupSafe-3.0.2-cp313-cp313-musllinux_1_2_x86_64.whl", hash = "sha256:444dcda765c8a838eaae23112db52f1efaf750daddb2d9ca300bcae1039adc5c", size = 23344, upload-time = "2024-10-18T15:21:30.366Z" },
    { url = "https://files.pythonhosted.org/packages/ee/55/c271b57db36f748f0e04a759ace9f8f759ccf22b4960c270c78a394f58be/MarkupSafe-3.0.2-cp313-cp313-win32.whl", hash = "sha256:bcf3e58998965654fdaff38e58584d8937aa3096ab5354d493c77d1fdd66d7a1", size = 15101, upload-time = "2024-10-18T15:21:31.207Z" },
    { url = "https://files.pythonhosted.org/packages/29/88/07df22d2dd4df40aba9f3e402e6dc1b8ee86297dddbad4872bd5e7b0094f/MarkupSafe-3.0.2-cp313-cp313-win_amd64.whl", hash = "sha256:e6a2a455bd412959b57a172ce6328d2dd1f01cb2135efda2e4576e8a23fa3b0f", size = 15603, upload-time = "2024-10-18T15:21:32.032Z" },
    { url = "https://files.pythonhosted.org/packages/62/6a/8b89d24db2d32d433dffcd6a8779159da109842434f1dd2f6e71f32f738c/MarkupSafe-3.0.2-cp313-cp313t-macosx_10_13_universal2.whl", hash = "sha256:b5a6b3ada725cea8a5e634536b1b01c30bcdcd7f9c6fff4151548d5bf6b3a36c", size = 14510, upload-time = "2024-10-18T15:21:33.625Z" },
    { url = "https://files.pythonhosted.org/packages/7a/06/a10f955f70a2e5a9bf78d11a161029d278eeacbd35ef806c3fd17b13060d/MarkupSafe-3.0.2-cp313-cp313t-macosx_11_0_arm64.whl", hash = "sha256:a904af0a6162c73e3edcb969eeeb53a63ceeb5d8cf642fade7d39e7963a22ddb", size = 12486, upload-time = "2024-10-18T15:21:34.611Z" },
    { url = "https://files.pythonhosted.org/packages/34/cf/65d4a571869a1a9078198ca28f39fba5fbb910f952f9dbc5220afff9f5e6/MarkupSafe-3.0.2-cp313-cp313t-manylinux_2_17_aarch64.manylinux2014_aarch64.whl", hash = "sha256:4aa4e5faecf353ed117801a068ebab7b7e09ffb6e1d5e412dc852e0da018126c", size = 25480, upload-time = "2024-10-18T15:21:35.398Z" },
    { url = "https://files.pythonhosted.org/packages/0c/e3/90e9651924c430b885468b56b3d597cabf6d72be4b24a0acd1fa0e12af67/MarkupSafe-3.0.2-cp313-cp313t-manylinux_2_17_x86_64.manylinux2014_x86_64.whl", hash = "sha256:c0ef13eaeee5b615fb07c9a7dadb38eac06a0608b41570d8ade51c56539e509d", size = 23914, upload-time = "2024-10-18T15:21:36.231Z" },
    { url = "https://files.pythonhosted.org/packages/66/8c/6c7cf61f95d63bb866db39085150df1f2a5bd3335298f14a66b48e92659c/MarkupSafe-3.0.2-cp313-cp313t-manylinux_2_5_i686.manylinux1_i686.manylinux_2_17_i686.manylinux2014_i686.whl", hash = "sha256:d16a81a06776313e817c951135cf7340a3e91e8c1ff2fac444cfd75fffa04afe", size = 23796, upload-time = "2024-10-18T15:21:37.073Z" },
    { url = "https://files.pythonhosted.org/packages/bb/35/cbe9238ec3f47ac9a7c8b3df7a808e7cb50fe149dc7039f5f454b3fba218/MarkupSafe-3.0.2-cp313-cp313t-musllinux_1_2_aarch64.whl", hash = "sha256:6381026f158fdb7c72a168278597a5e3a5222e83ea18f543112b2662a9b699c5", size = 25473, upload-time = "2024-10-18T15:21:37.932Z" },
    { url = "https://files.pythonhosted.org/packages/e6/32/7621a4382488aa283cc05e8984a9c219abad3bca087be9ec77e89939ded9/MarkupSafe-3.0.2-cp313-cp313t-musllinux_1_2_i686.whl", hash = "sha256:3d79d162e7be8f996986c064d1c7c817f6df3a77fe3d6859f6f9e7be4b8c213a", size = 24114, upload-time = "2024-10-18T15:21:39.799Z" },
    { url = "https://files.pythonhosted.org/packages/0d/80/0985960e4b89922cb5a0bac0ed39c5b96cbc1a536a99f30e8c220a996ed9/MarkupSafe-3.0.2-cp313-cp313t-musllinux_1_2_x86_64.whl", hash = "sha256:131a3c7689c85f5ad20f9f6fb1b866f402c445b220c19fe4308c0b147ccd2ad9", size = 24098, upload-time = "2024-10-18T15:21:40.813Z" },
    { url = "https://files.pythonhosted.org/packages/82/78/fedb03c7d5380df2427038ec8d973587e90561b2d90cd472ce9254cf348b/MarkupSafe-3.0.2-cp313-cp313t-win32.whl", hash = "sha256:ba8062ed2cf21c07a9e295d5b8a2a5ce678b913b45fdf68c32d95d6c1291e0b6", size = 15208, upload-time = "2024-10-18T15:21:41.814Z" },
    { url = "https://files.pythonhosted.org/packages/4f/65/6079a46068dfceaeabb5dcad6d674f5f5c61a6fa5673746f42a9f4c233b3/MarkupSafe-3.0.2-cp313-cp313t-win_amd64.whl", hash = "sha256:e444a31f8db13eb18ada366ab3cf45fd4b31e4db1236a4448f68778c1d1a5a2f", size = 15739, upload-time = "2024-10-18T15:21:42.784Z" },
]

[[package]]
name = "mdit-py-plugins"
version = "0.5.0"
source = { registry = "https://pypi.org/simple" }
dependencies = [
    { name = "markdown-it-py" },
]
sdist = { url = "https://files.pythonhosted.org/packages/b2/fd/a756d36c0bfba5f6e39a1cdbdbfdd448dc02692467d83816dff4592a1ebc/mdit_py_plugins-0.5.0.tar.gz", hash = "sha256:f4918cb50119f50446560513a8e311d574ff6aaed72606ddae6d35716fe809c6", size = 44655, upload-time = "2025-08-11T07:25:49.083Z" }
wheels = [
    { url = "https://files.pythonhosted.org/packages/fb/86/dd6e5db36df29e76c7a7699123569a4a18c1623ce68d826ed96c62643cae/mdit_py_plugins-0.5.0-py3-none-any.whl", hash = "sha256:07a08422fc1936a5d26d146759e9155ea466e842f5ab2f7d2266dd084c8dab1f", size = 57205, upload-time = "2025-08-11T07:25:47.597Z" },
]

[[package]]
name = "mdurl"
version = "0.1.2"
source = { registry = "https://pypi.org/simple" }
sdist = { url = "https://files.pythonhosted.org/packages/d6/54/cfe61301667036ec958cb99bd3efefba235e65cdeb9c84d24a8293ba1d90/mdurl-0.1.2.tar.gz", hash = "sha256:bb413d29f5eea38f31dd4754dd7377d4465116fb207585f97bf925588687c1ba", size = 8729, upload-time = "2022-08-14T12:40:10.846Z" }
wheels = [
    { url = "https://files.pythonhosted.org/packages/b3/38/89ba8ad64ae25be8de66a6d463314cf1eb366222074cfda9ee839c56a4b4/mdurl-0.1.2-py3-none-any.whl", hash = "sha256:84008a41e51615a49fc9966191ff91509e3c40b939176e643fd50a5c2196b8f8", size = 9979, upload-time = "2022-08-14T12:40:09.779Z" },
]

[[package]]
name = "minio"
version = "7.2.16"
source = { registry = "https://pypi.org/simple" }
dependencies = [
    { name = "argon2-cffi" },
    { name = "certifi" },
    { name = "pycryptodome" },
    { name = "typing-extensions" },
    { name = "urllib3" },
]
sdist = { url = "https://files.pythonhosted.org/packages/f4/a0/33ea2e18d5169817950edc13eba58cd781cedefe9f6696cae26aa2d75882/minio-7.2.16.tar.gz", hash = "sha256:81e365c8494d591d8204a63ee7596bfdf8a7d06ad1b1507d6b9c1664a95f299a", size = 139149, upload-time = "2025-07-21T20:11:15.911Z" }
wheels = [
    { url = "https://files.pythonhosted.org/packages/89/a3/00260f8df72b51afa1f182dd609533c77fa2407918c4c2813d87b4a56725/minio-7.2.16-py3-none-any.whl", hash = "sha256:9288ab988ca57c181eb59a4c96187b293131418e28c164392186c2b89026b223", size = 95750, upload-time = "2025-07-21T20:11:14.139Z" },
]

[[package]]
name = "myst-parser"
version = "4.0.1"
source = { registry = "https://pypi.org/simple" }
dependencies = [
    { name = "docutils" },
    { name = "jinja2" },
    { name = "markdown-it-py" },
    { name = "mdit-py-plugins" },
    { name = "pyyaml" },
    { name = "sphinx", version = "8.1.3", source = { registry = "https://pypi.org/simple" }, marker = "python_full_version < '3.11'" },
    { name = "sphinx", version = "8.2.3", source = { registry = "https://pypi.org/simple" }, marker = "python_full_version >= '3.11'" },
]
sdist = { url = "https://files.pythonhosted.org/packages/66/a5/9626ba4f73555b3735ad86247a8077d4603aa8628537687c839ab08bfe44/myst_parser-4.0.1.tar.gz", hash = "sha256:5cfea715e4f3574138aecbf7d54132296bfd72bb614d31168f48c477a830a7c4", size = 93985, upload-time = "2025-02-12T10:53:03.833Z" }
wheels = [
    { url = "https://files.pythonhosted.org/packages/5f/df/76d0321c3797b54b60fef9ec3bd6f4cfd124b9e422182156a1dd418722cf/myst_parser-4.0.1-py3-none-any.whl", hash = "sha256:9134e88959ec3b5780aedf8a99680ea242869d012e8821db3126d427edc9c95d", size = 84579, upload-time = "2025-02-12T10:53:02.078Z" },
]

[[package]]
name = "nodeenv"
version = "1.9.1"
source = { registry = "https://pypi.org/simple" }
sdist = { url = "https://files.pythonhosted.org/packages/43/16/fc88b08840de0e0a72a2f9d8c6bae36be573e475a6326ae854bcc549fc45/nodeenv-1.9.1.tar.gz", hash = "sha256:6ec12890a2dab7946721edbfbcd91f3319c6ccc9aec47be7c7e6b7011ee6645f", size = 47437, upload-time = "2024-06-04T18:44:11.171Z" }
wheels = [
    { url = "https://files.pythonhosted.org/packages/d2/1d/1b658dbd2b9fa9c4c9f32accbfc0205d532c8c6194dc0f2a4c0428e7128a/nodeenv-1.9.1-py2.py3-none-any.whl", hash = "sha256:ba11c9782d29c27c70ffbdda2d7415098754709be8a7056d79a737cd901155c9", size = 22314, upload-time = "2024-06-04T18:44:08.352Z" },
]

[[package]]
name = "opentelemetry-api"
version = "1.36.0"
source = { registry = "https://pypi.org/simple" }
dependencies = [
    { name = "importlib-metadata" },
    { name = "typing-extensions" },
]
sdist = { url = "https://files.pythonhosted.org/packages/27/d2/c782c88b8afbf961d6972428821c302bd1e9e7bc361352172f0ca31296e2/opentelemetry_api-1.36.0.tar.gz", hash = "sha256:9a72572b9c416d004d492cbc6e61962c0501eaf945ece9b5a0f56597d8348aa0", size = 64780, upload-time = "2025-07-29T15:12:06.02Z" }
wheels = [
    { url = "https://files.pythonhosted.org/packages/bb/ee/6b08dde0a022c463b88f55ae81149584b125a42183407dc1045c486cc870/opentelemetry_api-1.36.0-py3-none-any.whl", hash = "sha256:02f20bcacf666e1333b6b1f04e647dc1d5111f86b8e510238fcc56d7762cda8c", size = 65564, upload-time = "2025-07-29T15:11:47.998Z" },
]

[[package]]
name = "opentelemetry-sdk"
version = "1.36.0"
source = { registry = "https://pypi.org/simple" }
dependencies = [
    { name = "opentelemetry-api" },
    { name = "opentelemetry-semantic-conventions" },
    { name = "typing-extensions" },
]
sdist = { url = "https://files.pythonhosted.org/packages/4c/85/8567a966b85a2d3f971c4d42f781c305b2b91c043724fa08fd37d158e9dc/opentelemetry_sdk-1.36.0.tar.gz", hash = "sha256:19c8c81599f51b71670661ff7495c905d8fdf6976e41622d5245b791b06fa581", size = 162557, upload-time = "2025-07-29T15:12:16.76Z" }
wheels = [
    { url = "https://files.pythonhosted.org/packages/0b/59/7bed362ad1137ba5886dac8439e84cd2df6d087be7c09574ece47ae9b22c/opentelemetry_sdk-1.36.0-py3-none-any.whl", hash = "sha256:19fe048b42e98c5c1ffe85b569b7073576ad4ce0bcb6e9b4c6a39e890a6c45fb", size = 119995, upload-time = "2025-07-29T15:12:03.181Z" },
]

[[package]]
name = "opentelemetry-semantic-conventions"
version = "0.57b0"
source = { registry = "https://pypi.org/simple" }
dependencies = [
    { name = "opentelemetry-api" },
    { name = "typing-extensions" },
]
sdist = { url = "https://files.pythonhosted.org/packages/7e/31/67dfa252ee88476a29200b0255bda8dfc2cf07b56ad66dc9a6221f7dc787/opentelemetry_semantic_conventions-0.57b0.tar.gz", hash = "sha256:609a4a79c7891b4620d64c7aac6898f872d790d75f22019913a660756f27ff32", size = 124225, upload-time = "2025-07-29T15:12:17.873Z" }
wheels = [
    { url = "https://files.pythonhosted.org/packages/05/75/7d591371c6c39c73de5ce5da5a2cc7b72d1d1cd3f8f4638f553c01c37b11/opentelemetry_semantic_conventions-0.57b0-py3-none-any.whl", hash = "sha256:757f7e76293294f124c827e514c2a3144f191ef175b069ce8d1211e1e38e9e78", size = 201627, upload-time = "2025-07-29T15:12:04.174Z" },
]

[[package]]
name = "ops"
source = { editable = "." }
dependencies = [
    { name = "opentelemetry-api" },
    { name = "pyyaml" },
    { name = "websocket-client" },
]

[package.optional-dependencies]
testing = [
    { name = "ops-scenario" },
]
tracing = [
    { name = "ops-tracing" },
]

[package.dev-dependencies]
benchmark = [
    { name = "pytest-benchmark" },
]
coverage = [
    { name = "coverage", extra = ["toml"] },
]
docs = [
    { name = "canonical-sphinx", extra = ["full"] },
    { name = "ops", extra = ["testing", "tracing"] },
    { name = "ops-tools" },
    { name = "packaging" },
    { name = "sphinx-last-updated-by-git" },
    { name = "sphinx-sitemap" },
    { name = "sphinxcontrib-svg2pdfconverter", extra = ["cairosvg"] },
]
integration = [
    { name = "httpx" },
    { name = "jubilant" },
    { name = "jubilant-backports" },
    { name = "minio" },
    { name = "ops", extra = ["testing", "tracing"] },
    { name = "pytest" },
]
lint = [
    { name = "codespell" },
    { name = "ruff" },
]
release = [
    { name = "pygithub" },
]
static = [
    { name = "ops", extra = ["testing", "tracing"] },
    { name = "ops-tools" },
    { name = "pyright" },
    { name = "typing-extensions" },
]
unit = [
    { name = "jsonpatch" },
    { name = "ops", extra = ["testing", "tracing"] },
    { name = "ops-tools" },
    { name = "pydantic" },
    { name = "pytest" },
]
xdist = [
    { name = "pytest-xdist" },
]

[package.metadata]
requires-dist = [
    { name = "opentelemetry-api", specifier = "~=1.0" },
    { name = "ops-scenario", marker = "extra == 'testing'", editable = "testing" },
    { name = "ops-tracing", marker = "extra == 'tracing'", editable = "tracing" },
    { name = "pyyaml", specifier = "==6.*" },
    { name = "websocket-client", specifier = "==1.*" },
]
provides-extras = ["testing", "tracing", "harness"]

[package.metadata.requires-dev]
benchmark = [{ name = "pytest-benchmark", specifier = "~=5.0" }]
coverage = [{ name = "coverage", extras = ["toml"], specifier = "~=7.0" }]
docs = [
    { name = "canonical-sphinx", extras = ["full"] },
    { name = "ops", extras = ["testing", "tracing"], editable = "." },
    { name = "ops-tools", editable = "tools" },
    { name = "packaging" },
    { name = "sphinx-last-updated-by-git" },
    { name = "sphinx-sitemap", specifier = "~=2.8" },
    { name = "sphinxcontrib-svg2pdfconverter", extras = ["cairosvg"] },
]
integration = [
    { name = "httpx", specifier = "~=0.28" },
    { name = "jubilant", specifier = "~=1.2" },
    { name = "jubilant-backports" },
    { name = "minio", specifier = "~=7.2" },
    { name = "ops", extras = ["testing", "tracing"], editable = "." },
    { name = "pytest", specifier = "~=8.4" },
]
lint = [
    { name = "codespell", specifier = "==2.4.1" },
    { name = "ruff", specifier = "==0.11.2" },
]
release = [{ name = "pygithub", specifier = "~=2.6" }]
static = [
    { name = "ops", extras = ["testing", "tracing"], editable = "." },
<<<<<<< HEAD
    { name = "ops-tools", editable = "tools" },
    { name = "pyright", specifier = "==1.1.385" },
=======
    { name = "pyright", specifier = "~=1.1" },
>>>>>>> 59856580
    { name = "typing-extensions", specifier = "~=4.2" },
]
unit = [
    { name = "jsonpatch", specifier = "~=1.33" },
    { name = "ops", extras = ["testing", "tracing"], editable = "." },
    { name = "ops-tools", editable = "tools" },
    { name = "pydantic", specifier = "~=2.10" },
    { name = "pytest", specifier = "~=8.4" },
]
xdist = [{ name = "pytest-xdist", specifier = "~=3.6" }]

[[package]]
name = "ops-scenario"
version = "8.2.0.dev0"
source = { editable = "testing" }
dependencies = [
    { name = "ops" },
    { name = "pyyaml" },
]

[package.metadata]
requires-dist = [
    { name = "ops", editable = "." },
    { name = "pyyaml", specifier = ">=6.0.1" },
]

[[package]]
name = "ops-tools"
version = "1.2.0.dev0"
source = { editable = "tools" }
dependencies = [
    { name = "ops" },
    { name = "pyyaml" },
    { name = "typing-extensions" },
]

[package.metadata]
requires-dist = [
    { name = "ops", editable = "." },
    { name = "pyyaml", specifier = ">=6.0.1" },
    { name = "typing-extensions", specifier = "~=4.2" },
]

[[package]]
name = "ops-tracing"
version = "3.2.0.dev0"
source = { editable = "tracing" }
dependencies = [
    { name = "opentelemetry-api" },
    { name = "opentelemetry-sdk" },
    { name = "ops" },
    { name = "pydantic" },
]

[package.dev-dependencies]
dev = [
    { name = "pyright" },
    { name = "ruff" },
]
testing = [
    { name = "pytest" },
]

[package.metadata]
requires-dist = [
    { name = "opentelemetry-api", specifier = "~=1.0" },
    { name = "opentelemetry-sdk", specifier = "~=1.30" },
    { name = "ops", editable = "." },
    { name = "pydantic" },
]

[package.metadata.requires-dev]
dev = [
    { name = "pyright", specifier = "~=1.1" },
    { name = "ruff", specifier = "~=0.9" },
]
testing = [{ name = "pytest", specifier = "~=8.4" }]

[[package]]
name = "packaging"
version = "25.0"
source = { registry = "https://pypi.org/simple" }
sdist = { url = "https://files.pythonhosted.org/packages/a1/d4/1fc4078c65507b51b96ca8f8c3ba19e6a61c8253c72794544580a7b6c24d/packaging-25.0.tar.gz", hash = "sha256:d443872c98d677bf60f6a1f2f8c1cb748e8fe762d2bf9d3148b5599295b0fc4f", size = 165727, upload-time = "2025-04-19T11:48:59.673Z" }
wheels = [
    { url = "https://files.pythonhosted.org/packages/20/12/38679034af332785aac8774540895e234f4d07f7545804097de4b666afd8/packaging-25.0-py3-none-any.whl", hash = "sha256:29572ef2b1f17581046b3a2227d5c611fb25ec70ca1ba8554b24b0e69331a484", size = 66469, upload-time = "2025-04-19T11:48:57.875Z" },
]

[[package]]
name = "pillow"
version = "11.3.0"
source = { registry = "https://pypi.org/simple" }
sdist = { url = "https://files.pythonhosted.org/packages/f3/0d/d0d6dea55cd152ce3d6767bb38a8fc10e33796ba4ba210cbab9354b6d238/pillow-11.3.0.tar.gz", hash = "sha256:3828ee7586cd0b2091b6209e5ad53e20d0649bbe87164a459d0676e035e8f523", size = 47113069, upload-time = "2025-07-01T09:16:30.666Z" }
wheels = [
    { url = "https://files.pythonhosted.org/packages/4c/5d/45a3553a253ac8763f3561371432a90bdbe6000fbdcf1397ffe502aa206c/pillow-11.3.0-cp310-cp310-macosx_10_10_x86_64.whl", hash = "sha256:1b9c17fd4ace828b3003dfd1e30bff24863e0eb59b535e8f80194d9cc7ecf860", size = 5316554, upload-time = "2025-07-01T09:13:39.342Z" },
    { url = "https://files.pythonhosted.org/packages/7c/c8/67c12ab069ef586a25a4a79ced553586748fad100c77c0ce59bb4983ac98/pillow-11.3.0-cp310-cp310-macosx_11_0_arm64.whl", hash = "sha256:65dc69160114cdd0ca0f35cb434633c75e8e7fad4cf855177a05bf38678f73ad", size = 4686548, upload-time = "2025-07-01T09:13:41.835Z" },
    { url = "https://files.pythonhosted.org/packages/2f/bd/6741ebd56263390b382ae4c5de02979af7f8bd9807346d068700dd6d5cf9/pillow-11.3.0-cp310-cp310-manylinux2014_aarch64.manylinux_2_17_aarch64.whl", hash = "sha256:7107195ddc914f656c7fc8e4a5e1c25f32e9236ea3ea860f257b0436011fddd0", size = 5859742, upload-time = "2025-07-03T13:09:47.439Z" },
    { url = "https://files.pythonhosted.org/packages/ca/0b/c412a9e27e1e6a829e6ab6c2dca52dd563efbedf4c9c6aa453d9a9b77359/pillow-11.3.0-cp310-cp310-manylinux2014_x86_64.manylinux_2_17_x86_64.whl", hash = "sha256:cc3e831b563b3114baac7ec2ee86819eb03caa1a2cef0b481a5675b59c4fe23b", size = 7633087, upload-time = "2025-07-03T13:09:51.796Z" },
    { url = "https://files.pythonhosted.org/packages/59/9d/9b7076aaf30f5dd17e5e5589b2d2f5a5d7e30ff67a171eb686e4eecc2adf/pillow-11.3.0-cp310-cp310-manylinux_2_27_aarch64.manylinux_2_28_aarch64.whl", hash = "sha256:f1f182ebd2303acf8c380a54f615ec883322593320a9b00438eb842c1f37ae50", size = 5963350, upload-time = "2025-07-01T09:13:43.865Z" },
    { url = "https://files.pythonhosted.org/packages/f0/16/1a6bf01fb622fb9cf5c91683823f073f053005c849b1f52ed613afcf8dae/pillow-11.3.0-cp310-cp310-manylinux_2_27_x86_64.manylinux_2_28_x86_64.whl", hash = "sha256:4445fa62e15936a028672fd48c4c11a66d641d2c05726c7ec1f8ba6a572036ae", size = 6631840, upload-time = "2025-07-01T09:13:46.161Z" },
    { url = "https://files.pythonhosted.org/packages/7b/e6/6ff7077077eb47fde78739e7d570bdcd7c10495666b6afcd23ab56b19a43/pillow-11.3.0-cp310-cp310-musllinux_1_2_aarch64.whl", hash = "sha256:71f511f6b3b91dd543282477be45a033e4845a40278fa8dcdbfdb07109bf18f9", size = 6074005, upload-time = "2025-07-01T09:13:47.829Z" },
    { url = "https://files.pythonhosted.org/packages/c3/3a/b13f36832ea6d279a697231658199e0a03cd87ef12048016bdcc84131601/pillow-11.3.0-cp310-cp310-musllinux_1_2_x86_64.whl", hash = "sha256:040a5b691b0713e1f6cbe222e0f4f74cd233421e105850ae3b3c0ceda520f42e", size = 6708372, upload-time = "2025-07-01T09:13:52.145Z" },
    { url = "https://files.pythonhosted.org/packages/6c/e4/61b2e1a7528740efbc70b3d581f33937e38e98ef3d50b05007267a55bcb2/pillow-11.3.0-cp310-cp310-win32.whl", hash = "sha256:89bd777bc6624fe4115e9fac3352c79ed60f3bb18651420635f26e643e3dd1f6", size = 6277090, upload-time = "2025-07-01T09:13:53.915Z" },
    { url = "https://files.pythonhosted.org/packages/a9/d3/60c781c83a785d6afbd6a326ed4d759d141de43aa7365725cbcd65ce5e54/pillow-11.3.0-cp310-cp310-win_amd64.whl", hash = "sha256:19d2ff547c75b8e3ff46f4d9ef969a06c30ab2d4263a9e287733aa8b2429ce8f", size = 6985988, upload-time = "2025-07-01T09:13:55.699Z" },
    { url = "https://files.pythonhosted.org/packages/9f/28/4f4a0203165eefb3763939c6789ba31013a2e90adffb456610f30f613850/pillow-11.3.0-cp310-cp310-win_arm64.whl", hash = "sha256:819931d25e57b513242859ce1876c58c59dc31587847bf74cfe06b2e0cb22d2f", size = 2422899, upload-time = "2025-07-01T09:13:57.497Z" },
    { url = "https://files.pythonhosted.org/packages/db/26/77f8ed17ca4ffd60e1dcd220a6ec6d71210ba398cfa33a13a1cd614c5613/pillow-11.3.0-cp311-cp311-macosx_10_10_x86_64.whl", hash = "sha256:1cd110edf822773368b396281a2293aeb91c90a2db00d78ea43e7e861631b722", size = 5316531, upload-time = "2025-07-01T09:13:59.203Z" },
    { url = "https://files.pythonhosted.org/packages/cb/39/ee475903197ce709322a17a866892efb560f57900d9af2e55f86db51b0a5/pillow-11.3.0-cp311-cp311-macosx_11_0_arm64.whl", hash = "sha256:9c412fddd1b77a75aa904615ebaa6001f169b26fd467b4be93aded278266b288", size = 4686560, upload-time = "2025-07-01T09:14:01.101Z" },
    { url = "https://files.pythonhosted.org/packages/d5/90/442068a160fd179938ba55ec8c97050a612426fae5ec0a764e345839f76d/pillow-11.3.0-cp311-cp311-manylinux2014_aarch64.manylinux_2_17_aarch64.whl", hash = "sha256:7d1aa4de119a0ecac0a34a9c8bde33f34022e2e8f99104e47a3ca392fd60e37d", size = 5870978, upload-time = "2025-07-03T13:09:55.638Z" },
    { url = "https://files.pythonhosted.org/packages/13/92/dcdd147ab02daf405387f0218dcf792dc6dd5b14d2573d40b4caeef01059/pillow-11.3.0-cp311-cp311-manylinux2014_x86_64.manylinux_2_17_x86_64.whl", hash = "sha256:91da1d88226663594e3f6b4b8c3c8d85bd504117d043740a8e0ec449087cc494", size = 7641168, upload-time = "2025-07-03T13:10:00.37Z" },
    { url = "https://files.pythonhosted.org/packages/6e/db/839d6ba7fd38b51af641aa904e2960e7a5644d60ec754c046b7d2aee00e5/pillow-11.3.0-cp311-cp311-manylinux_2_27_aarch64.manylinux_2_28_aarch64.whl", hash = "sha256:643f189248837533073c405ec2f0bb250ba54598cf80e8c1e043381a60632f58", size = 5973053, upload-time = "2025-07-01T09:14:04.491Z" },
    { url = "https://files.pythonhosted.org/packages/f2/2f/d7675ecae6c43e9f12aa8d58b6012683b20b6edfbdac7abcb4e6af7a3784/pillow-11.3.0-cp311-cp311-manylinux_2_27_x86_64.manylinux_2_28_x86_64.whl", hash = "sha256:106064daa23a745510dabce1d84f29137a37224831d88eb4ce94bb187b1d7e5f", size = 6640273, upload-time = "2025-07-01T09:14:06.235Z" },
    { url = "https://files.pythonhosted.org/packages/45/ad/931694675ede172e15b2ff03c8144a0ddaea1d87adb72bb07655eaffb654/pillow-11.3.0-cp311-cp311-musllinux_1_2_aarch64.whl", hash = "sha256:cd8ff254faf15591e724dc7c4ddb6bf4793efcbe13802a4ae3e863cd300b493e", size = 6082043, upload-time = "2025-07-01T09:14:07.978Z" },
    { url = "https://files.pythonhosted.org/packages/3a/04/ba8f2b11fc80d2dd462d7abec16351b45ec99cbbaea4387648a44190351a/pillow-11.3.0-cp311-cp311-musllinux_1_2_x86_64.whl", hash = "sha256:932c754c2d51ad2b2271fd01c3d121daaa35e27efae2a616f77bf164bc0b3e94", size = 6715516, upload-time = "2025-07-01T09:14:10.233Z" },
    { url = "https://files.pythonhosted.org/packages/48/59/8cd06d7f3944cc7d892e8533c56b0acb68399f640786313275faec1e3b6f/pillow-11.3.0-cp311-cp311-win32.whl", hash = "sha256:b4b8f3efc8d530a1544e5962bd6b403d5f7fe8b9e08227c6b255f98ad82b4ba0", size = 6274768, upload-time = "2025-07-01T09:14:11.921Z" },
    { url = "https://files.pythonhosted.org/packages/f1/cc/29c0f5d64ab8eae20f3232da8f8571660aa0ab4b8f1331da5c2f5f9a938e/pillow-11.3.0-cp311-cp311-win_amd64.whl", hash = "sha256:1a992e86b0dd7aeb1f053cd506508c0999d710a8f07b4c791c63843fc6a807ac", size = 6986055, upload-time = "2025-07-01T09:14:13.623Z" },
    { url = "https://files.pythonhosted.org/packages/c6/df/90bd886fabd544c25addd63e5ca6932c86f2b701d5da6c7839387a076b4a/pillow-11.3.0-cp311-cp311-win_arm64.whl", hash = "sha256:30807c931ff7c095620fe04448e2c2fc673fcbb1ffe2a7da3fb39613489b1ddd", size = 2423079, upload-time = "2025-07-01T09:14:15.268Z" },
    { url = "https://files.pythonhosted.org/packages/40/fe/1bc9b3ee13f68487a99ac9529968035cca2f0a51ec36892060edcc51d06a/pillow-11.3.0-cp312-cp312-macosx_10_13_x86_64.whl", hash = "sha256:fdae223722da47b024b867c1ea0be64e0df702c5e0a60e27daad39bf960dd1e4", size = 5278800, upload-time = "2025-07-01T09:14:17.648Z" },
    { url = "https://files.pythonhosted.org/packages/2c/32/7e2ac19b5713657384cec55f89065fb306b06af008cfd87e572035b27119/pillow-11.3.0-cp312-cp312-macosx_11_0_arm64.whl", hash = "sha256:921bd305b10e82b4d1f5e802b6850677f965d8394203d182f078873851dada69", size = 4686296, upload-time = "2025-07-01T09:14:19.828Z" },
    { url = "https://files.pythonhosted.org/packages/8e/1e/b9e12bbe6e4c2220effebc09ea0923a07a6da1e1f1bfbc8d7d29a01ce32b/pillow-11.3.0-cp312-cp312-manylinux2014_aarch64.manylinux_2_17_aarch64.whl", hash = "sha256:eb76541cba2f958032d79d143b98a3a6b3ea87f0959bbe256c0b5e416599fd5d", size = 5871726, upload-time = "2025-07-03T13:10:04.448Z" },
    { url = "https://files.pythonhosted.org/packages/8d/33/e9200d2bd7ba00dc3ddb78df1198a6e80d7669cce6c2bdbeb2530a74ec58/pillow-11.3.0-cp312-cp312-manylinux2014_x86_64.manylinux_2_17_x86_64.whl", hash = "sha256:67172f2944ebba3d4a7b54f2e95c786a3a50c21b88456329314caaa28cda70f6", size = 7644652, upload-time = "2025-07-03T13:10:10.391Z" },
    { url = "https://files.pythonhosted.org/packages/41/f1/6f2427a26fc683e00d985bc391bdd76d8dd4e92fac33d841127eb8fb2313/pillow-11.3.0-cp312-cp312-manylinux_2_27_aarch64.manylinux_2_28_aarch64.whl", hash = "sha256:97f07ed9f56a3b9b5f49d3661dc9607484e85c67e27f3e8be2c7d28ca032fec7", size = 5977787, upload-time = "2025-07-01T09:14:21.63Z" },
    { url = "https://files.pythonhosted.org/packages/e4/c9/06dd4a38974e24f932ff5f98ea3c546ce3f8c995d3f0985f8e5ba48bba19/pillow-11.3.0-cp312-cp312-manylinux_2_27_x86_64.manylinux_2_28_x86_64.whl", hash = "sha256:676b2815362456b5b3216b4fd5bd89d362100dc6f4945154ff172e206a22c024", size = 6645236, upload-time = "2025-07-01T09:14:23.321Z" },
    { url = "https://files.pythonhosted.org/packages/40/e7/848f69fb79843b3d91241bad658e9c14f39a32f71a301bcd1d139416d1be/pillow-11.3.0-cp312-cp312-musllinux_1_2_aarch64.whl", hash = "sha256:3e184b2f26ff146363dd07bde8b711833d7b0202e27d13540bfe2e35a323a809", size = 6086950, upload-time = "2025-07-01T09:14:25.237Z" },
    { url = "https://files.pythonhosted.org/packages/0b/1a/7cff92e695a2a29ac1958c2a0fe4c0b2393b60aac13b04a4fe2735cad52d/pillow-11.3.0-cp312-cp312-musllinux_1_2_x86_64.whl", hash = "sha256:6be31e3fc9a621e071bc17bb7de63b85cbe0bfae91bb0363c893cbe67247780d", size = 6723358, upload-time = "2025-07-01T09:14:27.053Z" },
    { url = "https://files.pythonhosted.org/packages/26/7d/73699ad77895f69edff76b0f332acc3d497f22f5d75e5360f78cbcaff248/pillow-11.3.0-cp312-cp312-win32.whl", hash = "sha256:7b161756381f0918e05e7cb8a371fff367e807770f8fe92ecb20d905d0e1c149", size = 6275079, upload-time = "2025-07-01T09:14:30.104Z" },
    { url = "https://files.pythonhosted.org/packages/8c/ce/e7dfc873bdd9828f3b6e5c2bbb74e47a98ec23cc5c74fc4e54462f0d9204/pillow-11.3.0-cp312-cp312-win_amd64.whl", hash = "sha256:a6444696fce635783440b7f7a9fc24b3ad10a9ea3f0ab66c5905be1c19ccf17d", size = 6986324, upload-time = "2025-07-01T09:14:31.899Z" },
    { url = "https://files.pythonhosted.org/packages/16/8f/b13447d1bf0b1f7467ce7d86f6e6edf66c0ad7cf44cf5c87a37f9bed9936/pillow-11.3.0-cp312-cp312-win_arm64.whl", hash = "sha256:2aceea54f957dd4448264f9bf40875da0415c83eb85f55069d89c0ed436e3542", size = 2423067, upload-time = "2025-07-01T09:14:33.709Z" },
    { url = "https://files.pythonhosted.org/packages/1e/93/0952f2ed8db3a5a4c7a11f91965d6184ebc8cd7cbb7941a260d5f018cd2d/pillow-11.3.0-cp313-cp313-ios_13_0_arm64_iphoneos.whl", hash = "sha256:1c627742b539bba4309df89171356fcb3cc5a9178355b2727d1b74a6cf155fbd", size = 2128328, upload-time = "2025-07-01T09:14:35.276Z" },
    { url = "https://files.pythonhosted.org/packages/4b/e8/100c3d114b1a0bf4042f27e0f87d2f25e857e838034e98ca98fe7b8c0a9c/pillow-11.3.0-cp313-cp313-ios_13_0_arm64_iphonesimulator.whl", hash = "sha256:30b7c02f3899d10f13d7a48163c8969e4e653f8b43416d23d13d1bbfdc93b9f8", size = 2170652, upload-time = "2025-07-01T09:14:37.203Z" },
    { url = "https://files.pythonhosted.org/packages/aa/86/3f758a28a6e381758545f7cdb4942e1cb79abd271bea932998fc0db93cb6/pillow-11.3.0-cp313-cp313-ios_13_0_x86_64_iphonesimulator.whl", hash = "sha256:7859a4cc7c9295f5838015d8cc0a9c215b77e43d07a25e460f35cf516df8626f", size = 2227443, upload-time = "2025-07-01T09:14:39.344Z" },
    { url = "https://files.pythonhosted.org/packages/01/f4/91d5b3ffa718df2f53b0dc109877993e511f4fd055d7e9508682e8aba092/pillow-11.3.0-cp313-cp313-macosx_10_13_x86_64.whl", hash = "sha256:ec1ee50470b0d050984394423d96325b744d55c701a439d2bd66089bff963d3c", size = 5278474, upload-time = "2025-07-01T09:14:41.843Z" },
    { url = "https://files.pythonhosted.org/packages/f9/0e/37d7d3eca6c879fbd9dba21268427dffda1ab00d4eb05b32923d4fbe3b12/pillow-11.3.0-cp313-cp313-macosx_11_0_arm64.whl", hash = "sha256:7db51d222548ccfd274e4572fdbf3e810a5e66b00608862f947b163e613b67dd", size = 4686038, upload-time = "2025-07-01T09:14:44.008Z" },
    { url = "https://files.pythonhosted.org/packages/ff/b0/3426e5c7f6565e752d81221af9d3676fdbb4f352317ceafd42899aaf5d8a/pillow-11.3.0-cp313-cp313-manylinux2014_aarch64.manylinux_2_17_aarch64.whl", hash = "sha256:2d6fcc902a24ac74495df63faad1884282239265c6839a0a6416d33faedfae7e", size = 5864407, upload-time = "2025-07-03T13:10:15.628Z" },
    { url = "https://files.pythonhosted.org/packages/fc/c1/c6c423134229f2a221ee53f838d4be9d82bab86f7e2f8e75e47b6bf6cd77/pillow-11.3.0-cp313-cp313-manylinux2014_x86_64.manylinux_2_17_x86_64.whl", hash = "sha256:f0f5d8f4a08090c6d6d578351a2b91acf519a54986c055af27e7a93feae6d3f1", size = 7639094, upload-time = "2025-07-03T13:10:21.857Z" },
    { url = "https://files.pythonhosted.org/packages/ba/c9/09e6746630fe6372c67c648ff9deae52a2bc20897d51fa293571977ceb5d/pillow-11.3.0-cp313-cp313-manylinux_2_27_aarch64.manylinux_2_28_aarch64.whl", hash = "sha256:c37d8ba9411d6003bba9e518db0db0c58a680ab9fe5179f040b0463644bc9805", size = 5973503, upload-time = "2025-07-01T09:14:45.698Z" },
    { url = "https://files.pythonhosted.org/packages/d5/1c/a2a29649c0b1983d3ef57ee87a66487fdeb45132df66ab30dd37f7dbe162/pillow-11.3.0-cp313-cp313-manylinux_2_27_x86_64.manylinux_2_28_x86_64.whl", hash = "sha256:13f87d581e71d9189ab21fe0efb5a23e9f28552d5be6979e84001d3b8505abe8", size = 6642574, upload-time = "2025-07-01T09:14:47.415Z" },
    { url = "https://files.pythonhosted.org/packages/36/de/d5cc31cc4b055b6c6fd990e3e7f0f8aaf36229a2698501bcb0cdf67c7146/pillow-11.3.0-cp313-cp313-musllinux_1_2_aarch64.whl", hash = "sha256:023f6d2d11784a465f09fd09a34b150ea4672e85fb3d05931d89f373ab14abb2", size = 6084060, upload-time = "2025-07-01T09:14:49.636Z" },
    { url = "https://files.pythonhosted.org/packages/d5/ea/502d938cbaeec836ac28a9b730193716f0114c41325db428e6b280513f09/pillow-11.3.0-cp313-cp313-musllinux_1_2_x86_64.whl", hash = "sha256:45dfc51ac5975b938e9809451c51734124e73b04d0f0ac621649821a63852e7b", size = 6721407, upload-time = "2025-07-01T09:14:51.962Z" },
    { url = "https://files.pythonhosted.org/packages/45/9c/9c5e2a73f125f6cbc59cc7087c8f2d649a7ae453f83bd0362ff7c9e2aee2/pillow-11.3.0-cp313-cp313-win32.whl", hash = "sha256:a4d336baed65d50d37b88ca5b60c0fa9d81e3a87d4a7930d3880d1624d5b31f3", size = 6273841, upload-time = "2025-07-01T09:14:54.142Z" },
    { url = "https://files.pythonhosted.org/packages/23/85/397c73524e0cd212067e0c969aa245b01d50183439550d24d9f55781b776/pillow-11.3.0-cp313-cp313-win_amd64.whl", hash = "sha256:0bce5c4fd0921f99d2e858dc4d4d64193407e1b99478bc5cacecba2311abde51", size = 6978450, upload-time = "2025-07-01T09:14:56.436Z" },
    { url = "https://files.pythonhosted.org/packages/17/d2/622f4547f69cd173955194b78e4d19ca4935a1b0f03a302d655c9f6aae65/pillow-11.3.0-cp313-cp313-win_arm64.whl", hash = "sha256:1904e1264881f682f02b7f8167935cce37bc97db457f8e7849dc3a6a52b99580", size = 2423055, upload-time = "2025-07-01T09:14:58.072Z" },
    { url = "https://files.pythonhosted.org/packages/dd/80/a8a2ac21dda2e82480852978416cfacd439a4b490a501a288ecf4fe2532d/pillow-11.3.0-cp313-cp313t-macosx_10_13_x86_64.whl", hash = "sha256:4c834a3921375c48ee6b9624061076bc0a32a60b5532b322cc0ea64e639dd50e", size = 5281110, upload-time = "2025-07-01T09:14:59.79Z" },
    { url = "https://files.pythonhosted.org/packages/44/d6/b79754ca790f315918732e18f82a8146d33bcd7f4494380457ea89eb883d/pillow-11.3.0-cp313-cp313t-macosx_11_0_arm64.whl", hash = "sha256:5e05688ccef30ea69b9317a9ead994b93975104a677a36a8ed8106be9260aa6d", size = 4689547, upload-time = "2025-07-01T09:15:01.648Z" },
    { url = "https://files.pythonhosted.org/packages/49/20/716b8717d331150cb00f7fdd78169c01e8e0c219732a78b0e59b6bdb2fd6/pillow-11.3.0-cp313-cp313t-manylinux2014_aarch64.manylinux_2_17_aarch64.whl", hash = "sha256:1019b04af07fc0163e2810167918cb5add8d74674b6267616021ab558dc98ced", size = 5901554, upload-time = "2025-07-03T13:10:27.018Z" },
    { url = "https://files.pythonhosted.org/packages/74/cf/a9f3a2514a65bb071075063a96f0a5cf949c2f2fce683c15ccc83b1c1cab/pillow-11.3.0-cp313-cp313t-manylinux2014_x86_64.manylinux_2_17_x86_64.whl", hash = "sha256:f944255db153ebb2b19c51fe85dd99ef0ce494123f21b9db4877ffdfc5590c7c", size = 7669132, upload-time = "2025-07-03T13:10:33.01Z" },
    { url = "https://files.pythonhosted.org/packages/98/3c/da78805cbdbee9cb43efe8261dd7cc0b4b93f2ac79b676c03159e9db2187/pillow-11.3.0-cp313-cp313t-manylinux_2_27_aarch64.manylinux_2_28_aarch64.whl", hash = "sha256:1f85acb69adf2aaee8b7da124efebbdb959a104db34d3a2cb0f3793dbae422a8", size = 6005001, upload-time = "2025-07-01T09:15:03.365Z" },
    { url = "https://files.pythonhosted.org/packages/6c/fa/ce044b91faecf30e635321351bba32bab5a7e034c60187fe9698191aef4f/pillow-11.3.0-cp313-cp313t-manylinux_2_27_x86_64.manylinux_2_28_x86_64.whl", hash = "sha256:05f6ecbeff5005399bb48d198f098a9b4b6bdf27b8487c7f38ca16eeb070cd59", size = 6668814, upload-time = "2025-07-01T09:15:05.655Z" },
    { url = "https://files.pythonhosted.org/packages/7b/51/90f9291406d09bf93686434f9183aba27b831c10c87746ff49f127ee80cb/pillow-11.3.0-cp313-cp313t-musllinux_1_2_aarch64.whl", hash = "sha256:a7bc6e6fd0395bc052f16b1a8670859964dbd7003bd0af2ff08342eb6e442cfe", size = 6113124, upload-time = "2025-07-01T09:15:07.358Z" },
    { url = "https://files.pythonhosted.org/packages/cd/5a/6fec59b1dfb619234f7636d4157d11fb4e196caeee220232a8d2ec48488d/pillow-11.3.0-cp313-cp313t-musllinux_1_2_x86_64.whl", hash = "sha256:83e1b0161c9d148125083a35c1c5a89db5b7054834fd4387499e06552035236c", size = 6747186, upload-time = "2025-07-01T09:15:09.317Z" },
    { url = "https://files.pythonhosted.org/packages/49/6b/00187a044f98255225f172de653941e61da37104a9ea60e4f6887717e2b5/pillow-11.3.0-cp313-cp313t-win32.whl", hash = "sha256:2a3117c06b8fb646639dce83694f2f9eac405472713fcb1ae887469c0d4f6788", size = 6277546, upload-time = "2025-07-01T09:15:11.311Z" },
    { url = "https://files.pythonhosted.org/packages/e8/5c/6caaba7e261c0d75bab23be79f1d06b5ad2a2ae49f028ccec801b0e853d6/pillow-11.3.0-cp313-cp313t-win_amd64.whl", hash = "sha256:857844335c95bea93fb39e0fa2726b4d9d758850b34075a7e3ff4f4fa3aa3b31", size = 6985102, upload-time = "2025-07-01T09:15:13.164Z" },
    { url = "https://files.pythonhosted.org/packages/f3/7e/b623008460c09a0cb38263c93b828c666493caee2eb34ff67f778b87e58c/pillow-11.3.0-cp313-cp313t-win_arm64.whl", hash = "sha256:8797edc41f3e8536ae4b10897ee2f637235c94f27404cac7297f7b607dd0716e", size = 2424803, upload-time = "2025-07-01T09:15:15.695Z" },
    { url = "https://files.pythonhosted.org/packages/73/f4/04905af42837292ed86cb1b1dabe03dce1edc008ef14c473c5c7e1443c5d/pillow-11.3.0-cp314-cp314-macosx_10_13_x86_64.whl", hash = "sha256:d9da3df5f9ea2a89b81bb6087177fb1f4d1c7146d583a3fe5c672c0d94e55e12", size = 5278520, upload-time = "2025-07-01T09:15:17.429Z" },
    { url = "https://files.pythonhosted.org/packages/41/b0/33d79e377a336247df6348a54e6d2a2b85d644ca202555e3faa0cf811ecc/pillow-11.3.0-cp314-cp314-macosx_11_0_arm64.whl", hash = "sha256:0b275ff9b04df7b640c59ec5a3cb113eefd3795a8df80bac69646ef699c6981a", size = 4686116, upload-time = "2025-07-01T09:15:19.423Z" },
    { url = "https://files.pythonhosted.org/packages/49/2d/ed8bc0ab219ae8768f529597d9509d184fe8a6c4741a6864fea334d25f3f/pillow-11.3.0-cp314-cp314-manylinux2014_aarch64.manylinux_2_17_aarch64.whl", hash = "sha256:0743841cabd3dba6a83f38a92672cccbd69af56e3e91777b0ee7f4dba4385632", size = 5864597, upload-time = "2025-07-03T13:10:38.404Z" },
    { url = "https://files.pythonhosted.org/packages/b5/3d/b932bb4225c80b58dfadaca9d42d08d0b7064d2d1791b6a237f87f661834/pillow-11.3.0-cp314-cp314-manylinux2014_x86_64.manylinux_2_17_x86_64.whl", hash = "sha256:2465a69cf967b8b49ee1b96d76718cd98c4e925414ead59fdf75cf0fd07df673", size = 7638246, upload-time = "2025-07-03T13:10:44.987Z" },
    { url = "https://files.pythonhosted.org/packages/09/b5/0487044b7c096f1b48f0d7ad416472c02e0e4bf6919541b111efd3cae690/pillow-11.3.0-cp314-cp314-manylinux_2_27_aarch64.manylinux_2_28_aarch64.whl", hash = "sha256:41742638139424703b4d01665b807c6468e23e699e8e90cffefe291c5832b027", size = 5973336, upload-time = "2025-07-01T09:15:21.237Z" },
    { url = "https://files.pythonhosted.org/packages/a8/2d/524f9318f6cbfcc79fbc004801ea6b607ec3f843977652fdee4857a7568b/pillow-11.3.0-cp314-cp314-manylinux_2_27_x86_64.manylinux_2_28_x86_64.whl", hash = "sha256:93efb0b4de7e340d99057415c749175e24c8864302369e05914682ba642e5d77", size = 6642699, upload-time = "2025-07-01T09:15:23.186Z" },
    { url = "https://files.pythonhosted.org/packages/6f/d2/a9a4f280c6aefedce1e8f615baaa5474e0701d86dd6f1dede66726462bbd/pillow-11.3.0-cp314-cp314-musllinux_1_2_aarch64.whl", hash = "sha256:7966e38dcd0fa11ca390aed7c6f20454443581d758242023cf36fcb319b1a874", size = 6083789, upload-time = "2025-07-01T09:15:25.1Z" },
    { url = "https://files.pythonhosted.org/packages/fe/54/86b0cd9dbb683a9d5e960b66c7379e821a19be4ac5810e2e5a715c09a0c0/pillow-11.3.0-cp314-cp314-musllinux_1_2_x86_64.whl", hash = "sha256:98a9afa7b9007c67ed84c57c9e0ad86a6000da96eaa638e4f8abe5b65ff83f0a", size = 6720386, upload-time = "2025-07-01T09:15:27.378Z" },
    { url = "https://files.pythonhosted.org/packages/e7/95/88efcaf384c3588e24259c4203b909cbe3e3c2d887af9e938c2022c9dd48/pillow-11.3.0-cp314-cp314-win32.whl", hash = "sha256:02a723e6bf909e7cea0dac1b0e0310be9d7650cd66222a5f1c571455c0a45214", size = 6370911, upload-time = "2025-07-01T09:15:29.294Z" },
    { url = "https://files.pythonhosted.org/packages/2e/cc/934e5820850ec5eb107e7b1a72dd278140731c669f396110ebc326f2a503/pillow-11.3.0-cp314-cp314-win_amd64.whl", hash = "sha256:a418486160228f64dd9e9efcd132679b7a02a5f22c982c78b6fc7dab3fefb635", size = 7117383, upload-time = "2025-07-01T09:15:31.128Z" },
    { url = "https://files.pythonhosted.org/packages/d6/e9/9c0a616a71da2a5d163aa37405e8aced9a906d574b4a214bede134e731bc/pillow-11.3.0-cp314-cp314-win_arm64.whl", hash = "sha256:155658efb5e044669c08896c0c44231c5e9abcaadbc5cd3648df2f7c0b96b9a6", size = 2511385, upload-time = "2025-07-01T09:15:33.328Z" },
    { url = "https://files.pythonhosted.org/packages/1a/33/c88376898aff369658b225262cd4f2659b13e8178e7534df9e6e1fa289f6/pillow-11.3.0-cp314-cp314t-macosx_10_13_x86_64.whl", hash = "sha256:59a03cdf019efbfeeed910bf79c7c93255c3d54bc45898ac2a4140071b02b4ae", size = 5281129, upload-time = "2025-07-01T09:15:35.194Z" },
    { url = "https://files.pythonhosted.org/packages/1f/70/d376247fb36f1844b42910911c83a02d5544ebd2a8bad9efcc0f707ea774/pillow-11.3.0-cp314-cp314t-macosx_11_0_arm64.whl", hash = "sha256:f8a5827f84d973d8636e9dc5764af4f0cf2318d26744b3d902931701b0d46653", size = 4689580, upload-time = "2025-07-01T09:15:37.114Z" },
    { url = "https://files.pythonhosted.org/packages/eb/1c/537e930496149fbac69efd2fc4329035bbe2e5475b4165439e3be9cb183b/pillow-11.3.0-cp314-cp314t-manylinux2014_aarch64.manylinux_2_17_aarch64.whl", hash = "sha256:ee92f2fd10f4adc4b43d07ec5e779932b4eb3dbfbc34790ada5a6669bc095aa6", size = 5902860, upload-time = "2025-07-03T13:10:50.248Z" },
    { url = "https://files.pythonhosted.org/packages/bd/57/80f53264954dcefeebcf9dae6e3eb1daea1b488f0be8b8fef12f79a3eb10/pillow-11.3.0-cp314-cp314t-manylinux2014_x86_64.manylinux_2_17_x86_64.whl", hash = "sha256:c96d333dcf42d01f47b37e0979b6bd73ec91eae18614864622d9b87bbd5bbf36", size = 7670694, upload-time = "2025-07-03T13:10:56.432Z" },
    { url = "https://files.pythonhosted.org/packages/70/ff/4727d3b71a8578b4587d9c276e90efad2d6fe0335fd76742a6da08132e8c/pillow-11.3.0-cp314-cp314t-manylinux_2_27_aarch64.manylinux_2_28_aarch64.whl", hash = "sha256:4c96f993ab8c98460cd0c001447bff6194403e8b1d7e149ade5f00594918128b", size = 6005888, upload-time = "2025-07-01T09:15:39.436Z" },
    { url = "https://files.pythonhosted.org/packages/05/ae/716592277934f85d3be51d7256f3636672d7b1abfafdc42cf3f8cbd4b4c8/pillow-11.3.0-cp314-cp314t-manylinux_2_27_x86_64.manylinux_2_28_x86_64.whl", hash = "sha256:41342b64afeba938edb034d122b2dda5db2139b9a4af999729ba8818e0056477", size = 6670330, upload-time = "2025-07-01T09:15:41.269Z" },
    { url = "https://files.pythonhosted.org/packages/e7/bb/7fe6cddcc8827b01b1a9766f5fdeb7418680744f9082035bdbabecf1d57f/pillow-11.3.0-cp314-cp314t-musllinux_1_2_aarch64.whl", hash = "sha256:068d9c39a2d1b358eb9f245ce7ab1b5c3246c7c8c7d9ba58cfa5b43146c06e50", size = 6114089, upload-time = "2025-07-01T09:15:43.13Z" },
    { url = "https://files.pythonhosted.org/packages/8b/f5/06bfaa444c8e80f1a8e4bff98da9c83b37b5be3b1deaa43d27a0db37ef84/pillow-11.3.0-cp314-cp314t-musllinux_1_2_x86_64.whl", hash = "sha256:a1bc6ba083b145187f648b667e05a2534ecc4b9f2784c2cbe3089e44868f2b9b", size = 6748206, upload-time = "2025-07-01T09:15:44.937Z" },
    { url = "https://files.pythonhosted.org/packages/f0/77/bc6f92a3e8e6e46c0ca78abfffec0037845800ea38c73483760362804c41/pillow-11.3.0-cp314-cp314t-win32.whl", hash = "sha256:118ca10c0d60b06d006be10a501fd6bbdfef559251ed31b794668ed569c87e12", size = 6377370, upload-time = "2025-07-01T09:15:46.673Z" },
    { url = "https://files.pythonhosted.org/packages/4a/82/3a721f7d69dca802befb8af08b7c79ebcab461007ce1c18bd91a5d5896f9/pillow-11.3.0-cp314-cp314t-win_amd64.whl", hash = "sha256:8924748b688aa210d79883357d102cd64690e56b923a186f35a82cbc10f997db", size = 7121500, upload-time = "2025-07-01T09:15:48.512Z" },
    { url = "https://files.pythonhosted.org/packages/89/c7/5572fa4a3f45740eaab6ae86fcdf7195b55beac1371ac8c619d880cfe948/pillow-11.3.0-cp314-cp314t-win_arm64.whl", hash = "sha256:79ea0d14d3ebad43ec77ad5272e6ff9bba5b679ef73375ea760261207fa8e0aa", size = 2512835, upload-time = "2025-07-01T09:15:50.399Z" },
    { url = "https://files.pythonhosted.org/packages/6f/8b/209bd6b62ce8367f47e68a218bffac88888fdf2c9fcf1ecadc6c3ec1ebc7/pillow-11.3.0-pp310-pypy310_pp73-macosx_10_15_x86_64.whl", hash = "sha256:3cee80663f29e3843b68199b9d6f4f54bd1d4a6b59bdd91bceefc51238bcb967", size = 5270556, upload-time = "2025-07-01T09:16:09.961Z" },
    { url = "https://files.pythonhosted.org/packages/2e/e6/231a0b76070c2cfd9e260a7a5b504fb72da0a95279410fa7afd99d9751d6/pillow-11.3.0-pp310-pypy310_pp73-macosx_11_0_arm64.whl", hash = "sha256:b5f56c3f344f2ccaf0dd875d3e180f631dc60a51b314295a3e681fe8cf851fbe", size = 4654625, upload-time = "2025-07-01T09:16:11.913Z" },
    { url = "https://files.pythonhosted.org/packages/13/f4/10cf94fda33cb12765f2397fc285fa6d8eb9c29de7f3185165b702fc7386/pillow-11.3.0-pp310-pypy310_pp73-manylinux2014_aarch64.manylinux_2_17_aarch64.whl", hash = "sha256:e67d793d180c9df62f1f40aee3accca4829d3794c95098887edc18af4b8b780c", size = 4874207, upload-time = "2025-07-03T13:11:10.201Z" },
    { url = "https://files.pythonhosted.org/packages/72/c9/583821097dc691880c92892e8e2d41fe0a5a3d6021f4963371d2f6d57250/pillow-11.3.0-pp310-pypy310_pp73-manylinux2014_x86_64.manylinux_2_17_x86_64.whl", hash = "sha256:d000f46e2917c705e9fb93a3606ee4a819d1e3aa7a9b442f6444f07e77cf5e25", size = 6583939, upload-time = "2025-07-03T13:11:15.68Z" },
    { url = "https://files.pythonhosted.org/packages/3b/8e/5c9d410f9217b12320efc7c413e72693f48468979a013ad17fd690397b9a/pillow-11.3.0-pp310-pypy310_pp73-manylinux_2_27_aarch64.manylinux_2_28_aarch64.whl", hash = "sha256:527b37216b6ac3a12d7838dc3bd75208ec57c1c6d11ef01902266a5a0c14fc27", size = 4957166, upload-time = "2025-07-01T09:16:13.74Z" },
    { url = "https://files.pythonhosted.org/packages/62/bb/78347dbe13219991877ffb3a91bf09da8317fbfcd4b5f9140aeae020ad71/pillow-11.3.0-pp310-pypy310_pp73-manylinux_2_27_x86_64.manylinux_2_28_x86_64.whl", hash = "sha256:be5463ac478b623b9dd3937afd7fb7ab3d79dd290a28e2b6df292dc75063eb8a", size = 5581482, upload-time = "2025-07-01T09:16:16.107Z" },
    { url = "https://files.pythonhosted.org/packages/d9/28/1000353d5e61498aaeaaf7f1e4b49ddb05f2c6575f9d4f9f914a3538b6e1/pillow-11.3.0-pp310-pypy310_pp73-win_amd64.whl", hash = "sha256:8dc70ca24c110503e16918a658b869019126ecfe03109b754c402daff12b3d9f", size = 6984596, upload-time = "2025-07-01T09:16:18.07Z" },
    { url = "https://files.pythonhosted.org/packages/9e/e3/6fa84033758276fb31da12e5fb66ad747ae83b93c67af17f8c6ff4cc8f34/pillow-11.3.0-pp311-pypy311_pp73-macosx_10_15_x86_64.whl", hash = "sha256:7c8ec7a017ad1bd562f93dbd8505763e688d388cde6e4a010ae1486916e713e6", size = 5270566, upload-time = "2025-07-01T09:16:19.801Z" },
    { url = "https://files.pythonhosted.org/packages/5b/ee/e8d2e1ab4892970b561e1ba96cbd59c0d28cf66737fc44abb2aec3795a4e/pillow-11.3.0-pp311-pypy311_pp73-macosx_11_0_arm64.whl", hash = "sha256:9ab6ae226de48019caa8074894544af5b53a117ccb9d3b3dcb2871464c829438", size = 4654618, upload-time = "2025-07-01T09:16:21.818Z" },
    { url = "https://files.pythonhosted.org/packages/f2/6d/17f80f4e1f0761f02160fc433abd4109fa1548dcfdca46cfdadaf9efa565/pillow-11.3.0-pp311-pypy311_pp73-manylinux2014_aarch64.manylinux_2_17_aarch64.whl", hash = "sha256:fe27fb049cdcca11f11a7bfda64043c37b30e6b91f10cb5bab275806c32f6ab3", size = 4874248, upload-time = "2025-07-03T13:11:20.738Z" },
    { url = "https://files.pythonhosted.org/packages/de/5f/c22340acd61cef960130585bbe2120e2fd8434c214802f07e8c03596b17e/pillow-11.3.0-pp311-pypy311_pp73-manylinux2014_x86_64.manylinux_2_17_x86_64.whl", hash = "sha256:465b9e8844e3c3519a983d58b80be3f668e2a7a5db97f2784e7079fbc9f9822c", size = 6583963, upload-time = "2025-07-03T13:11:26.283Z" },
    { url = "https://files.pythonhosted.org/packages/31/5e/03966aedfbfcbb4d5f8aa042452d3361f325b963ebbadddac05b122e47dd/pillow-11.3.0-pp311-pypy311_pp73-manylinux_2_27_aarch64.manylinux_2_28_aarch64.whl", hash = "sha256:5418b53c0d59b3824d05e029669efa023bbef0f3e92e75ec8428f3799487f361", size = 4957170, upload-time = "2025-07-01T09:16:23.762Z" },
    { url = "https://files.pythonhosted.org/packages/cc/2d/e082982aacc927fc2cab48e1e731bdb1643a1406acace8bed0900a61464e/pillow-11.3.0-pp311-pypy311_pp73-manylinux_2_27_x86_64.manylinux_2_28_x86_64.whl", hash = "sha256:504b6f59505f08ae014f724b6207ff6222662aab5cc9542577fb084ed0676ac7", size = 5581505, upload-time = "2025-07-01T09:16:25.593Z" },
    { url = "https://files.pythonhosted.org/packages/34/e7/ae39f538fd6844e982063c3a5e4598b8ced43b9633baa3a85ef33af8c05c/pillow-11.3.0-pp311-pypy311_pp73-win_amd64.whl", hash = "sha256:c84d689db21a1c397d001aa08241044aa2069e7587b398c8cc63020390b1c1b8", size = 6984598, upload-time = "2025-07-01T09:16:27.732Z" },
]

[[package]]
name = "pluggy"
version = "1.6.0"
source = { registry = "https://pypi.org/simple" }
sdist = { url = "https://files.pythonhosted.org/packages/f9/e2/3e91f31a7d2b083fe6ef3fa267035b518369d9511ffab804f839851d2779/pluggy-1.6.0.tar.gz", hash = "sha256:7dcc130b76258d33b90f61b658791dede3486c3e6bfb003ee5c9bfb396dd22f3", size = 69412, upload-time = "2025-05-15T12:30:07.975Z" }
wheels = [
    { url = "https://files.pythonhosted.org/packages/54/20/4d324d65cc6d9205fabedc306948156824eb9f0ee1633355a8f7ec5c66bf/pluggy-1.6.0-py3-none-any.whl", hash = "sha256:e920276dd6813095e9377c0bc5566d94c932c33b27a3e3945d8389c374dd4746", size = 20538, upload-time = "2025-05-15T12:30:06.134Z" },
]

[[package]]
name = "py-cpuinfo"
version = "9.0.0"
source = { registry = "https://pypi.org/simple" }
sdist = { url = "https://files.pythonhosted.org/packages/37/a8/d832f7293ebb21690860d2e01d8115e5ff6f2ae8bbdc953f0eb0fa4bd2c7/py-cpuinfo-9.0.0.tar.gz", hash = "sha256:3cdbbf3fac90dc6f118bfd64384f309edeadd902d7c8fb17f02ffa1fc3f49690", size = 104716, upload-time = "2022-10-25T20:38:06.303Z" }
wheels = [
    { url = "https://files.pythonhosted.org/packages/e0/a9/023730ba63db1e494a271cb018dcd361bd2c917ba7004c3e49d5daf795a2/py_cpuinfo-9.0.0-py3-none-any.whl", hash = "sha256:859625bc251f64e21f077d099d4162689c762b5d6a4c3c97553d56241c9674d5", size = 22335, upload-time = "2022-10-25T20:38:27.636Z" },
]

[[package]]
name = "pycparser"
version = "2.22"
source = { registry = "https://pypi.org/simple" }
sdist = { url = "https://files.pythonhosted.org/packages/1d/b2/31537cf4b1ca988837256c910a668b553fceb8f069bedc4b1c826024b52c/pycparser-2.22.tar.gz", hash = "sha256:491c8be9c040f5390f5bf44a5b07752bd07f56edf992381b05c701439eec10f6", size = 172736, upload-time = "2024-03-30T13:22:22.564Z" }
wheels = [
    { url = "https://files.pythonhosted.org/packages/13/a3/a812df4e2dd5696d1f351d58b8fe16a405b234ad2886a0dab9183fb78109/pycparser-2.22-py3-none-any.whl", hash = "sha256:c3702b6d3dd8c7abc1afa565d7e63d53a1d0bd86cdc24edd75470f4de499cfcc", size = 117552, upload-time = "2024-03-30T13:22:20.476Z" },
]

[[package]]
name = "pycryptodome"
version = "3.23.0"
source = { registry = "https://pypi.org/simple" }
sdist = { url = "https://files.pythonhosted.org/packages/8e/a6/8452177684d5e906854776276ddd34eca30d1b1e15aa1ee9cefc289a33f5/pycryptodome-3.23.0.tar.gz", hash = "sha256:447700a657182d60338bab09fdb27518f8856aecd80ae4c6bdddb67ff5da44ef", size = 4921276, upload-time = "2025-05-17T17:21:45.242Z" }
wheels = [
    { url = "https://files.pythonhosted.org/packages/04/5d/bdb09489b63cd34a976cc9e2a8d938114f7a53a74d3dd4f125ffa49dce82/pycryptodome-3.23.0-cp313-cp313t-macosx_10_13_universal2.whl", hash = "sha256:0011f7f00cdb74879142011f95133274741778abba114ceca229adbf8e62c3e4", size = 2495152, upload-time = "2025-05-17T17:20:20.833Z" },
    { url = "https://files.pythonhosted.org/packages/a7/ce/7840250ed4cc0039c433cd41715536f926d6e86ce84e904068eb3244b6a6/pycryptodome-3.23.0-cp313-cp313t-macosx_10_13_x86_64.whl", hash = "sha256:90460fc9e088ce095f9ee8356722d4f10f86e5be06e2354230a9880b9c549aae", size = 1639348, upload-time = "2025-05-17T17:20:23.171Z" },
    { url = "https://files.pythonhosted.org/packages/ee/f0/991da24c55c1f688d6a3b5a11940567353f74590734ee4a64294834ae472/pycryptodome-3.23.0-cp313-cp313t-manylinux_2_17_aarch64.manylinux2014_aarch64.whl", hash = "sha256:4764e64b269fc83b00f682c47443c2e6e85b18273712b98aa43bcb77f8570477", size = 2184033, upload-time = "2025-05-17T17:20:25.424Z" },
    { url = "https://files.pythonhosted.org/packages/54/16/0e11882deddf00f68b68dd4e8e442ddc30641f31afeb2bc25588124ac8de/pycryptodome-3.23.0-cp313-cp313t-manylinux_2_17_x86_64.manylinux2014_x86_64.whl", hash = "sha256:eb8f24adb74984aa0e5d07a2368ad95276cf38051fe2dc6605cbcf482e04f2a7", size = 2270142, upload-time = "2025-05-17T17:20:27.808Z" },
    { url = "https://files.pythonhosted.org/packages/d5/fc/4347fea23a3f95ffb931f383ff28b3f7b1fe868739182cb76718c0da86a1/pycryptodome-3.23.0-cp313-cp313t-manylinux_2_5_i686.manylinux1_i686.manylinux_2_17_i686.manylinux2014_i686.whl", hash = "sha256:d97618c9c6684a97ef7637ba43bdf6663a2e2e77efe0f863cce97a76af396446", size = 2309384, upload-time = "2025-05-17T17:20:30.765Z" },
    { url = "https://files.pythonhosted.org/packages/6e/d9/c5261780b69ce66d8cfab25d2797bd6e82ba0241804694cd48be41add5eb/pycryptodome-3.23.0-cp313-cp313t-musllinux_1_2_aarch64.whl", hash = "sha256:9a53a4fe5cb075075d515797d6ce2f56772ea7e6a1e5e4b96cf78a14bac3d265", size = 2183237, upload-time = "2025-05-17T17:20:33.736Z" },
    { url = "https://files.pythonhosted.org/packages/5a/6f/3af2ffedd5cfa08c631f89452c6648c4d779e7772dfc388c77c920ca6bbf/pycryptodome-3.23.0-cp313-cp313t-musllinux_1_2_i686.whl", hash = "sha256:763d1d74f56f031788e5d307029caef067febf890cd1f8bf61183ae142f1a77b", size = 2343898, upload-time = "2025-05-17T17:20:36.086Z" },
    { url = "https://files.pythonhosted.org/packages/9a/dc/9060d807039ee5de6e2f260f72f3d70ac213993a804f5e67e0a73a56dd2f/pycryptodome-3.23.0-cp313-cp313t-musllinux_1_2_x86_64.whl", hash = "sha256:954af0e2bd7cea83ce72243b14e4fb518b18f0c1649b576d114973e2073b273d", size = 2269197, upload-time = "2025-05-17T17:20:38.414Z" },
    { url = "https://files.pythonhosted.org/packages/f9/34/e6c8ca177cb29dcc4967fef73f5de445912f93bd0343c9c33c8e5bf8cde8/pycryptodome-3.23.0-cp313-cp313t-win32.whl", hash = "sha256:257bb3572c63ad8ba40b89f6fc9d63a2a628e9f9708d31ee26560925ebe0210a", size = 1768600, upload-time = "2025-05-17T17:20:40.688Z" },
    { url = "https://files.pythonhosted.org/packages/e4/1d/89756b8d7ff623ad0160f4539da571d1f594d21ee6d68be130a6eccb39a4/pycryptodome-3.23.0-cp313-cp313t-win_amd64.whl", hash = "sha256:6501790c5b62a29fcb227bd6b62012181d886a767ce9ed03b303d1f22eb5c625", size = 1799740, upload-time = "2025-05-17T17:20:42.413Z" },
    { url = "https://files.pythonhosted.org/packages/5d/61/35a64f0feaea9fd07f0d91209e7be91726eb48c0f1bfc6720647194071e4/pycryptodome-3.23.0-cp313-cp313t-win_arm64.whl", hash = "sha256:9a77627a330ab23ca43b48b130e202582e91cc69619947840ea4d2d1be21eb39", size = 1703685, upload-time = "2025-05-17T17:20:44.388Z" },
    { url = "https://files.pythonhosted.org/packages/db/6c/a1f71542c969912bb0e106f64f60a56cc1f0fabecf9396f45accbe63fa68/pycryptodome-3.23.0-cp37-abi3-macosx_10_9_universal2.whl", hash = "sha256:187058ab80b3281b1de11c2e6842a357a1f71b42cb1e15bce373f3d238135c27", size = 2495627, upload-time = "2025-05-17T17:20:47.139Z" },
    { url = "https://files.pythonhosted.org/packages/6e/4e/a066527e079fc5002390c8acdd3aca431e6ea0a50ffd7201551175b47323/pycryptodome-3.23.0-cp37-abi3-macosx_10_9_x86_64.whl", hash = "sha256:cfb5cd445280c5b0a4e6187a7ce8de5a07b5f3f897f235caa11f1f435f182843", size = 1640362, upload-time = "2025-05-17T17:20:50.392Z" },
    { url = "https://files.pythonhosted.org/packages/50/52/adaf4c8c100a8c49d2bd058e5b551f73dfd8cb89eb4911e25a0c469b6b4e/pycryptodome-3.23.0-cp37-abi3-manylinux_2_17_aarch64.manylinux2014_aarch64.whl", hash = "sha256:67bd81fcbe34f43ad9422ee8fd4843c8e7198dd88dd3d40e6de42ee65fbe1490", size = 2182625, upload-time = "2025-05-17T17:20:52.866Z" },
    { url = "https://files.pythonhosted.org/packages/5f/e9/a09476d436d0ff1402ac3867d933c61805ec2326c6ea557aeeac3825604e/pycryptodome-3.23.0-cp37-abi3-manylinux_2_17_x86_64.manylinux2014_x86_64.whl", hash = "sha256:c8987bd3307a39bc03df5c8e0e3d8be0c4c3518b7f044b0f4c15d1aa78f52575", size = 2268954, upload-time = "2025-05-17T17:20:55.027Z" },
    { url = "https://files.pythonhosted.org/packages/f9/c5/ffe6474e0c551d54cab931918127c46d70cab8f114e0c2b5a3c071c2f484/pycryptodome-3.23.0-cp37-abi3-manylinux_2_5_i686.manylinux1_i686.manylinux_2_17_i686.manylinux2014_i686.whl", hash = "sha256:aa0698f65e5b570426fc31b8162ed4603b0c2841cbb9088e2b01641e3065915b", size = 2308534, upload-time = "2025-05-17T17:20:57.279Z" },
    { url = "https://files.pythonhosted.org/packages/18/28/e199677fc15ecf43010f2463fde4c1a53015d1fe95fb03bca2890836603a/pycryptodome-3.23.0-cp37-abi3-musllinux_1_2_aarch64.whl", hash = "sha256:53ecbafc2b55353edcebd64bf5da94a2a2cdf5090a6915bcca6eca6cc452585a", size = 2181853, upload-time = "2025-05-17T17:20:59.322Z" },
    { url = "https://files.pythonhosted.org/packages/ce/ea/4fdb09f2165ce1365c9eaefef36625583371ee514db58dc9b65d3a255c4c/pycryptodome-3.23.0-cp37-abi3-musllinux_1_2_i686.whl", hash = "sha256:156df9667ad9f2ad26255926524e1c136d6664b741547deb0a86a9acf5ea631f", size = 2342465, upload-time = "2025-05-17T17:21:03.83Z" },
    { url = "https://files.pythonhosted.org/packages/22/82/6edc3fc42fe9284aead511394bac167693fb2b0e0395b28b8bedaa07ef04/pycryptodome-3.23.0-cp37-abi3-musllinux_1_2_x86_64.whl", hash = "sha256:dea827b4d55ee390dc89b2afe5927d4308a8b538ae91d9c6f7a5090f397af1aa", size = 2267414, upload-time = "2025-05-17T17:21:06.72Z" },
    { url = "https://files.pythonhosted.org/packages/59/fe/aae679b64363eb78326c7fdc9d06ec3de18bac68be4b612fc1fe8902693c/pycryptodome-3.23.0-cp37-abi3-win32.whl", hash = "sha256:507dbead45474b62b2bbe318eb1c4c8ee641077532067fec9c1aa82c31f84886", size = 1768484, upload-time = "2025-05-17T17:21:08.535Z" },
    { url = "https://files.pythonhosted.org/packages/54/2f/e97a1b8294db0daaa87012c24a7bb714147c7ade7656973fd6c736b484ff/pycryptodome-3.23.0-cp37-abi3-win_amd64.whl", hash = "sha256:c75b52aacc6c0c260f204cbdd834f76edc9fb0d8e0da9fbf8352ef58202564e2", size = 1799636, upload-time = "2025-05-17T17:21:10.393Z" },
    { url = "https://files.pythonhosted.org/packages/18/3d/f9441a0d798bf2b1e645adc3265e55706aead1255ccdad3856dbdcffec14/pycryptodome-3.23.0-cp37-abi3-win_arm64.whl", hash = "sha256:11eeeb6917903876f134b56ba11abe95c0b0fd5e3330def218083c7d98bbcb3c", size = 1703675, upload-time = "2025-05-17T17:21:13.146Z" },
    { url = "https://files.pythonhosted.org/packages/d9/12/e33935a0709c07de084d7d58d330ec3f4daf7910a18e77937affdb728452/pycryptodome-3.23.0-pp310-pypy310_pp73-macosx_10_15_x86_64.whl", hash = "sha256:ddb95b49df036ddd264a0ad246d1be5b672000f12d6961ea2c267083a5e19379", size = 1623886, upload-time = "2025-05-17T17:21:20.614Z" },
    { url = "https://files.pythonhosted.org/packages/22/0b/aa8f9419f25870889bebf0b26b223c6986652bdf071f000623df11212c90/pycryptodome-3.23.0-pp310-pypy310_pp73-manylinux_2_17_aarch64.manylinux2014_aarch64.whl", hash = "sha256:d8e95564beb8782abfd9e431c974e14563a794a4944c29d6d3b7b5ea042110b4", size = 1672151, upload-time = "2025-05-17T17:21:22.666Z" },
    { url = "https://files.pythonhosted.org/packages/d4/5e/63f5cbde2342b7f70a39e591dbe75d9809d6338ce0b07c10406f1a140cdc/pycryptodome-3.23.0-pp310-pypy310_pp73-manylinux_2_17_x86_64.manylinux2014_x86_64.whl", hash = "sha256:14e15c081e912c4b0d75632acd8382dfce45b258667aa3c67caf7a4d4c13f630", size = 1664461, upload-time = "2025-05-17T17:21:25.225Z" },
    { url = "https://files.pythonhosted.org/packages/d6/92/608fbdad566ebe499297a86aae5f2a5263818ceeecd16733006f1600403c/pycryptodome-3.23.0-pp310-pypy310_pp73-manylinux_2_5_i686.manylinux1_i686.manylinux_2_17_i686.manylinux2014_i686.whl", hash = "sha256:a7fc76bf273353dc7e5207d172b83f569540fc9a28d63171061c42e361d22353", size = 1702440, upload-time = "2025-05-17T17:21:27.991Z" },
    { url = "https://files.pythonhosted.org/packages/d1/92/2eadd1341abd2989cce2e2740b4423608ee2014acb8110438244ee97d7ff/pycryptodome-3.23.0-pp310-pypy310_pp73-win_amd64.whl", hash = "sha256:45c69ad715ca1a94f778215a11e66b7ff989d792a4d63b68dc586a1da1392ff5", size = 1803005, upload-time = "2025-05-17T17:21:31.37Z" },
]

[[package]]
name = "pydantic"
version = "2.11.7"
source = { registry = "https://pypi.org/simple" }
dependencies = [
    { name = "annotated-types" },
    { name = "pydantic-core" },
    { name = "typing-extensions" },
    { name = "typing-inspection" },
]
sdist = { url = "https://files.pythonhosted.org/packages/00/dd/4325abf92c39ba8623b5af936ddb36ffcfe0beae70405d456ab1fb2f5b8c/pydantic-2.11.7.tar.gz", hash = "sha256:d989c3c6cb79469287b1569f7447a17848c998458d49ebe294e975b9baf0f0db", size = 788350, upload-time = "2025-06-14T08:33:17.137Z" }
wheels = [
    { url = "https://files.pythonhosted.org/packages/6a/c0/ec2b1c8712ca690e5d61979dee872603e92b8a32f94cc1b72d53beab008a/pydantic-2.11.7-py3-none-any.whl", hash = "sha256:dde5df002701f6de26248661f6835bbe296a47bf73990135c7d07ce741b9623b", size = 444782, upload-time = "2025-06-14T08:33:14.905Z" },
]

[[package]]
name = "pydantic-core"
version = "2.33.2"
source = { registry = "https://pypi.org/simple" }
dependencies = [
    { name = "typing-extensions" },
]
sdist = { url = "https://files.pythonhosted.org/packages/ad/88/5f2260bdfae97aabf98f1778d43f69574390ad787afb646292a638c923d4/pydantic_core-2.33.2.tar.gz", hash = "sha256:7cb8bc3605c29176e1b105350d2e6474142d7c1bd1d9327c4a9bdb46bf827acc", size = 435195, upload-time = "2025-04-23T18:33:52.104Z" }
wheels = [
    { url = "https://files.pythonhosted.org/packages/e5/92/b31726561b5dae176c2d2c2dc43a9c5bfba5d32f96f8b4c0a600dd492447/pydantic_core-2.33.2-cp310-cp310-macosx_10_12_x86_64.whl", hash = "sha256:2b3d326aaef0c0399d9afffeb6367d5e26ddc24d351dbc9c636840ac355dc5d8", size = 2028817, upload-time = "2025-04-23T18:30:43.919Z" },
    { url = "https://files.pythonhosted.org/packages/a3/44/3f0b95fafdaca04a483c4e685fe437c6891001bf3ce8b2fded82b9ea3aa1/pydantic_core-2.33.2-cp310-cp310-macosx_11_0_arm64.whl", hash = "sha256:0e5b2671f05ba48b94cb90ce55d8bdcaaedb8ba00cc5359f6810fc918713983d", size = 1861357, upload-time = "2025-04-23T18:30:46.372Z" },
    { url = "https://files.pythonhosted.org/packages/30/97/e8f13b55766234caae05372826e8e4b3b96e7b248be3157f53237682e43c/pydantic_core-2.33.2-cp310-cp310-manylinux_2_17_aarch64.manylinux2014_aarch64.whl", hash = "sha256:0069c9acc3f3981b9ff4cdfaf088e98d83440a4c7ea1bc07460af3d4dc22e72d", size = 1898011, upload-time = "2025-04-23T18:30:47.591Z" },
    { url = "https://files.pythonhosted.org/packages/9b/a3/99c48cf7bafc991cc3ee66fd544c0aae8dc907b752f1dad2d79b1b5a471f/pydantic_core-2.33.2-cp310-cp310-manylinux_2_17_armv7l.manylinux2014_armv7l.whl", hash = "sha256:d53b22f2032c42eaaf025f7c40c2e3b94568ae077a606f006d206a463bc69572", size = 1982730, upload-time = "2025-04-23T18:30:49.328Z" },
    { url = "https://files.pythonhosted.org/packages/de/8e/a5b882ec4307010a840fb8b58bd9bf65d1840c92eae7534c7441709bf54b/pydantic_core-2.33.2-cp310-cp310-manylinux_2_17_ppc64le.manylinux2014_ppc64le.whl", hash = "sha256:0405262705a123b7ce9f0b92f123334d67b70fd1f20a9372b907ce1080c7ba02", size = 2136178, upload-time = "2025-04-23T18:30:50.907Z" },
    { url = "https://files.pythonhosted.org/packages/e4/bb/71e35fc3ed05af6834e890edb75968e2802fe98778971ab5cba20a162315/pydantic_core-2.33.2-cp310-cp310-manylinux_2_17_s390x.manylinux2014_s390x.whl", hash = "sha256:4b25d91e288e2c4e0662b8038a28c6a07eaac3e196cfc4ff69de4ea3db992a1b", size = 2736462, upload-time = "2025-04-23T18:30:52.083Z" },
    { url = "https://files.pythonhosted.org/packages/31/0d/c8f7593e6bc7066289bbc366f2235701dcbebcd1ff0ef8e64f6f239fb47d/pydantic_core-2.33.2-cp310-cp310-manylinux_2_17_x86_64.manylinux2014_x86_64.whl", hash = "sha256:6bdfe4b3789761f3bcb4b1ddf33355a71079858958e3a552f16d5af19768fef2", size = 2005652, upload-time = "2025-04-23T18:30:53.389Z" },
    { url = "https://files.pythonhosted.org/packages/d2/7a/996d8bd75f3eda405e3dd219ff5ff0a283cd8e34add39d8ef9157e722867/pydantic_core-2.33.2-cp310-cp310-manylinux_2_5_i686.manylinux1_i686.whl", hash = "sha256:efec8db3266b76ef9607c2c4c419bdb06bf335ae433b80816089ea7585816f6a", size = 2113306, upload-time = "2025-04-23T18:30:54.661Z" },
    { url = "https://files.pythonhosted.org/packages/ff/84/daf2a6fb2db40ffda6578a7e8c5a6e9c8affb251a05c233ae37098118788/pydantic_core-2.33.2-cp310-cp310-musllinux_1_1_aarch64.whl", hash = "sha256:031c57d67ca86902726e0fae2214ce6770bbe2f710dc33063187a68744a5ecac", size = 2073720, upload-time = "2025-04-23T18:30:56.11Z" },
    { url = "https://files.pythonhosted.org/packages/77/fb/2258da019f4825128445ae79456a5499c032b55849dbd5bed78c95ccf163/pydantic_core-2.33.2-cp310-cp310-musllinux_1_1_armv7l.whl", hash = "sha256:f8de619080e944347f5f20de29a975c2d815d9ddd8be9b9b7268e2e3ef68605a", size = 2244915, upload-time = "2025-04-23T18:30:57.501Z" },
    { url = "https://files.pythonhosted.org/packages/d8/7a/925ff73756031289468326e355b6fa8316960d0d65f8b5d6b3a3e7866de7/pydantic_core-2.33.2-cp310-cp310-musllinux_1_1_x86_64.whl", hash = "sha256:73662edf539e72a9440129f231ed3757faab89630d291b784ca99237fb94db2b", size = 2241884, upload-time = "2025-04-23T18:30:58.867Z" },
    { url = "https://files.pythonhosted.org/packages/0b/b0/249ee6d2646f1cdadcb813805fe76265745c4010cf20a8eba7b0e639d9b2/pydantic_core-2.33.2-cp310-cp310-win32.whl", hash = "sha256:0a39979dcbb70998b0e505fb1556a1d550a0781463ce84ebf915ba293ccb7e22", size = 1910496, upload-time = "2025-04-23T18:31:00.078Z" },
    { url = "https://files.pythonhosted.org/packages/66/ff/172ba8f12a42d4b552917aa65d1f2328990d3ccfc01d5b7c943ec084299f/pydantic_core-2.33.2-cp310-cp310-win_amd64.whl", hash = "sha256:b0379a2b24882fef529ec3b4987cb5d003b9cda32256024e6fe1586ac45fc640", size = 1955019, upload-time = "2025-04-23T18:31:01.335Z" },
    { url = "https://files.pythonhosted.org/packages/3f/8d/71db63483d518cbbf290261a1fc2839d17ff89fce7089e08cad07ccfce67/pydantic_core-2.33.2-cp311-cp311-macosx_10_12_x86_64.whl", hash = "sha256:4c5b0a576fb381edd6d27f0a85915c6daf2f8138dc5c267a57c08a62900758c7", size = 2028584, upload-time = "2025-04-23T18:31:03.106Z" },
    { url = "https://files.pythonhosted.org/packages/24/2f/3cfa7244ae292dd850989f328722d2aef313f74ffc471184dc509e1e4e5a/pydantic_core-2.33.2-cp311-cp311-macosx_11_0_arm64.whl", hash = "sha256:e799c050df38a639db758c617ec771fd8fb7a5f8eaaa4b27b101f266b216a246", size = 1855071, upload-time = "2025-04-23T18:31:04.621Z" },
    { url = "https://files.pythonhosted.org/packages/b3/d3/4ae42d33f5e3f50dd467761304be2fa0a9417fbf09735bc2cce003480f2a/pydantic_core-2.33.2-cp311-cp311-manylinux_2_17_aarch64.manylinux2014_aarch64.whl", hash = "sha256:dc46a01bf8d62f227d5ecee74178ffc448ff4e5197c756331f71efcc66dc980f", size = 1897823, upload-time = "2025-04-23T18:31:06.377Z" },
    { url = "https://files.pythonhosted.org/packages/f4/f3/aa5976e8352b7695ff808599794b1fba2a9ae2ee954a3426855935799488/pydantic_core-2.33.2-cp311-cp311-manylinux_2_17_armv7l.manylinux2014_armv7l.whl", hash = "sha256:a144d4f717285c6d9234a66778059f33a89096dfb9b39117663fd8413d582dcc", size = 1983792, upload-time = "2025-04-23T18:31:07.93Z" },
    { url = "https://files.pythonhosted.org/packages/d5/7a/cda9b5a23c552037717f2b2a5257e9b2bfe45e687386df9591eff7b46d28/pydantic_core-2.33.2-cp311-cp311-manylinux_2_17_ppc64le.manylinux2014_ppc64le.whl", hash = "sha256:73cf6373c21bc80b2e0dc88444f41ae60b2f070ed02095754eb5a01df12256de", size = 2136338, upload-time = "2025-04-23T18:31:09.283Z" },
    { url = "https://files.pythonhosted.org/packages/2b/9f/b8f9ec8dd1417eb9da784e91e1667d58a2a4a7b7b34cf4af765ef663a7e5/pydantic_core-2.33.2-cp311-cp311-manylinux_2_17_s390x.manylinux2014_s390x.whl", hash = "sha256:3dc625f4aa79713512d1976fe9f0bc99f706a9dee21dfd1810b4bbbf228d0e8a", size = 2730998, upload-time = "2025-04-23T18:31:11.7Z" },
    { url = "https://files.pythonhosted.org/packages/47/bc/cd720e078576bdb8255d5032c5d63ee5c0bf4b7173dd955185a1d658c456/pydantic_core-2.33.2-cp311-cp311-manylinux_2_17_x86_64.manylinux2014_x86_64.whl", hash = "sha256:881b21b5549499972441da4758d662aeea93f1923f953e9cbaff14b8b9565aef", size = 2003200, upload-time = "2025-04-23T18:31:13.536Z" },
    { url = "https://files.pythonhosted.org/packages/ca/22/3602b895ee2cd29d11a2b349372446ae9727c32e78a94b3d588a40fdf187/pydantic_core-2.33.2-cp311-cp311-manylinux_2_5_i686.manylinux1_i686.whl", hash = "sha256:bdc25f3681f7b78572699569514036afe3c243bc3059d3942624e936ec93450e", size = 2113890, upload-time = "2025-04-23T18:31:15.011Z" },
    { url = "https://files.pythonhosted.org/packages/ff/e6/e3c5908c03cf00d629eb38393a98fccc38ee0ce8ecce32f69fc7d7b558a7/pydantic_core-2.33.2-cp311-cp311-musllinux_1_1_aarch64.whl", hash = "sha256:fe5b32187cbc0c862ee201ad66c30cf218e5ed468ec8dc1cf49dec66e160cc4d", size = 2073359, upload-time = "2025-04-23T18:31:16.393Z" },
    { url = "https://files.pythonhosted.org/packages/12/e7/6a36a07c59ebefc8777d1ffdaf5ae71b06b21952582e4b07eba88a421c79/pydantic_core-2.33.2-cp311-cp311-musllinux_1_1_armv7l.whl", hash = "sha256:bc7aee6f634a6f4a95676fcb5d6559a2c2a390330098dba5e5a5f28a2e4ada30", size = 2245883, upload-time = "2025-04-23T18:31:17.892Z" },
    { url = "https://files.pythonhosted.org/packages/16/3f/59b3187aaa6cc0c1e6616e8045b284de2b6a87b027cce2ffcea073adf1d2/pydantic_core-2.33.2-cp311-cp311-musllinux_1_1_x86_64.whl", hash = "sha256:235f45e5dbcccf6bd99f9f472858849f73d11120d76ea8707115415f8e5ebebf", size = 2241074, upload-time = "2025-04-23T18:31:19.205Z" },
    { url = "https://files.pythonhosted.org/packages/e0/ed/55532bb88f674d5d8f67ab121a2a13c385df382de2a1677f30ad385f7438/pydantic_core-2.33.2-cp311-cp311-win32.whl", hash = "sha256:6368900c2d3ef09b69cb0b913f9f8263b03786e5b2a387706c5afb66800efd51", size = 1910538, upload-time = "2025-04-23T18:31:20.541Z" },
    { url = "https://files.pythonhosted.org/packages/fe/1b/25b7cccd4519c0b23c2dd636ad39d381abf113085ce4f7bec2b0dc755eb1/pydantic_core-2.33.2-cp311-cp311-win_amd64.whl", hash = "sha256:1e063337ef9e9820c77acc768546325ebe04ee38b08703244c1309cccc4f1bab", size = 1952909, upload-time = "2025-04-23T18:31:22.371Z" },
    { url = "https://files.pythonhosted.org/packages/49/a9/d809358e49126438055884c4366a1f6227f0f84f635a9014e2deb9b9de54/pydantic_core-2.33.2-cp311-cp311-win_arm64.whl", hash = "sha256:6b99022f1d19bc32a4c2a0d544fc9a76e3be90f0b3f4af413f87d38749300e65", size = 1897786, upload-time = "2025-04-23T18:31:24.161Z" },
    { url = "https://files.pythonhosted.org/packages/18/8a/2b41c97f554ec8c71f2a8a5f85cb56a8b0956addfe8b0efb5b3d77e8bdc3/pydantic_core-2.33.2-cp312-cp312-macosx_10_12_x86_64.whl", hash = "sha256:a7ec89dc587667f22b6a0b6579c249fca9026ce7c333fc142ba42411fa243cdc", size = 2009000, upload-time = "2025-04-23T18:31:25.863Z" },
    { url = "https://files.pythonhosted.org/packages/a1/02/6224312aacb3c8ecbaa959897af57181fb6cf3a3d7917fd44d0f2917e6f2/pydantic_core-2.33.2-cp312-cp312-macosx_11_0_arm64.whl", hash = "sha256:3c6db6e52c6d70aa0d00d45cdb9b40f0433b96380071ea80b09277dba021ddf7", size = 1847996, upload-time = "2025-04-23T18:31:27.341Z" },
    { url = "https://files.pythonhosted.org/packages/d6/46/6dcdf084a523dbe0a0be59d054734b86a981726f221f4562aed313dbcb49/pydantic_core-2.33.2-cp312-cp312-manylinux_2_17_aarch64.manylinux2014_aarch64.whl", hash = "sha256:4e61206137cbc65e6d5256e1166f88331d3b6238e082d9f74613b9b765fb9025", size = 1880957, upload-time = "2025-04-23T18:31:28.956Z" },
    { url = "https://files.pythonhosted.org/packages/ec/6b/1ec2c03837ac00886ba8160ce041ce4e325b41d06a034adbef11339ae422/pydantic_core-2.33.2-cp312-cp312-manylinux_2_17_armv7l.manylinux2014_armv7l.whl", hash = "sha256:eb8c529b2819c37140eb51b914153063d27ed88e3bdc31b71198a198e921e011", size = 1964199, upload-time = "2025-04-23T18:31:31.025Z" },
    { url = "https://files.pythonhosted.org/packages/2d/1d/6bf34d6adb9debd9136bd197ca72642203ce9aaaa85cfcbfcf20f9696e83/pydantic_core-2.33.2-cp312-cp312-manylinux_2_17_ppc64le.manylinux2014_ppc64le.whl", hash = "sha256:c52b02ad8b4e2cf14ca7b3d918f3eb0ee91e63b3167c32591e57c4317e134f8f", size = 2120296, upload-time = "2025-04-23T18:31:32.514Z" },
    { url = "https://files.pythonhosted.org/packages/e0/94/2bd0aaf5a591e974b32a9f7123f16637776c304471a0ab33cf263cf5591a/pydantic_core-2.33.2-cp312-cp312-manylinux_2_17_s390x.manylinux2014_s390x.whl", hash = "sha256:96081f1605125ba0855dfda83f6f3df5ec90c61195421ba72223de35ccfb2f88", size = 2676109, upload-time = "2025-04-23T18:31:33.958Z" },
    { url = "https://files.pythonhosted.org/packages/f9/41/4b043778cf9c4285d59742281a769eac371b9e47e35f98ad321349cc5d61/pydantic_core-2.33.2-cp312-cp312-manylinux_2_17_x86_64.manylinux2014_x86_64.whl", hash = "sha256:8f57a69461af2a5fa6e6bbd7a5f60d3b7e6cebb687f55106933188e79ad155c1", size = 2002028, upload-time = "2025-04-23T18:31:39.095Z" },
    { url = "https://files.pythonhosted.org/packages/cb/d5/7bb781bf2748ce3d03af04d5c969fa1308880e1dca35a9bd94e1a96a922e/pydantic_core-2.33.2-cp312-cp312-manylinux_2_5_i686.manylinux1_i686.whl", hash = "sha256:572c7e6c8bb4774d2ac88929e3d1f12bc45714ae5ee6d9a788a9fb35e60bb04b", size = 2100044, upload-time = "2025-04-23T18:31:41.034Z" },
    { url = "https://files.pythonhosted.org/packages/fe/36/def5e53e1eb0ad896785702a5bbfd25eed546cdcf4087ad285021a90ed53/pydantic_core-2.33.2-cp312-cp312-musllinux_1_1_aarch64.whl", hash = "sha256:db4b41f9bd95fbe5acd76d89920336ba96f03e149097365afe1cb092fceb89a1", size = 2058881, upload-time = "2025-04-23T18:31:42.757Z" },
    { url = "https://files.pythonhosted.org/packages/01/6c/57f8d70b2ee57fc3dc8b9610315949837fa8c11d86927b9bb044f8705419/pydantic_core-2.33.2-cp312-cp312-musllinux_1_1_armv7l.whl", hash = "sha256:fa854f5cf7e33842a892e5c73f45327760bc7bc516339fda888c75ae60edaeb6", size = 2227034, upload-time = "2025-04-23T18:31:44.304Z" },
    { url = "https://files.pythonhosted.org/packages/27/b9/9c17f0396a82b3d5cbea4c24d742083422639e7bb1d5bf600e12cb176a13/pydantic_core-2.33.2-cp312-cp312-musllinux_1_1_x86_64.whl", hash = "sha256:5f483cfb75ff703095c59e365360cb73e00185e01aaea067cd19acffd2ab20ea", size = 2234187, upload-time = "2025-04-23T18:31:45.891Z" },
    { url = "https://files.pythonhosted.org/packages/b0/6a/adf5734ffd52bf86d865093ad70b2ce543415e0e356f6cacabbc0d9ad910/pydantic_core-2.33.2-cp312-cp312-win32.whl", hash = "sha256:9cb1da0f5a471435a7bc7e439b8a728e8b61e59784b2af70d7c169f8dd8ae290", size = 1892628, upload-time = "2025-04-23T18:31:47.819Z" },
    { url = "https://files.pythonhosted.org/packages/43/e4/5479fecb3606c1368d496a825d8411e126133c41224c1e7238be58b87d7e/pydantic_core-2.33.2-cp312-cp312-win_amd64.whl", hash = "sha256:f941635f2a3d96b2973e867144fde513665c87f13fe0e193c158ac51bfaaa7b2", size = 1955866, upload-time = "2025-04-23T18:31:49.635Z" },
    { url = "https://files.pythonhosted.org/packages/0d/24/8b11e8b3e2be9dd82df4b11408a67c61bb4dc4f8e11b5b0fc888b38118b5/pydantic_core-2.33.2-cp312-cp312-win_arm64.whl", hash = "sha256:cca3868ddfaccfbc4bfb1d608e2ccaaebe0ae628e1416aeb9c4d88c001bb45ab", size = 1888894, upload-time = "2025-04-23T18:31:51.609Z" },
    { url = "https://files.pythonhosted.org/packages/46/8c/99040727b41f56616573a28771b1bfa08a3d3fe74d3d513f01251f79f172/pydantic_core-2.33.2-cp313-cp313-macosx_10_12_x86_64.whl", hash = "sha256:1082dd3e2d7109ad8b7da48e1d4710c8d06c253cbc4a27c1cff4fbcaa97a9e3f", size = 2015688, upload-time = "2025-04-23T18:31:53.175Z" },
    { url = "https://files.pythonhosted.org/packages/3a/cc/5999d1eb705a6cefc31f0b4a90e9f7fc400539b1a1030529700cc1b51838/pydantic_core-2.33.2-cp313-cp313-macosx_11_0_arm64.whl", hash = "sha256:f517ca031dfc037a9c07e748cefd8d96235088b83b4f4ba8939105d20fa1dcd6", size = 1844808, upload-time = "2025-04-23T18:31:54.79Z" },
    { url = "https://files.pythonhosted.org/packages/6f/5e/a0a7b8885c98889a18b6e376f344da1ef323d270b44edf8174d6bce4d622/pydantic_core-2.33.2-cp313-cp313-manylinux_2_17_aarch64.manylinux2014_aarch64.whl", hash = "sha256:0a9f2c9dd19656823cb8250b0724ee9c60a82f3cdf68a080979d13092a3b0fef", size = 1885580, upload-time = "2025-04-23T18:31:57.393Z" },
    { url = "https://files.pythonhosted.org/packages/3b/2a/953581f343c7d11a304581156618c3f592435523dd9d79865903272c256a/pydantic_core-2.33.2-cp313-cp313-manylinux_2_17_armv7l.manylinux2014_armv7l.whl", hash = "sha256:2b0a451c263b01acebe51895bfb0e1cc842a5c666efe06cdf13846c7418caa9a", size = 1973859, upload-time = "2025-04-23T18:31:59.065Z" },
    { url = "https://files.pythonhosted.org/packages/e6/55/f1a813904771c03a3f97f676c62cca0c0a4138654107c1b61f19c644868b/pydantic_core-2.33.2-cp313-cp313-manylinux_2_17_ppc64le.manylinux2014_ppc64le.whl", hash = "sha256:1ea40a64d23faa25e62a70ad163571c0b342b8bf66d5fa612ac0dec4f069d916", size = 2120810, upload-time = "2025-04-23T18:32:00.78Z" },
    { url = "https://files.pythonhosted.org/packages/aa/c3/053389835a996e18853ba107a63caae0b9deb4a276c6b472931ea9ae6e48/pydantic_core-2.33.2-cp313-cp313-manylinux_2_17_s390x.manylinux2014_s390x.whl", hash = "sha256:0fb2d542b4d66f9470e8065c5469ec676978d625a8b7a363f07d9a501a9cb36a", size = 2676498, upload-time = "2025-04-23T18:32:02.418Z" },
    { url = "https://files.pythonhosted.org/packages/eb/3c/f4abd740877a35abade05e437245b192f9d0ffb48bbbbd708df33d3cda37/pydantic_core-2.33.2-cp313-cp313-manylinux_2_17_x86_64.manylinux2014_x86_64.whl", hash = "sha256:9fdac5d6ffa1b5a83bca06ffe7583f5576555e6c8b3a91fbd25ea7780f825f7d", size = 2000611, upload-time = "2025-04-23T18:32:04.152Z" },
    { url = "https://files.pythonhosted.org/packages/59/a7/63ef2fed1837d1121a894d0ce88439fe3e3b3e48c7543b2a4479eb99c2bd/pydantic_core-2.33.2-cp313-cp313-manylinux_2_5_i686.manylinux1_i686.whl", hash = "sha256:04a1a413977ab517154eebb2d326da71638271477d6ad87a769102f7c2488c56", size = 2107924, upload-time = "2025-04-23T18:32:06.129Z" },
    { url = "https://files.pythonhosted.org/packages/04/8f/2551964ef045669801675f1cfc3b0d74147f4901c3ffa42be2ddb1f0efc4/pydantic_core-2.33.2-cp313-cp313-musllinux_1_1_aarch64.whl", hash = "sha256:c8e7af2f4e0194c22b5b37205bfb293d166a7344a5b0d0eaccebc376546d77d5", size = 2063196, upload-time = "2025-04-23T18:32:08.178Z" },
    { url = "https://files.pythonhosted.org/packages/26/bd/d9602777e77fc6dbb0c7db9ad356e9a985825547dce5ad1d30ee04903918/pydantic_core-2.33.2-cp313-cp313-musllinux_1_1_armv7l.whl", hash = "sha256:5c92edd15cd58b3c2d34873597a1e20f13094f59cf88068adb18947df5455b4e", size = 2236389, upload-time = "2025-04-23T18:32:10.242Z" },
    { url = "https://files.pythonhosted.org/packages/42/db/0e950daa7e2230423ab342ae918a794964b053bec24ba8af013fc7c94846/pydantic_core-2.33.2-cp313-cp313-musllinux_1_1_x86_64.whl", hash = "sha256:65132b7b4a1c0beded5e057324b7e16e10910c106d43675d9bd87d4f38dde162", size = 2239223, upload-time = "2025-04-23T18:32:12.382Z" },
    { url = "https://files.pythonhosted.org/packages/58/4d/4f937099c545a8a17eb52cb67fe0447fd9a373b348ccfa9a87f141eeb00f/pydantic_core-2.33.2-cp313-cp313-win32.whl", hash = "sha256:52fb90784e0a242bb96ec53f42196a17278855b0f31ac7c3cc6f5c1ec4811849", size = 1900473, upload-time = "2025-04-23T18:32:14.034Z" },
    { url = "https://files.pythonhosted.org/packages/a0/75/4a0a9bac998d78d889def5e4ef2b065acba8cae8c93696906c3a91f310ca/pydantic_core-2.33.2-cp313-cp313-win_amd64.whl", hash = "sha256:c083a3bdd5a93dfe480f1125926afcdbf2917ae714bdb80b36d34318b2bec5d9", size = 1955269, upload-time = "2025-04-23T18:32:15.783Z" },
    { url = "https://files.pythonhosted.org/packages/f9/86/1beda0576969592f1497b4ce8e7bc8cbdf614c352426271b1b10d5f0aa64/pydantic_core-2.33.2-cp313-cp313-win_arm64.whl", hash = "sha256:e80b087132752f6b3d714f041ccf74403799d3b23a72722ea2e6ba2e892555b9", size = 1893921, upload-time = "2025-04-23T18:32:18.473Z" },
    { url = "https://files.pythonhosted.org/packages/a4/7d/e09391c2eebeab681df2b74bfe6c43422fffede8dc74187b2b0bf6fd7571/pydantic_core-2.33.2-cp313-cp313t-macosx_11_0_arm64.whl", hash = "sha256:61c18fba8e5e9db3ab908620af374db0ac1baa69f0f32df4f61ae23f15e586ac", size = 1806162, upload-time = "2025-04-23T18:32:20.188Z" },
    { url = "https://files.pythonhosted.org/packages/f1/3d/847b6b1fed9f8ed3bb95a9ad04fbd0b212e832d4f0f50ff4d9ee5a9f15cf/pydantic_core-2.33.2-cp313-cp313t-manylinux_2_17_x86_64.manylinux2014_x86_64.whl", hash = "sha256:95237e53bb015f67b63c91af7518a62a8660376a6a0db19b89acc77a4d6199f5", size = 1981560, upload-time = "2025-04-23T18:32:22.354Z" },
    { url = "https://files.pythonhosted.org/packages/6f/9a/e73262f6c6656262b5fdd723ad90f518f579b7bc8622e43a942eec53c938/pydantic_core-2.33.2-cp313-cp313t-win_amd64.whl", hash = "sha256:c2fc0a768ef76c15ab9238afa6da7f69895bb5d1ee83aeea2e3509af4472d0b9", size = 1935777, upload-time = "2025-04-23T18:32:25.088Z" },
    { url = "https://files.pythonhosted.org/packages/30/68/373d55e58b7e83ce371691f6eaa7175e3a24b956c44628eb25d7da007917/pydantic_core-2.33.2-pp310-pypy310_pp73-macosx_10_12_x86_64.whl", hash = "sha256:5c4aa4e82353f65e548c476b37e64189783aa5384903bfea4f41580f255fddfa", size = 2023982, upload-time = "2025-04-23T18:32:53.14Z" },
    { url = "https://files.pythonhosted.org/packages/a4/16/145f54ac08c96a63d8ed6442f9dec17b2773d19920b627b18d4f10a061ea/pydantic_core-2.33.2-pp310-pypy310_pp73-macosx_11_0_arm64.whl", hash = "sha256:d946c8bf0d5c24bf4fe333af284c59a19358aa3ec18cb3dc4370080da1e8ad29", size = 1858412, upload-time = "2025-04-23T18:32:55.52Z" },
    { url = "https://files.pythonhosted.org/packages/41/b1/c6dc6c3e2de4516c0bb2c46f6a373b91b5660312342a0cf5826e38ad82fa/pydantic_core-2.33.2-pp310-pypy310_pp73-manylinux_2_17_aarch64.manylinux2014_aarch64.whl", hash = "sha256:87b31b6846e361ef83fedb187bb5b4372d0da3f7e28d85415efa92d6125d6e6d", size = 1892749, upload-time = "2025-04-23T18:32:57.546Z" },
    { url = "https://files.pythonhosted.org/packages/12/73/8cd57e20afba760b21b742106f9dbdfa6697f1570b189c7457a1af4cd8a0/pydantic_core-2.33.2-pp310-pypy310_pp73-manylinux_2_17_x86_64.manylinux2014_x86_64.whl", hash = "sha256:aa9d91b338f2df0508606f7009fde642391425189bba6d8c653afd80fd6bb64e", size = 2067527, upload-time = "2025-04-23T18:32:59.771Z" },
    { url = "https://files.pythonhosted.org/packages/e3/d5/0bb5d988cc019b3cba4a78f2d4b3854427fc47ee8ec8e9eaabf787da239c/pydantic_core-2.33.2-pp310-pypy310_pp73-manylinux_2_5_i686.manylinux1_i686.whl", hash = "sha256:2058a32994f1fde4ca0480ab9d1e75a0e8c87c22b53a3ae66554f9af78f2fe8c", size = 2108225, upload-time = "2025-04-23T18:33:04.51Z" },
    { url = "https://files.pythonhosted.org/packages/f1/c5/00c02d1571913d496aabf146106ad8239dc132485ee22efe08085084ff7c/pydantic_core-2.33.2-pp310-pypy310_pp73-musllinux_1_1_aarch64.whl", hash = "sha256:0e03262ab796d986f978f79c943fc5f620381be7287148b8010b4097f79a39ec", size = 2069490, upload-time = "2025-04-23T18:33:06.391Z" },
    { url = "https://files.pythonhosted.org/packages/22/a8/dccc38768274d3ed3a59b5d06f59ccb845778687652daa71df0cab4040d7/pydantic_core-2.33.2-pp310-pypy310_pp73-musllinux_1_1_armv7l.whl", hash = "sha256:1a8695a8d00c73e50bff9dfda4d540b7dee29ff9b8053e38380426a85ef10052", size = 2237525, upload-time = "2025-04-23T18:33:08.44Z" },
    { url = "https://files.pythonhosted.org/packages/d4/e7/4f98c0b125dda7cf7ccd14ba936218397b44f50a56dd8c16a3091df116c3/pydantic_core-2.33.2-pp310-pypy310_pp73-musllinux_1_1_x86_64.whl", hash = "sha256:fa754d1850735a0b0e03bcffd9d4b4343eb417e47196e4485d9cca326073a42c", size = 2238446, upload-time = "2025-04-23T18:33:10.313Z" },
    { url = "https://files.pythonhosted.org/packages/ce/91/2ec36480fdb0b783cd9ef6795753c1dea13882f2e68e73bce76ae8c21e6a/pydantic_core-2.33.2-pp310-pypy310_pp73-win_amd64.whl", hash = "sha256:a11c8d26a50bfab49002947d3d237abe4d9e4b5bdc8846a63537b6488e197808", size = 2066678, upload-time = "2025-04-23T18:33:12.224Z" },
    { url = "https://files.pythonhosted.org/packages/7b/27/d4ae6487d73948d6f20dddcd94be4ea43e74349b56eba82e9bdee2d7494c/pydantic_core-2.33.2-pp311-pypy311_pp73-macosx_10_12_x86_64.whl", hash = "sha256:dd14041875d09cc0f9308e37a6f8b65f5585cf2598a53aa0123df8b129d481f8", size = 2025200, upload-time = "2025-04-23T18:33:14.199Z" },
    { url = "https://files.pythonhosted.org/packages/f1/b8/b3cb95375f05d33801024079b9392a5ab45267a63400bf1866e7ce0f0de4/pydantic_core-2.33.2-pp311-pypy311_pp73-macosx_11_0_arm64.whl", hash = "sha256:d87c561733f66531dced0da6e864f44ebf89a8fba55f31407b00c2f7f9449593", size = 1859123, upload-time = "2025-04-23T18:33:16.555Z" },
    { url = "https://files.pythonhosted.org/packages/05/bc/0d0b5adeda59a261cd30a1235a445bf55c7e46ae44aea28f7bd6ed46e091/pydantic_core-2.33.2-pp311-pypy311_pp73-manylinux_2_17_aarch64.manylinux2014_aarch64.whl", hash = "sha256:2f82865531efd18d6e07a04a17331af02cb7a651583c418df8266f17a63c6612", size = 1892852, upload-time = "2025-04-23T18:33:18.513Z" },
    { url = "https://files.pythonhosted.org/packages/3e/11/d37bdebbda2e449cb3f519f6ce950927b56d62f0b84fd9cb9e372a26a3d5/pydantic_core-2.33.2-pp311-pypy311_pp73-manylinux_2_17_x86_64.manylinux2014_x86_64.whl", hash = "sha256:2bfb5112df54209d820d7bf9317c7a6c9025ea52e49f46b6a2060104bba37de7", size = 2067484, upload-time = "2025-04-23T18:33:20.475Z" },
    { url = "https://files.pythonhosted.org/packages/8c/55/1f95f0a05ce72ecb02a8a8a1c3be0579bbc29b1d5ab68f1378b7bebc5057/pydantic_core-2.33.2-pp311-pypy311_pp73-manylinux_2_5_i686.manylinux1_i686.whl", hash = "sha256:64632ff9d614e5eecfb495796ad51b0ed98c453e447a76bcbeeb69615079fc7e", size = 2108896, upload-time = "2025-04-23T18:33:22.501Z" },
    { url = "https://files.pythonhosted.org/packages/53/89/2b2de6c81fa131f423246a9109d7b2a375e83968ad0800d6e57d0574629b/pydantic_core-2.33.2-pp311-pypy311_pp73-musllinux_1_1_aarch64.whl", hash = "sha256:f889f7a40498cc077332c7ab6b4608d296d852182211787d4f3ee377aaae66e8", size = 2069475, upload-time = "2025-04-23T18:33:24.528Z" },
    { url = "https://files.pythonhosted.org/packages/b8/e9/1f7efbe20d0b2b10f6718944b5d8ece9152390904f29a78e68d4e7961159/pydantic_core-2.33.2-pp311-pypy311_pp73-musllinux_1_1_armv7l.whl", hash = "sha256:de4b83bb311557e439b9e186f733f6c645b9417c84e2eb8203f3f820a4b988bf", size = 2239013, upload-time = "2025-04-23T18:33:26.621Z" },
    { url = "https://files.pythonhosted.org/packages/3c/b2/5309c905a93811524a49b4e031e9851a6b00ff0fb668794472ea7746b448/pydantic_core-2.33.2-pp311-pypy311_pp73-musllinux_1_1_x86_64.whl", hash = "sha256:82f68293f055f51b51ea42fafc74b6aad03e70e191799430b90c13d643059ebb", size = 2238715, upload-time = "2025-04-23T18:33:28.656Z" },
    { url = "https://files.pythonhosted.org/packages/32/56/8a7ca5d2cd2cda1d245d34b1c9a942920a718082ae8e54e5f3e5a58b7add/pydantic_core-2.33.2-pp311-pypy311_pp73-win_amd64.whl", hash = "sha256:329467cecfb529c925cf2bbd4d60d2c509bc2fb52a20c1045bf09bb70971a9c1", size = 2066757, upload-time = "2025-04-23T18:33:30.645Z" },
]

[[package]]
name = "pygithub"
version = "2.7.0"
source = { registry = "https://pypi.org/simple" }
dependencies = [
    { name = "pyjwt", extra = ["crypto"] },
    { name = "pynacl" },
    { name = "requests" },
    { name = "typing-extensions" },
    { name = "urllib3" },
]
sdist = { url = "https://files.pythonhosted.org/packages/6a/a7/403e04aa96e2d94e1518d518d69718c2ba978c8d3ffa4ab3b101b94dbafa/pygithub-2.7.0.tar.gz", hash = "sha256:7cd6eafabb09b5369afba3586d86b1f1ad6f1326d2ff01bc47bb26615dce4cbb", size = 3707928, upload-time = "2025-07-31T11:52:53.714Z" }
wheels = [
    { url = "https://files.pythonhosted.org/packages/57/76/d768dd31322173b3956692b75471ac37bf3759c7abb603152f6a9b6594a8/pygithub-2.7.0-py3-none-any.whl", hash = "sha256:40ecbfe26dc55cc34ab4b0ffa1d455e6f816ef9a2bc8d6f5ad18ce572f163700", size = 416514, upload-time = "2025-07-31T11:52:51.909Z" },
]

[[package]]
name = "pygments"
version = "2.19.2"
source = { registry = "https://pypi.org/simple" }
sdist = { url = "https://files.pythonhosted.org/packages/b0/77/a5b8c569bf593b0140bde72ea885a803b82086995367bf2037de0159d924/pygments-2.19.2.tar.gz", hash = "sha256:636cb2477cec7f8952536970bc533bc43743542f70392ae026374600add5b887", size = 4968631, upload-time = "2025-06-21T13:39:12.283Z" }
wheels = [
    { url = "https://files.pythonhosted.org/packages/c7/21/705964c7812476f378728bdf590ca4b771ec72385c533964653c68e86bdc/pygments-2.19.2-py3-none-any.whl", hash = "sha256:86540386c03d588bb81d44bc3928634ff26449851e99741617ecb9037ee5ec0b", size = 1225217, upload-time = "2025-06-21T13:39:07.939Z" },
]

[[package]]
name = "pyjwt"
version = "2.10.1"
source = { registry = "https://pypi.org/simple" }
sdist = { url = "https://files.pythonhosted.org/packages/e7/46/bd74733ff231675599650d3e47f361794b22ef3e3770998dda30d3b63726/pyjwt-2.10.1.tar.gz", hash = "sha256:3cc5772eb20009233caf06e9d8a0577824723b44e6648ee0a2aedb6cf9381953", size = 87785, upload-time = "2024-11-28T03:43:29.933Z" }
wheels = [
    { url = "https://files.pythonhosted.org/packages/61/ad/689f02752eeec26aed679477e80e632ef1b682313be70793d798c1d5fc8f/PyJWT-2.10.1-py3-none-any.whl", hash = "sha256:dcdd193e30abefd5debf142f9adfcdd2b58004e644f25406ffaebd50bd98dacb", size = 22997, upload-time = "2024-11-28T03:43:27.893Z" },
]

[package.optional-dependencies]
crypto = [
    { name = "cryptography" },
]

[[package]]
name = "pynacl"
version = "1.5.0"
source = { registry = "https://pypi.org/simple" }
dependencies = [
    { name = "cffi" },
]
sdist = { url = "https://files.pythonhosted.org/packages/a7/22/27582568be639dfe22ddb3902225f91f2f17ceff88ce80e4db396c8986da/PyNaCl-1.5.0.tar.gz", hash = "sha256:8ac7448f09ab85811607bdd21ec2464495ac8b7c66d146bf545b0f08fb9220ba", size = 3392854, upload-time = "2022-01-07T22:05:41.134Z" }
wheels = [
    { url = "https://files.pythonhosted.org/packages/ce/75/0b8ede18506041c0bf23ac4d8e2971b4161cd6ce630b177d0a08eb0d8857/PyNaCl-1.5.0-cp36-abi3-macosx_10_10_universal2.whl", hash = "sha256:401002a4aaa07c9414132aaed7f6836ff98f59277a234704ff66878c2ee4a0d1", size = 349920, upload-time = "2022-01-07T22:05:49.156Z" },
    { url = "https://files.pythonhosted.org/packages/59/bb/fddf10acd09637327a97ef89d2a9d621328850a72f1fdc8c08bdf72e385f/PyNaCl-1.5.0-cp36-abi3-manylinux_2_17_aarch64.manylinux2014_aarch64.manylinux_2_24_aarch64.whl", hash = "sha256:52cb72a79269189d4e0dc537556f4740f7f0a9ec41c1322598799b0bdad4ef92", size = 601722, upload-time = "2022-01-07T22:05:50.989Z" },
    { url = "https://files.pythonhosted.org/packages/5d/70/87a065c37cca41a75f2ce113a5a2c2aa7533be648b184ade58971b5f7ccc/PyNaCl-1.5.0-cp36-abi3-manylinux_2_17_aarch64.manylinux2014_aarch64.whl", hash = "sha256:a36d4a9dda1f19ce6e03c9a784a2921a4b726b02e1c736600ca9c22029474394", size = 680087, upload-time = "2022-01-07T22:05:52.539Z" },
    { url = "https://files.pythonhosted.org/packages/ee/87/f1bb6a595f14a327e8285b9eb54d41fef76c585a0edef0a45f6fc95de125/PyNaCl-1.5.0-cp36-abi3-manylinux_2_17_x86_64.manylinux2014_x86_64.manylinux_2_24_x86_64.whl", hash = "sha256:0c84947a22519e013607c9be43706dd42513f9e6ae5d39d3613ca1e142fba44d", size = 856678, upload-time = "2022-01-07T22:05:54.251Z" },
    { url = "https://files.pythonhosted.org/packages/66/28/ca86676b69bf9f90e710571b67450508484388bfce09acf8a46f0b8c785f/PyNaCl-1.5.0-cp36-abi3-manylinux_2_17_x86_64.manylinux2014_x86_64.whl", hash = "sha256:06b8f6fa7f5de8d5d2f7573fe8c863c051225a27b61e6860fd047b1775807858", size = 1133660, upload-time = "2022-01-07T22:05:56.056Z" },
    { url = "https://files.pythonhosted.org/packages/3d/85/c262db650e86812585e2bc59e497a8f59948a005325a11bbbc9ecd3fe26b/PyNaCl-1.5.0-cp36-abi3-musllinux_1_1_aarch64.whl", hash = "sha256:a422368fc821589c228f4c49438a368831cb5bbc0eab5ebe1d7fac9dded6567b", size = 663824, upload-time = "2022-01-07T22:05:57.434Z" },
    { url = "https://files.pythonhosted.org/packages/fd/1a/cc308a884bd299b651f1633acb978e8596c71c33ca85e9dc9fa33a5399b9/PyNaCl-1.5.0-cp36-abi3-musllinux_1_1_x86_64.whl", hash = "sha256:61f642bf2378713e2c2e1de73444a3778e5f0a38be6fee0fe532fe30060282ff", size = 1117912, upload-time = "2022-01-07T22:05:58.665Z" },
    { url = "https://files.pythonhosted.org/packages/25/2d/b7df6ddb0c2a33afdb358f8af6ea3b8c4d1196ca45497dd37a56f0c122be/PyNaCl-1.5.0-cp36-abi3-win32.whl", hash = "sha256:e46dae94e34b085175f8abb3b0aaa7da40767865ac82c928eeb9e57e1ea8a543", size = 204624, upload-time = "2022-01-07T22:06:00.085Z" },
    { url = "https://files.pythonhosted.org/packages/5e/22/d3db169895faaf3e2eda892f005f433a62db2decbcfbc2f61e6517adfa87/PyNaCl-1.5.0-cp36-abi3-win_amd64.whl", hash = "sha256:20f42270d27e1b6a29f54032090b972d97f0a1b0948cc52392041ef7831fee93", size = 212141, upload-time = "2022-01-07T22:06:01.861Z" },
]

[[package]]
name = "pyright"
version = "1.1.403"
source = { registry = "https://pypi.org/simple" }
dependencies = [
    { name = "nodeenv" },
    { name = "typing-extensions" },
]
sdist = { url = "https://files.pythonhosted.org/packages/fe/f6/35f885264ff08c960b23d1542038d8da86971c5d8c955cfab195a4f672d7/pyright-1.1.403.tar.gz", hash = "sha256:3ab69b9f41c67fb5bbb4d7a36243256f0d549ed3608678d381d5f51863921104", size = 3913526, upload-time = "2025-07-09T07:15:52.882Z" }
wheels = [
    { url = "https://files.pythonhosted.org/packages/49/b6/b04e5c2f41a5ccad74a1a4759da41adb20b4bc9d59a5e08d29ba60084d07/pyright-1.1.403-py3-none-any.whl", hash = "sha256:c0eeca5aa76cbef3fcc271259bbd785753c7ad7bcac99a9162b4c4c7daed23b3", size = 5684504, upload-time = "2025-07-09T07:15:50.958Z" },
]

[[package]]
name = "pyspelling"
version = "2.10"
source = { registry = "https://pypi.org/simple" }
dependencies = [
    { name = "beautifulsoup4" },
    { name = "html5lib" },
    { name = "lxml" },
    { name = "markdown" },
    { name = "pyyaml" },
    { name = "soupsieve" },
    { name = "wcmatch" },
]
sdist = { url = "https://files.pythonhosted.org/packages/12/07/168a857755a29b7e41550a28cd8f527025bc62fcb36a951d8f3f2eedcdf7/pyspelling-2.10.tar.gz", hash = "sha256:acd67133c1b7cecd410e3d4489e61f2e4b1f0b6acf1ae6c48c240fbb21729c37", size = 148239, upload-time = "2024-01-13T06:08:26.1Z" }
wheels = [
    { url = "https://files.pythonhosted.org/packages/9f/16/242558b5c5cb73efd52490f1e6bfb03eae63b2585770b9cae78bd491ef0b/pyspelling-2.10-py3-none-any.whl", hash = "sha256:9b079dd238bd0616a49f9ac5df32799beb851dddc5ed7634f551e7df1aeee943", size = 45035, upload-time = "2024-01-13T06:08:23.641Z" },
]

[[package]]
name = "pytest"
version = "8.4.1"
source = { registry = "https://pypi.org/simple" }
dependencies = [
    { name = "colorama", marker = "sys_platform == 'win32'" },
    { name = "exceptiongroup", marker = "python_full_version < '3.11'" },
    { name = "iniconfig" },
    { name = "packaging" },
    { name = "pluggy" },
    { name = "pygments" },
    { name = "tomli", marker = "python_full_version < '3.11'" },
]
sdist = { url = "https://files.pythonhosted.org/packages/08/ba/45911d754e8eba3d5a841a5ce61a65a685ff1798421ac054f85aa8747dfb/pytest-8.4.1.tar.gz", hash = "sha256:7c67fd69174877359ed9371ec3af8a3d2b04741818c51e5e99cc1742251fa93c", size = 1517714, upload-time = "2025-06-18T05:48:06.109Z" }
wheels = [
    { url = "https://files.pythonhosted.org/packages/29/16/c8a903f4c4dffe7a12843191437d7cd8e32751d5de349d45d3fe69544e87/pytest-8.4.1-py3-none-any.whl", hash = "sha256:539c70ba6fcead8e78eebbf1115e8b589e7565830d7d006a8723f19ac8a0afb7", size = 365474, upload-time = "2025-06-18T05:48:03.955Z" },
]

[[package]]
name = "pytest-benchmark"
version = "5.1.0"
source = { registry = "https://pypi.org/simple" }
dependencies = [
    { name = "py-cpuinfo" },
    { name = "pytest" },
]
sdist = { url = "https://files.pythonhosted.org/packages/39/d0/a8bd08d641b393db3be3819b03e2d9bb8760ca8479080a26a5f6e540e99c/pytest-benchmark-5.1.0.tar.gz", hash = "sha256:9ea661cdc292e8231f7cd4c10b0319e56a2118e2c09d9f50e1b3d150d2aca105", size = 337810, upload-time = "2024-10-30T11:51:48.521Z" }
wheels = [
    { url = "https://files.pythonhosted.org/packages/9e/d6/b41653199ea09d5969d4e385df9bbfd9a100f28ca7e824ce7c0a016e3053/pytest_benchmark-5.1.0-py3-none-any.whl", hash = "sha256:922de2dfa3033c227c96da942d1878191afa135a29485fb942e85dff1c592c89", size = 44259, upload-time = "2024-10-30T11:51:45.94Z" },
]

[[package]]
name = "pytest-xdist"
version = "3.8.0"
source = { registry = "https://pypi.org/simple" }
dependencies = [
    { name = "execnet" },
    { name = "pytest" },
]
sdist = { url = "https://files.pythonhosted.org/packages/78/b4/439b179d1ff526791eb921115fca8e44e596a13efeda518b9d845a619450/pytest_xdist-3.8.0.tar.gz", hash = "sha256:7e578125ec9bc6050861aa93f2d59f1d8d085595d6551c2c90b6f4fad8d3a9f1", size = 88069, upload-time = "2025-07-01T13:30:59.346Z" }
wheels = [
    { url = "https://files.pythonhosted.org/packages/ca/31/d4e37e9e550c2b92a9cbc2e4d0b7420a27224968580b5a447f420847c975/pytest_xdist-3.8.0-py3-none-any.whl", hash = "sha256:202ca578cfeb7370784a8c33d6d05bc6e13b4f25b5053c30a152269fd10f0b88", size = 46396, upload-time = "2025-07-01T13:30:56.632Z" },
]

[[package]]
name = "pyyaml"
version = "6.0.2"
source = { registry = "https://pypi.org/simple" }
sdist = { url = "https://files.pythonhosted.org/packages/54/ed/79a089b6be93607fa5cdaedf301d7dfb23af5f25c398d5ead2525b063e17/pyyaml-6.0.2.tar.gz", hash = "sha256:d584d9ec91ad65861cc08d42e834324ef890a082e591037abe114850ff7bbc3e", size = 130631, upload-time = "2024-08-06T20:33:50.674Z" }
wheels = [
    { url = "https://files.pythonhosted.org/packages/9b/95/a3fac87cb7158e231b5a6012e438c647e1a87f09f8e0d123acec8ab8bf71/PyYAML-6.0.2-cp310-cp310-macosx_10_9_x86_64.whl", hash = "sha256:0a9a2848a5b7feac301353437eb7d5957887edbf81d56e903999a75a3d743086", size = 184199, upload-time = "2024-08-06T20:31:40.178Z" },
    { url = "https://files.pythonhosted.org/packages/c7/7a/68bd47624dab8fd4afbfd3c48e3b79efe09098ae941de5b58abcbadff5cb/PyYAML-6.0.2-cp310-cp310-macosx_11_0_arm64.whl", hash = "sha256:29717114e51c84ddfba879543fb232a6ed60086602313ca38cce623c1d62cfbf", size = 171758, upload-time = "2024-08-06T20:31:42.173Z" },
    { url = "https://files.pythonhosted.org/packages/49/ee/14c54df452143b9ee9f0f29074d7ca5516a36edb0b4cc40c3f280131656f/PyYAML-6.0.2-cp310-cp310-manylinux_2_17_aarch64.manylinux2014_aarch64.whl", hash = "sha256:8824b5a04a04a047e72eea5cec3bc266db09e35de6bdfe34c9436ac5ee27d237", size = 718463, upload-time = "2024-08-06T20:31:44.263Z" },
    { url = "https://files.pythonhosted.org/packages/4d/61/de363a97476e766574650d742205be468921a7b532aa2499fcd886b62530/PyYAML-6.0.2-cp310-cp310-manylinux_2_17_s390x.manylinux2014_s390x.whl", hash = "sha256:7c36280e6fb8385e520936c3cb3b8042851904eba0e58d277dca80a5cfed590b", size = 719280, upload-time = "2024-08-06T20:31:50.199Z" },
    { url = "https://files.pythonhosted.org/packages/6b/4e/1523cb902fd98355e2e9ea5e5eb237cbc5f3ad5f3075fa65087aa0ecb669/PyYAML-6.0.2-cp310-cp310-manylinux_2_17_x86_64.manylinux2014_x86_64.whl", hash = "sha256:ec031d5d2feb36d1d1a24380e4db6d43695f3748343d99434e6f5f9156aaa2ed", size = 751239, upload-time = "2024-08-06T20:31:52.292Z" },
    { url = "https://files.pythonhosted.org/packages/b7/33/5504b3a9a4464893c32f118a9cc045190a91637b119a9c881da1cf6b7a72/PyYAML-6.0.2-cp310-cp310-musllinux_1_1_aarch64.whl", hash = "sha256:936d68689298c36b53b29f23c6dbb74de12b4ac12ca6cfe0e047bedceea56180", size = 695802, upload-time = "2024-08-06T20:31:53.836Z" },
    { url = "https://files.pythonhosted.org/packages/5c/20/8347dcabd41ef3a3cdc4f7b7a2aff3d06598c8779faa189cdbf878b626a4/PyYAML-6.0.2-cp310-cp310-musllinux_1_1_x86_64.whl", hash = "sha256:23502f431948090f597378482b4812b0caae32c22213aecf3b55325e049a6c68", size = 720527, upload-time = "2024-08-06T20:31:55.565Z" },
    { url = "https://files.pythonhosted.org/packages/be/aa/5afe99233fb360d0ff37377145a949ae258aaab831bde4792b32650a4378/PyYAML-6.0.2-cp310-cp310-win32.whl", hash = "sha256:2e99c6826ffa974fe6e27cdb5ed0021786b03fc98e5ee3c5bfe1fd5015f42b99", size = 144052, upload-time = "2024-08-06T20:31:56.914Z" },
    { url = "https://files.pythonhosted.org/packages/b5/84/0fa4b06f6d6c958d207620fc60005e241ecedceee58931bb20138e1e5776/PyYAML-6.0.2-cp310-cp310-win_amd64.whl", hash = "sha256:a4d3091415f010369ae4ed1fc6b79def9416358877534caf6a0fdd2146c87a3e", size = 161774, upload-time = "2024-08-06T20:31:58.304Z" },
    { url = "https://files.pythonhosted.org/packages/f8/aa/7af4e81f7acba21a4c6be026da38fd2b872ca46226673c89a758ebdc4fd2/PyYAML-6.0.2-cp311-cp311-macosx_10_9_x86_64.whl", hash = "sha256:cc1c1159b3d456576af7a3e4d1ba7e6924cb39de8f67111c735f6fc832082774", size = 184612, upload-time = "2024-08-06T20:32:03.408Z" },
    { url = "https://files.pythonhosted.org/packages/8b/62/b9faa998fd185f65c1371643678e4d58254add437edb764a08c5a98fb986/PyYAML-6.0.2-cp311-cp311-macosx_11_0_arm64.whl", hash = "sha256:1e2120ef853f59c7419231f3bf4e7021f1b936f6ebd222406c3b60212205d2ee", size = 172040, upload-time = "2024-08-06T20:32:04.926Z" },
    { url = "https://files.pythonhosted.org/packages/ad/0c/c804f5f922a9a6563bab712d8dcc70251e8af811fce4524d57c2c0fd49a4/PyYAML-6.0.2-cp311-cp311-manylinux_2_17_aarch64.manylinux2014_aarch64.whl", hash = "sha256:5d225db5a45f21e78dd9358e58a98702a0302f2659a3c6cd320564b75b86f47c", size = 736829, upload-time = "2024-08-06T20:32:06.459Z" },
    { url = "https://files.pythonhosted.org/packages/51/16/6af8d6a6b210c8e54f1406a6b9481febf9c64a3109c541567e35a49aa2e7/PyYAML-6.0.2-cp311-cp311-manylinux_2_17_s390x.manylinux2014_s390x.whl", hash = "sha256:5ac9328ec4831237bec75defaf839f7d4564be1e6b25ac710bd1a96321cc8317", size = 764167, upload-time = "2024-08-06T20:32:08.338Z" },
    { url = "https://files.pythonhosted.org/packages/75/e4/2c27590dfc9992f73aabbeb9241ae20220bd9452df27483b6e56d3975cc5/PyYAML-6.0.2-cp311-cp311-manylinux_2_17_x86_64.manylinux2014_x86_64.whl", hash = "sha256:3ad2a3decf9aaba3d29c8f537ac4b243e36bef957511b4766cb0057d32b0be85", size = 762952, upload-time = "2024-08-06T20:32:14.124Z" },
    { url = "https://files.pythonhosted.org/packages/9b/97/ecc1abf4a823f5ac61941a9c00fe501b02ac3ab0e373c3857f7d4b83e2b6/PyYAML-6.0.2-cp311-cp311-musllinux_1_1_aarch64.whl", hash = "sha256:ff3824dc5261f50c9b0dfb3be22b4567a6f938ccce4587b38952d85fd9e9afe4", size = 735301, upload-time = "2024-08-06T20:32:16.17Z" },
    { url = "https://files.pythonhosted.org/packages/45/73/0f49dacd6e82c9430e46f4a027baa4ca205e8b0a9dce1397f44edc23559d/PyYAML-6.0.2-cp311-cp311-musllinux_1_1_x86_64.whl", hash = "sha256:797b4f722ffa07cc8d62053e4cff1486fa6dc094105d13fea7b1de7d8bf71c9e", size = 756638, upload-time = "2024-08-06T20:32:18.555Z" },
    { url = "https://files.pythonhosted.org/packages/22/5f/956f0f9fc65223a58fbc14459bf34b4cc48dec52e00535c79b8db361aabd/PyYAML-6.0.2-cp311-cp311-win32.whl", hash = "sha256:11d8f3dd2b9c1207dcaf2ee0bbbfd5991f571186ec9cc78427ba5bd32afae4b5", size = 143850, upload-time = "2024-08-06T20:32:19.889Z" },
    { url = "https://files.pythonhosted.org/packages/ed/23/8da0bbe2ab9dcdd11f4f4557ccaf95c10b9811b13ecced089d43ce59c3c8/PyYAML-6.0.2-cp311-cp311-win_amd64.whl", hash = "sha256:e10ce637b18caea04431ce14fabcf5c64a1c61ec9c56b071a4b7ca131ca52d44", size = 161980, upload-time = "2024-08-06T20:32:21.273Z" },
    { url = "https://files.pythonhosted.org/packages/86/0c/c581167fc46d6d6d7ddcfb8c843a4de25bdd27e4466938109ca68492292c/PyYAML-6.0.2-cp312-cp312-macosx_10_9_x86_64.whl", hash = "sha256:c70c95198c015b85feafc136515252a261a84561b7b1d51e3384e0655ddf25ab", size = 183873, upload-time = "2024-08-06T20:32:25.131Z" },
    { url = "https://files.pythonhosted.org/packages/a8/0c/38374f5bb272c051e2a69281d71cba6fdb983413e6758b84482905e29a5d/PyYAML-6.0.2-cp312-cp312-macosx_11_0_arm64.whl", hash = "sha256:ce826d6ef20b1bc864f0a68340c8b3287705cae2f8b4b1d932177dcc76721725", size = 173302, upload-time = "2024-08-06T20:32:26.511Z" },
    { url = "https://files.pythonhosted.org/packages/c3/93/9916574aa8c00aa06bbac729972eb1071d002b8e158bd0e83a3b9a20a1f7/PyYAML-6.0.2-cp312-cp312-manylinux_2_17_aarch64.manylinux2014_aarch64.whl", hash = "sha256:1f71ea527786de97d1a0cc0eacd1defc0985dcf6b3f17bb77dcfc8c34bec4dc5", size = 739154, upload-time = "2024-08-06T20:32:28.363Z" },
    { url = "https://files.pythonhosted.org/packages/95/0f/b8938f1cbd09739c6da569d172531567dbcc9789e0029aa070856f123984/PyYAML-6.0.2-cp312-cp312-manylinux_2_17_s390x.manylinux2014_s390x.whl", hash = "sha256:9b22676e8097e9e22e36d6b7bda33190d0d400f345f23d4065d48f4ca7ae0425", size = 766223, upload-time = "2024-08-06T20:32:30.058Z" },
    { url = "https://files.pythonhosted.org/packages/b9/2b/614b4752f2e127db5cc206abc23a8c19678e92b23c3db30fc86ab731d3bd/PyYAML-6.0.2-cp312-cp312-manylinux_2_17_x86_64.manylinux2014_x86_64.whl", hash = "sha256:80bab7bfc629882493af4aa31a4cfa43a4c57c83813253626916b8c7ada83476", size = 767542, upload-time = "2024-08-06T20:32:31.881Z" },
    { url = "https://files.pythonhosted.org/packages/d4/00/dd137d5bcc7efea1836d6264f049359861cf548469d18da90cd8216cf05f/PyYAML-6.0.2-cp312-cp312-musllinux_1_1_aarch64.whl", hash = "sha256:0833f8694549e586547b576dcfaba4a6b55b9e96098b36cdc7ebefe667dfed48", size = 731164, upload-time = "2024-08-06T20:32:37.083Z" },
    { url = "https://files.pythonhosted.org/packages/c9/1f/4f998c900485e5c0ef43838363ba4a9723ac0ad73a9dc42068b12aaba4e4/PyYAML-6.0.2-cp312-cp312-musllinux_1_1_x86_64.whl", hash = "sha256:8b9c7197f7cb2738065c481a0461e50ad02f18c78cd75775628afb4d7137fb3b", size = 756611, upload-time = "2024-08-06T20:32:38.898Z" },
    { url = "https://files.pythonhosted.org/packages/df/d1/f5a275fdb252768b7a11ec63585bc38d0e87c9e05668a139fea92b80634c/PyYAML-6.0.2-cp312-cp312-win32.whl", hash = "sha256:ef6107725bd54b262d6dedcc2af448a266975032bc85ef0172c5f059da6325b4", size = 140591, upload-time = "2024-08-06T20:32:40.241Z" },
    { url = "https://files.pythonhosted.org/packages/0c/e8/4f648c598b17c3d06e8753d7d13d57542b30d56e6c2dedf9c331ae56312e/PyYAML-6.0.2-cp312-cp312-win_amd64.whl", hash = "sha256:7e7401d0de89a9a855c839bc697c079a4af81cf878373abd7dc625847d25cbd8", size = 156338, upload-time = "2024-08-06T20:32:41.93Z" },
    { url = "https://files.pythonhosted.org/packages/ef/e3/3af305b830494fa85d95f6d95ef7fa73f2ee1cc8ef5b495c7c3269fb835f/PyYAML-6.0.2-cp313-cp313-macosx_10_13_x86_64.whl", hash = "sha256:efdca5630322a10774e8e98e1af481aad470dd62c3170801852d752aa7a783ba", size = 181309, upload-time = "2024-08-06T20:32:43.4Z" },
    { url = "https://files.pythonhosted.org/packages/45/9f/3b1c20a0b7a3200524eb0076cc027a970d320bd3a6592873c85c92a08731/PyYAML-6.0.2-cp313-cp313-macosx_11_0_arm64.whl", hash = "sha256:50187695423ffe49e2deacb8cd10510bc361faac997de9efef88badc3bb9e2d1", size = 171679, upload-time = "2024-08-06T20:32:44.801Z" },
    { url = "https://files.pythonhosted.org/packages/7c/9a/337322f27005c33bcb656c655fa78325b730324c78620e8328ae28b64d0c/PyYAML-6.0.2-cp313-cp313-manylinux_2_17_aarch64.manylinux2014_aarch64.whl", hash = "sha256:0ffe8360bab4910ef1b9e87fb812d8bc0a308b0d0eef8c8f44e0254ab3b07133", size = 733428, upload-time = "2024-08-06T20:32:46.432Z" },
    { url = "https://files.pythonhosted.org/packages/a3/69/864fbe19e6c18ea3cc196cbe5d392175b4cf3d5d0ac1403ec3f2d237ebb5/PyYAML-6.0.2-cp313-cp313-manylinux_2_17_s390x.manylinux2014_s390x.whl", hash = "sha256:17e311b6c678207928d649faa7cb0d7b4c26a0ba73d41e99c4fff6b6c3276484", size = 763361, upload-time = "2024-08-06T20:32:51.188Z" },
    { url = "https://files.pythonhosted.org/packages/04/24/b7721e4845c2f162d26f50521b825fb061bc0a5afcf9a386840f23ea19fa/PyYAML-6.0.2-cp313-cp313-manylinux_2_17_x86_64.manylinux2014_x86_64.whl", hash = "sha256:70b189594dbe54f75ab3a1acec5f1e3faa7e8cf2f1e08d9b561cb41b845f69d5", size = 759523, upload-time = "2024-08-06T20:32:53.019Z" },
    { url = "https://files.pythonhosted.org/packages/2b/b2/e3234f59ba06559c6ff63c4e10baea10e5e7df868092bf9ab40e5b9c56b6/PyYAML-6.0.2-cp313-cp313-musllinux_1_1_aarch64.whl", hash = "sha256:41e4e3953a79407c794916fa277a82531dd93aad34e29c2a514c2c0c5fe971cc", size = 726660, upload-time = "2024-08-06T20:32:54.708Z" },
    { url = "https://files.pythonhosted.org/packages/fe/0f/25911a9f080464c59fab9027482f822b86bf0608957a5fcc6eaac85aa515/PyYAML-6.0.2-cp313-cp313-musllinux_1_1_x86_64.whl", hash = "sha256:68ccc6023a3400877818152ad9a1033e3db8625d899c72eacb5a668902e4d652", size = 751597, upload-time = "2024-08-06T20:32:56.985Z" },
    { url = "https://files.pythonhosted.org/packages/14/0d/e2c3b43bbce3cf6bd97c840b46088a3031085179e596d4929729d8d68270/PyYAML-6.0.2-cp313-cp313-win32.whl", hash = "sha256:bc2fa7c6b47d6bc618dd7fb02ef6fdedb1090ec036abab80d4681424b84c1183", size = 140527, upload-time = "2024-08-06T20:33:03.001Z" },
    { url = "https://files.pythonhosted.org/packages/fa/de/02b54f42487e3d3c6efb3f89428677074ca7bf43aae402517bc7cca949f3/PyYAML-6.0.2-cp313-cp313-win_amd64.whl", hash = "sha256:8388ee1976c416731879ac16da0aff3f63b286ffdd57cdeb95f3f2e085687563", size = 156446, upload-time = "2024-08-06T20:33:04.33Z" },
]

[[package]]
name = "requests"
version = "2.32.4"
source = { registry = "https://pypi.org/simple" }
dependencies = [
    { name = "certifi" },
    { name = "charset-normalizer" },
    { name = "idna" },
    { name = "urllib3" },
]
sdist = { url = "https://files.pythonhosted.org/packages/e1/0a/929373653770d8a0d7ea76c37de6e41f11eb07559b103b1c02cafb3f7cf8/requests-2.32.4.tar.gz", hash = "sha256:27d0316682c8a29834d3264820024b62a36942083d52caf2f14c0591336d3422", size = 135258, upload-time = "2025-06-09T16:43:07.34Z" }
wheels = [
    { url = "https://files.pythonhosted.org/packages/7c/e4/56027c4a6b4ae70ca9de302488c5ca95ad4a39e190093d6c1a8ace08341b/requests-2.32.4-py3-none-any.whl", hash = "sha256:27babd3cda2a6d50b30443204ee89830707d396671944c998b5975b031ac2b2c", size = 64847, upload-time = "2025-06-09T16:43:05.728Z" },
]

[[package]]
name = "roman-numerals-py"
version = "3.1.0"
source = { registry = "https://pypi.org/simple" }
sdist = { url = "https://files.pythonhosted.org/packages/30/76/48fd56d17c5bdbdf65609abbc67288728a98ed4c02919428d4f52d23b24b/roman_numerals_py-3.1.0.tar.gz", hash = "sha256:be4bf804f083a4ce001b5eb7e3c0862479d10f94c936f6c4e5f250aa5ff5bd2d", size = 9017, upload-time = "2025-02-22T07:34:54.333Z" }
wheels = [
    { url = "https://files.pythonhosted.org/packages/53/97/d2cbbaa10c9b826af0e10fdf836e1bf344d9f0abb873ebc34d1f49642d3f/roman_numerals_py-3.1.0-py3-none-any.whl", hash = "sha256:9da2ad2fb670bcf24e81070ceb3be72f6c11c440d73bd579fbeca1e9f330954c", size = 7742, upload-time = "2025-02-22T07:34:52.422Z" },
]

[[package]]
name = "ruff"
version = "0.11.2"
source = { registry = "https://pypi.org/simple" }
sdist = { url = "https://files.pythonhosted.org/packages/90/61/fb87430f040e4e577e784e325351186976516faef17d6fcd921fe28edfd7/ruff-0.11.2.tar.gz", hash = "sha256:ec47591497d5a1050175bdf4e1a4e6272cddff7da88a2ad595e1e326041d8d94", size = 3857511, upload-time = "2025-03-21T13:31:17.419Z" }
wheels = [
    { url = "https://files.pythonhosted.org/packages/62/99/102578506f0f5fa29fd7e0df0a273864f79af044757aef73d1cae0afe6ad/ruff-0.11.2-py3-none-linux_armv6l.whl", hash = "sha256:c69e20ea49e973f3afec2c06376eb56045709f0212615c1adb0eda35e8a4e477", size = 10113146, upload-time = "2025-03-21T13:30:26.68Z" },
    { url = "https://files.pythonhosted.org/packages/74/ad/5cd4ba58ab602a579997a8494b96f10f316e874d7c435bcc1a92e6da1b12/ruff-0.11.2-py3-none-macosx_10_12_x86_64.whl", hash = "sha256:2c5424cc1c4eb1d8ecabe6d4f1b70470b4f24a0c0171356290b1953ad8f0e272", size = 10867092, upload-time = "2025-03-21T13:30:37.949Z" },
    { url = "https://files.pythonhosted.org/packages/fc/3e/d3f13619e1d152c7b600a38c1a035e833e794c6625c9a6cea6f63dbf3af4/ruff-0.11.2-py3-none-macosx_11_0_arm64.whl", hash = "sha256:ecf20854cc73f42171eedb66f006a43d0a21bfb98a2523a809931cda569552d9", size = 10224082, upload-time = "2025-03-21T13:30:39.962Z" },
    { url = "https://files.pythonhosted.org/packages/90/06/f77b3d790d24a93f38e3806216f263974909888fd1e826717c3ec956bbcd/ruff-0.11.2-py3-none-manylinux_2_17_aarch64.manylinux2014_aarch64.whl", hash = "sha256:0c543bf65d5d27240321604cee0633a70c6c25c9a2f2492efa9f6d4b8e4199bb", size = 10394818, upload-time = "2025-03-21T13:30:42.551Z" },
    { url = "https://files.pythonhosted.org/packages/99/7f/78aa431d3ddebfc2418cd95b786642557ba8b3cb578c075239da9ce97ff9/ruff-0.11.2-py3-none-manylinux_2_17_armv7l.manylinux2014_armv7l.whl", hash = "sha256:20967168cc21195db5830b9224be0e964cc9c8ecf3b5a9e3ce19876e8d3a96e3", size = 9952251, upload-time = "2025-03-21T13:30:45.196Z" },
    { url = "https://files.pythonhosted.org/packages/30/3e/f11186d1ddfaca438c3bbff73c6a2fdb5b60e6450cc466129c694b0ab7a2/ruff-0.11.2-py3-none-manylinux_2_17_i686.manylinux2014_i686.whl", hash = "sha256:955a9ce63483999d9f0b8f0b4a3ad669e53484232853054cc8b9d51ab4c5de74", size = 11563566, upload-time = "2025-03-21T13:30:47.516Z" },
    { url = "https://files.pythonhosted.org/packages/22/6c/6ca91befbc0a6539ee133d9a9ce60b1a354db12c3c5d11cfdbf77140f851/ruff-0.11.2-py3-none-manylinux_2_17_ppc64.manylinux2014_ppc64.whl", hash = "sha256:86b3a27c38b8fce73bcd262b0de32e9a6801b76d52cdb3ae4c914515f0cef608", size = 12208721, upload-time = "2025-03-21T13:30:49.56Z" },
    { url = "https://files.pythonhosted.org/packages/19/b0/24516a3b850d55b17c03fc399b681c6a549d06ce665915721dc5d6458a5c/ruff-0.11.2-py3-none-manylinux_2_17_ppc64le.manylinux2014_ppc64le.whl", hash = "sha256:a3b66a03b248c9fcd9d64d445bafdf1589326bee6fc5c8e92d7562e58883e30f", size = 11662274, upload-time = "2025-03-21T13:30:52.055Z" },
    { url = "https://files.pythonhosted.org/packages/d7/65/76be06d28ecb7c6070280cef2bcb20c98fbf99ff60b1c57d2fb9b8771348/ruff-0.11.2-py3-none-manylinux_2_17_s390x.manylinux2014_s390x.whl", hash = "sha256:0397c2672db015be5aa3d4dac54c69aa012429097ff219392c018e21f5085147", size = 13792284, upload-time = "2025-03-21T13:30:54.24Z" },
    { url = "https://files.pythonhosted.org/packages/ce/d2/4ceed7147e05852876f3b5f3fdc23f878ce2b7e0b90dd6e698bda3d20787/ruff-0.11.2-py3-none-manylinux_2_17_x86_64.manylinux2014_x86_64.whl", hash = "sha256:869bcf3f9abf6457fbe39b5a37333aa4eecc52a3b99c98827ccc371a8e5b6f1b", size = 11327861, upload-time = "2025-03-21T13:30:56.757Z" },
    { url = "https://files.pythonhosted.org/packages/c4/78/4935ecba13706fd60ebe0e3dc50371f2bdc3d9bc80e68adc32ff93914534/ruff-0.11.2-py3-none-musllinux_1_2_aarch64.whl", hash = "sha256:2a2b50ca35457ba785cd8c93ebbe529467594087b527a08d487cf0ee7b3087e9", size = 10276560, upload-time = "2025-03-21T13:30:58.881Z" },
    { url = "https://files.pythonhosted.org/packages/81/7f/1b2435c3f5245d410bb5dc80f13ec796454c21fbda12b77d7588d5cf4e29/ruff-0.11.2-py3-none-musllinux_1_2_armv7l.whl", hash = "sha256:7c69c74bf53ddcfbc22e6eb2f31211df7f65054bfc1f72288fc71e5f82db3eab", size = 9945091, upload-time = "2025-03-21T13:31:01.45Z" },
    { url = "https://files.pythonhosted.org/packages/39/c4/692284c07e6bf2b31d82bb8c32f8840f9d0627d92983edaac991a2b66c0a/ruff-0.11.2-py3-none-musllinux_1_2_i686.whl", hash = "sha256:6e8fb75e14560f7cf53b15bbc55baf5ecbe373dd5f3aab96ff7aa7777edd7630", size = 10977133, upload-time = "2025-03-21T13:31:04.013Z" },
    { url = "https://files.pythonhosted.org/packages/94/cf/8ab81cb7dd7a3b0a3960c2769825038f3adcd75faf46dd6376086df8b128/ruff-0.11.2-py3-none-musllinux_1_2_x86_64.whl", hash = "sha256:842a472d7b4d6f5924e9297aa38149e5dcb1e628773b70e6387ae2c97a63c58f", size = 11378514, upload-time = "2025-03-21T13:31:06.166Z" },
    { url = "https://files.pythonhosted.org/packages/d9/3a/a647fa4f316482dacf2fd68e8a386327a33d6eabd8eb2f9a0c3d291ec549/ruff-0.11.2-py3-none-win32.whl", hash = "sha256:aca01ccd0eb5eb7156b324cfaa088586f06a86d9e5314b0eb330cb48415097cc", size = 10319835, upload-time = "2025-03-21T13:31:10.7Z" },
    { url = "https://files.pythonhosted.org/packages/86/54/3c12d3af58012a5e2cd7ebdbe9983f4834af3f8cbea0e8a8c74fa1e23b2b/ruff-0.11.2-py3-none-win_amd64.whl", hash = "sha256:3170150172a8f994136c0c66f494edf199a0bbea7a409f649e4bc8f4d7084080", size = 11373713, upload-time = "2025-03-21T13:31:13.148Z" },
    { url = "https://files.pythonhosted.org/packages/d6/d4/dd813703af8a1e2ac33bf3feb27e8a5ad514c9f219df80c64d69807e7f71/ruff-0.11.2-py3-none-win_arm64.whl", hash = "sha256:52933095158ff328f4c77af3d74f0379e34fd52f175144cefc1b192e7ccd32b4", size = 10441990, upload-time = "2025-03-21T13:31:15.206Z" },
]

[[package]]
name = "six"
version = "1.17.0"
source = { registry = "https://pypi.org/simple" }
sdist = { url = "https://files.pythonhosted.org/packages/94/e7/b2c673351809dca68a0e064b6af791aa332cf192da575fd474ed7d6f16a2/six-1.17.0.tar.gz", hash = "sha256:ff70335d468e7eb6ec65b95b99d3a2836546063f63acc5171de367e834932a81", size = 34031, upload-time = "2024-12-04T17:35:28.174Z" }
wheels = [
    { url = "https://files.pythonhosted.org/packages/b7/ce/149a00dd41f10bc29e5921b496af8b574d8413afcd5e30dfa0ed46c2cc5e/six-1.17.0-py2.py3-none-any.whl", hash = "sha256:4721f391ed90541fddacab5acf947aa0d3dc7d27b2e1e8eda2be8970586c3274", size = 11050, upload-time = "2024-12-04T17:35:26.475Z" },
]

[[package]]
name = "smmap"
version = "5.0.2"
source = { registry = "https://pypi.org/simple" }
sdist = { url = "https://files.pythonhosted.org/packages/44/cd/a040c4b3119bbe532e5b0732286f805445375489fceaec1f48306068ee3b/smmap-5.0.2.tar.gz", hash = "sha256:26ea65a03958fa0c8a1c7e8c7a58fdc77221b8910f6be2131affade476898ad5", size = 22329, upload-time = "2025-01-02T07:14:40.909Z" }
wheels = [
    { url = "https://files.pythonhosted.org/packages/04/be/d09147ad1ec7934636ad912901c5fd7667e1c858e19d355237db0d0cd5e4/smmap-5.0.2-py3-none-any.whl", hash = "sha256:b30115f0def7d7531d22a0fb6502488d879e75b260a9db4d0819cfb25403af5e", size = 24303, upload-time = "2025-01-02T07:14:38.724Z" },
]

[[package]]
name = "sniffio"
version = "1.3.1"
source = { registry = "https://pypi.org/simple" }
sdist = { url = "https://files.pythonhosted.org/packages/a2/87/a6771e1546d97e7e041b6ae58d80074f81b7d5121207425c964ddf5cfdbd/sniffio-1.3.1.tar.gz", hash = "sha256:f4324edc670a0f49750a81b895f35c3adb843cca46f0530f79fc1babb23789dc", size = 20372, upload-time = "2024-02-25T23:20:04.057Z" }
wheels = [
    { url = "https://files.pythonhosted.org/packages/e9/44/75a9c9421471a6c4805dbf2356f7c181a29c1879239abab1ea2cc8f38b40/sniffio-1.3.1-py3-none-any.whl", hash = "sha256:2f6da418d1f1e0fddd844478f41680e794e6051915791a034ff65e5f100525a2", size = 10235, upload-time = "2024-02-25T23:20:01.196Z" },
]

[[package]]
name = "snowballstemmer"
version = "3.0.1"
source = { registry = "https://pypi.org/simple" }
sdist = { url = "https://files.pythonhosted.org/packages/75/a7/9810d872919697c9d01295633f5d574fb416d47e535f258272ca1f01f447/snowballstemmer-3.0.1.tar.gz", hash = "sha256:6d5eeeec8e9f84d4d56b847692bacf79bc2c8e90c7f80ca4444ff8b6f2e52895", size = 105575, upload-time = "2025-05-09T16:34:51.843Z" }
wheels = [
    { url = "https://files.pythonhosted.org/packages/c8/78/3565d011c61f5a43488987ee32b6f3f656e7f107ac2782dd57bdd7d91d9a/snowballstemmer-3.0.1-py3-none-any.whl", hash = "sha256:6cd7b3897da8d6c9ffb968a6781fa6532dce9c3618a4b127d920dab764a19064", size = 103274, upload-time = "2025-05-09T16:34:50.371Z" },
]

[[package]]
name = "soupsieve"
version = "2.7"
source = { registry = "https://pypi.org/simple" }
sdist = { url = "https://files.pythonhosted.org/packages/3f/f4/4a80cd6ef364b2e8b65b15816a843c0980f7a5a2b4dc701fc574952aa19f/soupsieve-2.7.tar.gz", hash = "sha256:ad282f9b6926286d2ead4750552c8a6142bc4c783fd66b0293547c8fe6ae126a", size = 103418, upload-time = "2025-04-20T18:50:08.518Z" }
wheels = [
    { url = "https://files.pythonhosted.org/packages/e7/9c/0e6afc12c269578be5c0c1c9f4b49a8d32770a080260c333ac04cc1c832d/soupsieve-2.7-py3-none-any.whl", hash = "sha256:6e60cc5c1ffaf1cebcc12e8188320b72071e922c2e897f737cadce79ad5d30c4", size = 36677, upload-time = "2025-04-20T18:50:07.196Z" },
]

[[package]]
name = "sphinx"
version = "8.1.3"
source = { registry = "https://pypi.org/simple" }
resolution-markers = [
    "python_full_version < '3.11'",
]
dependencies = [
    { name = "alabaster", marker = "python_full_version < '3.11'" },
    { name = "babel", marker = "python_full_version < '3.11'" },
    { name = "colorama", marker = "python_full_version < '3.11' and sys_platform == 'win32'" },
    { name = "docutils", marker = "python_full_version < '3.11'" },
    { name = "imagesize", marker = "python_full_version < '3.11'" },
    { name = "jinja2", marker = "python_full_version < '3.11'" },
    { name = "packaging", marker = "python_full_version < '3.11'" },
    { name = "pygments", marker = "python_full_version < '3.11'" },
    { name = "requests", marker = "python_full_version < '3.11'" },
    { name = "snowballstemmer", marker = "python_full_version < '3.11'" },
    { name = "sphinxcontrib-applehelp", marker = "python_full_version < '3.11'" },
    { name = "sphinxcontrib-devhelp", marker = "python_full_version < '3.11'" },
    { name = "sphinxcontrib-htmlhelp", marker = "python_full_version < '3.11'" },
    { name = "sphinxcontrib-jsmath", marker = "python_full_version < '3.11'" },
    { name = "sphinxcontrib-qthelp", marker = "python_full_version < '3.11'" },
    { name = "sphinxcontrib-serializinghtml", marker = "python_full_version < '3.11'" },
    { name = "tomli", marker = "python_full_version < '3.11'" },
]
sdist = { url = "https://files.pythonhosted.org/packages/6f/6d/be0b61178fe2cdcb67e2a92fc9ebb488e3c51c4f74a36a7824c0adf23425/sphinx-8.1.3.tar.gz", hash = "sha256:43c1911eecb0d3e161ad78611bc905d1ad0e523e4ddc202a58a821773dc4c927", size = 8184611, upload-time = "2024-10-13T20:27:13.93Z" }
wheels = [
    { url = "https://files.pythonhosted.org/packages/26/60/1ddff83a56d33aaf6f10ec8ce84b4c007d9368b21008876fceda7e7381ef/sphinx-8.1.3-py3-none-any.whl", hash = "sha256:09719015511837b76bf6e03e42eb7595ac8c2e41eeb9c29c5b755c6b677992a2", size = 3487125, upload-time = "2024-10-13T20:27:10.448Z" },
]

[[package]]
name = "sphinx"
version = "8.2.3"
source = { registry = "https://pypi.org/simple" }
resolution-markers = [
    "python_full_version >= '3.14'",
    "python_full_version >= '3.11' and python_full_version < '3.14'",
]
dependencies = [
    { name = "alabaster", marker = "python_full_version >= '3.11'" },
    { name = "babel", marker = "python_full_version >= '3.11'" },
    { name = "colorama", marker = "python_full_version >= '3.11' and sys_platform == 'win32'" },
    { name = "docutils", marker = "python_full_version >= '3.11'" },
    { name = "imagesize", marker = "python_full_version >= '3.11'" },
    { name = "jinja2", marker = "python_full_version >= '3.11'" },
    { name = "packaging", marker = "python_full_version >= '3.11'" },
    { name = "pygments", marker = "python_full_version >= '3.11'" },
    { name = "requests", marker = "python_full_version >= '3.11'" },
    { name = "roman-numerals-py", marker = "python_full_version >= '3.11'" },
    { name = "snowballstemmer", marker = "python_full_version >= '3.11'" },
    { name = "sphinxcontrib-applehelp", marker = "python_full_version >= '3.11'" },
    { name = "sphinxcontrib-devhelp", marker = "python_full_version >= '3.11'" },
    { name = "sphinxcontrib-htmlhelp", marker = "python_full_version >= '3.11'" },
    { name = "sphinxcontrib-jsmath", marker = "python_full_version >= '3.11'" },
    { name = "sphinxcontrib-qthelp", marker = "python_full_version >= '3.11'" },
    { name = "sphinxcontrib-serializinghtml", marker = "python_full_version >= '3.11'" },
]
sdist = { url = "https://files.pythonhosted.org/packages/38/ad/4360e50ed56cb483667b8e6dadf2d3fda62359593faabbe749a27c4eaca6/sphinx-8.2.3.tar.gz", hash = "sha256:398ad29dee7f63a75888314e9424d40f52ce5a6a87ae88e7071e80af296ec348", size = 8321876, upload-time = "2025-03-02T22:31:59.658Z" }
wheels = [
    { url = "https://files.pythonhosted.org/packages/31/53/136e9eca6e0b9dc0e1962e2c908fbea2e5ac000c2a2fbd9a35797958c48b/sphinx-8.2.3-py3-none-any.whl", hash = "sha256:4405915165f13521d875a8c29c8970800a0141c14cc5416a38feca4ea5d9b9c3", size = 3589741, upload-time = "2025-03-02T22:31:56.836Z" },
]

[[package]]
name = "sphinx-autobuild"
version = "2024.10.3"
source = { registry = "https://pypi.org/simple" }
dependencies = [
    { name = "colorama" },
    { name = "sphinx", version = "8.1.3", source = { registry = "https://pypi.org/simple" }, marker = "python_full_version < '3.11'" },
    { name = "sphinx", version = "8.2.3", source = { registry = "https://pypi.org/simple" }, marker = "python_full_version >= '3.11'" },
    { name = "starlette" },
    { name = "uvicorn" },
    { name = "watchfiles" },
    { name = "websockets" },
]
sdist = { url = "https://files.pythonhosted.org/packages/a5/2c/155e1de2c1ba96a72e5dba152c509a8b41e047ee5c2def9e9f0d812f8be7/sphinx_autobuild-2024.10.3.tar.gz", hash = "sha256:248150f8f333e825107b6d4b86113ab28fa51750e5f9ae63b59dc339be951fb1", size = 14023, upload-time = "2024-10-02T23:15:30.172Z" }
wheels = [
    { url = "https://files.pythonhosted.org/packages/18/c0/eba125db38c84d3c74717008fd3cb5000b68cd7e2cbafd1349c6a38c3d3b/sphinx_autobuild-2024.10.3-py3-none-any.whl", hash = "sha256:158e16c36f9d633e613c9aaf81c19b0fc458ca78b112533b20dafcda430d60fa", size = 11908, upload-time = "2024-10-02T23:15:28.739Z" },
]

[[package]]
name = "sphinx-basic-ng"
version = "1.0.0b2"
source = { registry = "https://pypi.org/simple" }
dependencies = [
    { name = "sphinx", version = "8.1.3", source = { registry = "https://pypi.org/simple" }, marker = "python_full_version < '3.11'" },
    { name = "sphinx", version = "8.2.3", source = { registry = "https://pypi.org/simple" }, marker = "python_full_version >= '3.11'" },
]
sdist = { url = "https://files.pythonhosted.org/packages/98/0b/a866924ded68efec7a1759587a4e478aec7559d8165fac8b2ad1c0e774d6/sphinx_basic_ng-1.0.0b2.tar.gz", hash = "sha256:9ec55a47c90c8c002b5960c57492ec3021f5193cb26cebc2dc4ea226848651c9", size = 20736, upload-time = "2023-07-08T18:40:54.166Z" }
wheels = [
    { url = "https://files.pythonhosted.org/packages/3c/dd/018ce05c532a22007ac58d4f45232514cd9d6dd0ee1dc374e309db830983/sphinx_basic_ng-1.0.0b2-py3-none-any.whl", hash = "sha256:eb09aedbabfb650607e9b4b68c9d240b90b1e1be221d6ad71d61c52e29f7932b", size = 22496, upload-time = "2023-07-08T18:40:52.659Z" },
]

[[package]]
name = "sphinx-copybutton"
version = "0.5.2"
source = { registry = "https://pypi.org/simple" }
dependencies = [
    { name = "sphinx", version = "8.1.3", source = { registry = "https://pypi.org/simple" }, marker = "python_full_version < '3.11'" },
    { name = "sphinx", version = "8.2.3", source = { registry = "https://pypi.org/simple" }, marker = "python_full_version >= '3.11'" },
]
sdist = { url = "https://files.pythonhosted.org/packages/fc/2b/a964715e7f5295f77509e59309959f4125122d648f86b4fe7d70ca1d882c/sphinx-copybutton-0.5.2.tar.gz", hash = "sha256:4cf17c82fb9646d1bc9ca92ac280813a3b605d8c421225fd9913154103ee1fbd", size = 23039, upload-time = "2023-04-14T08:10:22.998Z" }
wheels = [
    { url = "https://files.pythonhosted.org/packages/9e/48/1ea60e74949eecb12cdd6ac43987f9fd331156388dcc2319b45e2ebb81bf/sphinx_copybutton-0.5.2-py3-none-any.whl", hash = "sha256:fb543fd386d917746c9a2c50360c7905b605726b9355cd26e9974857afeae06e", size = 13343, upload-time = "2023-04-14T08:10:20.844Z" },
]

[[package]]
name = "sphinx-design"
version = "0.6.1"
source = { registry = "https://pypi.org/simple" }
dependencies = [
    { name = "sphinx", version = "8.1.3", source = { registry = "https://pypi.org/simple" }, marker = "python_full_version < '3.11'" },
    { name = "sphinx", version = "8.2.3", source = { registry = "https://pypi.org/simple" }, marker = "python_full_version >= '3.11'" },
]
sdist = { url = "https://files.pythonhosted.org/packages/2b/69/b34e0cb5336f09c6866d53b4a19d76c227cdec1bbc7ac4de63ca7d58c9c7/sphinx_design-0.6.1.tar.gz", hash = "sha256:b44eea3719386d04d765c1a8257caca2b3e6f8421d7b3a5e742c0fd45f84e632", size = 2193689, upload-time = "2024-08-02T13:48:44.277Z" }
wheels = [
    { url = "https://files.pythonhosted.org/packages/c6/43/65c0acbd8cc6f50195a3a1fc195c404988b15c67090e73c7a41a9f57d6bd/sphinx_design-0.6.1-py3-none-any.whl", hash = "sha256:b11f37db1a802a183d61b159d9a202314d4d2fe29c163437001324fe2f19549c", size = 2215338, upload-time = "2024-08-02T13:48:42.106Z" },
]

[[package]]
name = "sphinx-last-updated-by-git"
version = "0.3.8"
source = { registry = "https://pypi.org/simple" }
dependencies = [
    { name = "sphinx", version = "8.1.3", source = { registry = "https://pypi.org/simple" }, marker = "python_full_version < '3.11'" },
    { name = "sphinx", version = "8.2.3", source = { registry = "https://pypi.org/simple" }, marker = "python_full_version >= '3.11'" },
]
sdist = { url = "https://files.pythonhosted.org/packages/03/fd/de1685b6dab173dff31da24e0d3b29f02873fc24a1cdbb7678721ddc8581/sphinx_last_updated_by_git-0.3.8.tar.gz", hash = "sha256:c145011f4609d841805b69a9300099fc02fed8f5bb9e5bcef77d97aea97b7761", size = 10785, upload-time = "2024-08-11T07:15:54.601Z" }
wheels = [
    { url = "https://files.pythonhosted.org/packages/e1/fb/e496f16fa11fbe2dbdd0b5e306ede153dfed050aae4766fc89d500720dc7/sphinx_last_updated_by_git-0.3.8-py3-none-any.whl", hash = "sha256:6382c8285ac1f222483a58569b78c0371af5e55f7fbf9c01e5e8a72d6fdfa499", size = 8580, upload-time = "2024-08-11T07:15:53.244Z" },
]

[[package]]
name = "sphinx-notfound-page"
version = "1.1.0"
source = { registry = "https://pypi.org/simple" }
dependencies = [
    { name = "sphinx", version = "8.1.3", source = { registry = "https://pypi.org/simple" }, marker = "python_full_version < '3.11'" },
    { name = "sphinx", version = "8.2.3", source = { registry = "https://pypi.org/simple" }, marker = "python_full_version >= '3.11'" },
]
sdist = { url = "https://files.pythonhosted.org/packages/6a/b2/67603444a8ee97b4a8ea71b0a9d6bab1727ed65e362c87e02f818ee57b8a/sphinx_notfound_page-1.1.0.tar.gz", hash = "sha256:913e1754370bb3db201d9300d458a8b8b5fb22e9246a816643a819a9ea2b8067", size = 7392, upload-time = "2025-01-28T18:45:02.871Z" }
wheels = [
    { url = "https://files.pythonhosted.org/packages/cd/d4/019fe439c840a7966012bbb95ccbdd81c5c10271749706793b43beb05145/sphinx_notfound_page-1.1.0-py3-none-any.whl", hash = "sha256:835dc76ff7914577a1f58d80a2c8418fb6138c0932c8da8adce4d9096fbcd389", size = 8167, upload-time = "2025-01-28T18:45:00.465Z" },
]

[[package]]
name = "sphinx-reredirects"
version = "0.1.6"
source = { registry = "https://pypi.org/simple" }
resolution-markers = [
    "python_full_version < '3.11'",
]
dependencies = [
    { name = "sphinx", version = "8.1.3", source = { registry = "https://pypi.org/simple" }, marker = "python_full_version < '3.11'" },
]
sdist = { url = "https://files.pythonhosted.org/packages/16/6b/bcca2785de4071f604a722444d4d7ba8a9d40de3c14ad52fce93e6d92694/sphinx_reredirects-0.1.6.tar.gz", hash = "sha256:c491cba545f67be9697508727818d8626626366245ae64456fe29f37e9bbea64", size = 7080, upload-time = "2025-03-22T10:52:30.271Z" }
wheels = [
    { url = "https://files.pythonhosted.org/packages/ac/6f/0b3625be30a1a50f9e4c2cb2ec147b08f15ed0e9f8444efcf274b751300b/sphinx_reredirects-0.1.6-py3-none-any.whl", hash = "sha256:efd50c766fbc5bf40cd5148e10c00f2c00d143027de5c5e48beece93cc40eeea", size = 5675, upload-time = "2025-03-22T10:52:29.113Z" },
]

[[package]]
name = "sphinx-reredirects"
version = "1.0.0"
source = { registry = "https://pypi.org/simple" }
resolution-markers = [
    "python_full_version >= '3.14'",
    "python_full_version >= '3.11' and python_full_version < '3.14'",
]
dependencies = [
    { name = "sphinx", version = "8.2.3", source = { registry = "https://pypi.org/simple" }, marker = "python_full_version >= '3.11'" },
]
sdist = { url = "https://files.pythonhosted.org/packages/72/61/d3039bc2b688c73e81f515afe771b7cc9631dfef63b3e3ac3aab3d73c685/sphinx_reredirects-1.0.0.tar.gz", hash = "sha256:7c9bada9f1330489fcf4c7297a2d6da2a49ca4877d3f42d1388ae1de1019bf5c", size = 711970, upload-time = "2025-05-31T14:45:55.428Z" }
wheels = [
    { url = "https://files.pythonhosted.org/packages/2a/7f/adb886a3db417a2ccea6a13dcb4b88d08f82104aed17e347346f79480a5f/sphinx_reredirects-1.0.0-py3-none-any.whl", hash = "sha256:1d0102710a8f633c6c885f940f440f7195ada675c1739976f0135790747dea06", size = 6173, upload-time = "2025-05-31T14:45:53.014Z" },
]

[[package]]
name = "sphinx-sitemap"
version = "2.8.0"
source = { registry = "https://pypi.org/simple" }
dependencies = [
    { name = "sphinx-last-updated-by-git" },
]
sdist = { url = "https://files.pythonhosted.org/packages/36/0e/e249fdd17c0530c8260191f0020556862b243fa718cf0e6b28d956eafb2c/sphinx_sitemap-2.8.0.tar.gz", hash = "sha256:749d7184a0c7b73d486a232b54b5c1b38a0e2d6f18cf19fb1b033b8162b44a82", size = 6829, upload-time = "2025-08-12T04:54:24.51Z" }
wheels = [
    { url = "https://files.pythonhosted.org/packages/c6/ab/3bc6f9ee09b5fd5ae2e5ae1febf41a2ed2bdde452a41c06e78fec0296b5c/sphinx_sitemap-2.8.0-py3-none-any.whl", hash = "sha256:332042cd5b9385f61ec2861dfd550d9bccbdfcff86f6b68c7072cf40c9f16363", size = 6167, upload-time = "2025-08-12T04:54:23.479Z" },
]

[[package]]
name = "sphinx-tabs"
version = "3.4.7"
source = { registry = "https://pypi.org/simple" }
dependencies = [
    { name = "docutils" },
    { name = "pygments" },
    { name = "sphinx", version = "8.1.3", source = { registry = "https://pypi.org/simple" }, marker = "python_full_version < '3.11'" },
    { name = "sphinx", version = "8.2.3", source = { registry = "https://pypi.org/simple" }, marker = "python_full_version >= '3.11'" },
]
sdist = { url = "https://files.pythonhosted.org/packages/6a/53/a9a91995cb365e589f413b77fc75f1c0e9b4ac61bfa8da52a779ad855cc0/sphinx-tabs-3.4.7.tar.gz", hash = "sha256:991ad4a424ff54119799ba1491701aa8130dd43509474aef45a81c42d889784d", size = 15891, upload-time = "2024-10-08T13:37:27.887Z" }
wheels = [
    { url = "https://files.pythonhosted.org/packages/6b/c6/f47505b564b918a3ba60c1e99232d4942c4a7e44ecaae603e829e3d05dae/sphinx_tabs-3.4.7-py3-none-any.whl", hash = "sha256:c12d7a36fd413b369e9e9967a0a4015781b71a9c393575419834f19204bd1915", size = 9727, upload-time = "2024-10-08T13:37:26.192Z" },
]

[[package]]
name = "sphinxcontrib-applehelp"
version = "2.0.0"
source = { registry = "https://pypi.org/simple" }
sdist = { url = "https://files.pythonhosted.org/packages/ba/6e/b837e84a1a704953c62ef8776d45c3e8d759876b4a84fe14eba2859106fe/sphinxcontrib_applehelp-2.0.0.tar.gz", hash = "sha256:2f29ef331735ce958efa4734873f084941970894c6090408b079c61b2e1c06d1", size = 20053, upload-time = "2024-07-29T01:09:00.465Z" }
wheels = [
    { url = "https://files.pythonhosted.org/packages/5d/85/9ebeae2f76e9e77b952f4b274c27238156eae7979c5421fba91a28f4970d/sphinxcontrib_applehelp-2.0.0-py3-none-any.whl", hash = "sha256:4cd3f0ec4ac5dd9c17ec65e9ab272c9b867ea77425228e68ecf08d6b28ddbdb5", size = 119300, upload-time = "2024-07-29T01:08:58.99Z" },
]

[[package]]
name = "sphinxcontrib-devhelp"
version = "2.0.0"
source = { registry = "https://pypi.org/simple" }
sdist = { url = "https://files.pythonhosted.org/packages/f6/d2/5beee64d3e4e747f316bae86b55943f51e82bb86ecd325883ef65741e7da/sphinxcontrib_devhelp-2.0.0.tar.gz", hash = "sha256:411f5d96d445d1d73bb5d52133377b4248ec79db5c793ce7dbe59e074b4dd1ad", size = 12967, upload-time = "2024-07-29T01:09:23.417Z" }
wheels = [
    { url = "https://files.pythonhosted.org/packages/35/7a/987e583882f985fe4d7323774889ec58049171828b58c2217e7f79cdf44e/sphinxcontrib_devhelp-2.0.0-py3-none-any.whl", hash = "sha256:aefb8b83854e4b0998877524d1029fd3e6879210422ee3780459e28a1f03a8a2", size = 82530, upload-time = "2024-07-29T01:09:21.945Z" },
]

[[package]]
name = "sphinxcontrib-htmlhelp"
version = "2.1.0"
source = { registry = "https://pypi.org/simple" }
sdist = { url = "https://files.pythonhosted.org/packages/43/93/983afd9aa001e5201eab16b5a444ed5b9b0a7a010541e0ddfbbfd0b2470c/sphinxcontrib_htmlhelp-2.1.0.tar.gz", hash = "sha256:c9e2916ace8aad64cc13a0d233ee22317f2b9025b9cf3295249fa985cc7082e9", size = 22617, upload-time = "2024-07-29T01:09:37.889Z" }
wheels = [
    { url = "https://files.pythonhosted.org/packages/0a/7b/18a8c0bcec9182c05a0b3ec2a776bba4ead82750a55ff798e8d406dae604/sphinxcontrib_htmlhelp-2.1.0-py3-none-any.whl", hash = "sha256:166759820b47002d22914d64a075ce08f4c46818e17cfc9470a9786b759b19f8", size = 98705, upload-time = "2024-07-29T01:09:36.407Z" },
]

[[package]]
name = "sphinxcontrib-jquery"
version = "4.1"
source = { registry = "https://pypi.org/simple" }
dependencies = [
    { name = "sphinx", version = "8.1.3", source = { registry = "https://pypi.org/simple" }, marker = "python_full_version < '3.11'" },
    { name = "sphinx", version = "8.2.3", source = { registry = "https://pypi.org/simple" }, marker = "python_full_version >= '3.11'" },
]
sdist = { url = "https://files.pythonhosted.org/packages/de/f3/aa67467e051df70a6330fe7770894b3e4f09436dea6881ae0b4f3d87cad8/sphinxcontrib-jquery-4.1.tar.gz", hash = "sha256:1620739f04e36a2c779f1a131a2dfd49b2fd07351bf1968ced074365933abc7a", size = 122331, upload-time = "2023-03-14T15:01:01.944Z" }
wheels = [
    { url = "https://files.pythonhosted.org/packages/76/85/749bd22d1a68db7291c89e2ebca53f4306c3f205853cf31e9de279034c3c/sphinxcontrib_jquery-4.1-py2.py3-none-any.whl", hash = "sha256:f936030d7d0147dd026a4f2b5a57343d233f1fc7b363f68b3d4f1cb0993878ae", size = 121104, upload-time = "2023-03-14T15:01:00.356Z" },
]

[[package]]
name = "sphinxcontrib-jsmath"
version = "1.0.1"
source = { registry = "https://pypi.org/simple" }
sdist = { url = "https://files.pythonhosted.org/packages/b2/e8/9ed3830aeed71f17c026a07a5097edcf44b692850ef215b161b8ad875729/sphinxcontrib-jsmath-1.0.1.tar.gz", hash = "sha256:a9925e4a4587247ed2191a22df5f6970656cb8ca2bd6284309578f2153e0c4b8", size = 5787, upload-time = "2019-01-21T16:10:16.347Z" }
wheels = [
    { url = "https://files.pythonhosted.org/packages/c2/42/4c8646762ee83602e3fb3fbe774c2fac12f317deb0b5dbeeedd2d3ba4b77/sphinxcontrib_jsmath-1.0.1-py2.py3-none-any.whl", hash = "sha256:2ec2eaebfb78f3f2078e73666b1415417a116cc848b72e5172e596c871103178", size = 5071, upload-time = "2019-01-21T16:10:14.333Z" },
]

[[package]]
name = "sphinxcontrib-qthelp"
version = "2.0.0"
source = { registry = "https://pypi.org/simple" }
sdist = { url = "https://files.pythonhosted.org/packages/68/bc/9104308fc285eb3e0b31b67688235db556cd5b0ef31d96f30e45f2e51cae/sphinxcontrib_qthelp-2.0.0.tar.gz", hash = "sha256:4fe7d0ac8fc171045be623aba3e2a8f613f8682731f9153bb2e40ece16b9bbab", size = 17165, upload-time = "2024-07-29T01:09:56.435Z" }
wheels = [
    { url = "https://files.pythonhosted.org/packages/27/83/859ecdd180cacc13b1f7e857abf8582a64552ea7a061057a6c716e790fce/sphinxcontrib_qthelp-2.0.0-py3-none-any.whl", hash = "sha256:b18a828cdba941ccd6ee8445dbe72ffa3ef8cbe7505d8cd1fa0d42d3f2d5f3eb", size = 88743, upload-time = "2024-07-29T01:09:54.885Z" },
]

[[package]]
name = "sphinxcontrib-serializinghtml"
version = "2.0.0"
source = { registry = "https://pypi.org/simple" }
sdist = { url = "https://files.pythonhosted.org/packages/3b/44/6716b257b0aa6bfd51a1b31665d1c205fb12cb5ad56de752dfa15657de2f/sphinxcontrib_serializinghtml-2.0.0.tar.gz", hash = "sha256:e9d912827f872c029017a53f0ef2180b327c3f7fd23c87229f7a8e8b70031d4d", size = 16080, upload-time = "2024-07-29T01:10:09.332Z" }
wheels = [
    { url = "https://files.pythonhosted.org/packages/52/a7/d2782e4e3f77c8450f727ba74a8f12756d5ba823d81b941f1b04da9d033a/sphinxcontrib_serializinghtml-2.0.0-py3-none-any.whl", hash = "sha256:6e2cb0eef194e10c27ec0023bfeb25badbbb5868244cf5bc5bdc04e4464bf331", size = 92072, upload-time = "2024-07-29T01:10:08.203Z" },
]

[[package]]
name = "sphinxcontrib-svg2pdfconverter"
version = "1.3.0"
source = { registry = "https://pypi.org/simple" }
dependencies = [
    { name = "sphinx", version = "8.1.3", source = { registry = "https://pypi.org/simple" }, marker = "python_full_version < '3.11'" },
    { name = "sphinx", version = "8.2.3", source = { registry = "https://pypi.org/simple" }, marker = "python_full_version >= '3.11'" },
]
sdist = { url = "https://files.pythonhosted.org/packages/e9/e2/ff9a504da29525e1443004751bdf8e2d23aef8e47a88135aa7a9a026d94a/sphinxcontrib_svg2pdfconverter-1.3.0.tar.gz", hash = "sha256:6411a4cc2f57eed96a0d7bbfa139f68cbe7983018881e1e6d7c46053cd69911f", size = 6209, upload-time = "2025-03-07T18:39:19.358Z" }
wheels = [
    { url = "https://files.pythonhosted.org/packages/d5/39/7263bf392abd5b102171942337249fb7019332767aa06a6eb88be0456b51/sphinxcontrib_svg2pdfconverter-1.3.0-py3-none-any.whl", hash = "sha256:5df6b0895e2e2101d720bfd08841bb56d74c57b1f86229a7c18b771dfdf4ffbb", size = 7904, upload-time = "2025-03-07T18:39:18.316Z" },
]

[package.optional-dependencies]
cairosvg = [
    { name = "cairosvg" },
]

[[package]]
name = "sphinxext-opengraph"
version = "0.12.0"
source = { registry = "https://pypi.org/simple" }
dependencies = [
    { name = "sphinx", version = "8.1.3", source = { registry = "https://pypi.org/simple" }, marker = "python_full_version < '3.11'" },
    { name = "sphinx", version = "8.2.3", source = { registry = "https://pypi.org/simple" }, marker = "python_full_version >= '3.11'" },
]
sdist = { url = "https://files.pythonhosted.org/packages/76/8f/6c0d869ac0fd25ae90510350800312f80bd0618d19f093e70fca3d670b32/sphinxext_opengraph-0.12.0.tar.gz", hash = "sha256:38bc17addd5d8bccc148daa7c6c13845c329c2687378ee8fdfc81942cc72a79d", size = 1026784, upload-time = "2025-08-04T21:53:36.478Z" }
wheels = [
    { url = "https://files.pythonhosted.org/packages/1b/26/8388918251df75086c7fcd9cd7e231f08774e3f4ce6fc911ff105a87a300/sphinxext_opengraph-0.12.0-py3-none-any.whl", hash = "sha256:f60892d5fa4cc25889b0baa5ec1c778a8ef87aa7c1f4bb5f93f11befdb0d7b9c", size = 1004063, upload-time = "2025-08-04T21:53:34.641Z" },
]

[[package]]
name = "starlette"
version = "0.47.2"
source = { registry = "https://pypi.org/simple" }
dependencies = [
    { name = "anyio" },
    { name = "typing-extensions", marker = "python_full_version < '3.13'" },
]
sdist = { url = "https://files.pythonhosted.org/packages/04/57/d062573f391d062710d4088fa1369428c38d51460ab6fedff920efef932e/starlette-0.47.2.tar.gz", hash = "sha256:6ae9aa5db235e4846decc1e7b79c4f346adf41e9777aebeb49dfd09bbd7023d8", size = 2583948, upload-time = "2025-07-20T17:31:58.522Z" }
wheels = [
    { url = "https://files.pythonhosted.org/packages/f7/1f/b876b1f83aef204198a42dc101613fefccb32258e5428b5f9259677864b4/starlette-0.47.2-py3-none-any.whl", hash = "sha256:c5847e96134e5c5371ee9fac6fdf1a67336d5815e09eb2a01fdb57a351ef915b", size = 72984, upload-time = "2025-07-20T17:31:56.738Z" },
]

[[package]]
name = "tinycss2"
version = "1.4.0"
source = { registry = "https://pypi.org/simple" }
dependencies = [
    { name = "webencodings" },
]
sdist = { url = "https://files.pythonhosted.org/packages/7a/fd/7a5ee21fd08ff70d3d33a5781c255cbe779659bd03278feb98b19ee550f4/tinycss2-1.4.0.tar.gz", hash = "sha256:10c0972f6fc0fbee87c3edb76549357415e94548c1ae10ebccdea16fb404a9b7", size = 87085, upload-time = "2024-10-24T14:58:29.895Z" }
wheels = [
    { url = "https://files.pythonhosted.org/packages/e6/34/ebdc18bae6aa14fbee1a08b63c015c72b64868ff7dae68808ab500c492e2/tinycss2-1.4.0-py3-none-any.whl", hash = "sha256:3a49cf47b7675da0b15d0c6e1df8df4ebd96e9394bb905a5775adb0d884c5289", size = 26610, upload-time = "2024-10-24T14:58:28.029Z" },
]

[[package]]
name = "tomli"
version = "2.2.1"
source = { registry = "https://pypi.org/simple" }
sdist = { url = "https://files.pythonhosted.org/packages/18/87/302344fed471e44a87289cf4967697d07e532f2421fdaf868a303cbae4ff/tomli-2.2.1.tar.gz", hash = "sha256:cd45e1dc79c835ce60f7404ec8119f2eb06d38b1deba146f07ced3bbc44505ff", size = 17175, upload-time = "2024-11-27T22:38:36.873Z" }
wheels = [
    { url = "https://files.pythonhosted.org/packages/43/ca/75707e6efa2b37c77dadb324ae7d9571cb424e61ea73fad7c56c2d14527f/tomli-2.2.1-cp311-cp311-macosx_10_9_x86_64.whl", hash = "sha256:678e4fa69e4575eb77d103de3df8a895e1591b48e740211bd1067378c69e8249", size = 131077, upload-time = "2024-11-27T22:37:54.956Z" },
    { url = "https://files.pythonhosted.org/packages/c7/16/51ae563a8615d472fdbffc43a3f3d46588c264ac4f024f63f01283becfbb/tomli-2.2.1-cp311-cp311-macosx_11_0_arm64.whl", hash = "sha256:023aa114dd824ade0100497eb2318602af309e5a55595f76b626d6d9f3b7b0a6", size = 123429, upload-time = "2024-11-27T22:37:56.698Z" },
    { url = "https://files.pythonhosted.org/packages/f1/dd/4f6cd1e7b160041db83c694abc78e100473c15d54620083dbd5aae7b990e/tomli-2.2.1-cp311-cp311-manylinux_2_17_aarch64.manylinux2014_aarch64.whl", hash = "sha256:ece47d672db52ac607a3d9599a9d48dcb2f2f735c6c2d1f34130085bb12b112a", size = 226067, upload-time = "2024-11-27T22:37:57.63Z" },
    { url = "https://files.pythonhosted.org/packages/a9/6b/c54ede5dc70d648cc6361eaf429304b02f2871a345bbdd51e993d6cdf550/tomli-2.2.1-cp311-cp311-manylinux_2_17_x86_64.manylinux2014_x86_64.whl", hash = "sha256:6972ca9c9cc9f0acaa56a8ca1ff51e7af152a9f87fb64623e31d5c83700080ee", size = 236030, upload-time = "2024-11-27T22:37:59.344Z" },
    { url = "https://files.pythonhosted.org/packages/1f/47/999514fa49cfaf7a92c805a86c3c43f4215621855d151b61c602abb38091/tomli-2.2.1-cp311-cp311-manylinux_2_5_i686.manylinux1_i686.manylinux_2_17_i686.manylinux2014_i686.whl", hash = "sha256:c954d2250168d28797dd4e3ac5cf812a406cd5a92674ee4c8f123c889786aa8e", size = 240898, upload-time = "2024-11-27T22:38:00.429Z" },
    { url = "https://files.pythonhosted.org/packages/73/41/0a01279a7ae09ee1573b423318e7934674ce06eb33f50936655071d81a24/tomli-2.2.1-cp311-cp311-musllinux_1_2_aarch64.whl", hash = "sha256:8dd28b3e155b80f4d54beb40a441d366adcfe740969820caf156c019fb5c7ec4", size = 229894, upload-time = "2024-11-27T22:38:02.094Z" },
    { url = "https://files.pythonhosted.org/packages/55/18/5d8bc5b0a0362311ce4d18830a5d28943667599a60d20118074ea1b01bb7/tomli-2.2.1-cp311-cp311-musllinux_1_2_i686.whl", hash = "sha256:e59e304978767a54663af13c07b3d1af22ddee3bb2fb0618ca1593e4f593a106", size = 245319, upload-time = "2024-11-27T22:38:03.206Z" },
    { url = "https://files.pythonhosted.org/packages/92/a3/7ade0576d17f3cdf5ff44d61390d4b3febb8a9fc2b480c75c47ea048c646/tomli-2.2.1-cp311-cp311-musllinux_1_2_x86_64.whl", hash = "sha256:33580bccab0338d00994d7f16f4c4ec25b776af3ffaac1ed74e0b3fc95e885a8", size = 238273, upload-time = "2024-11-27T22:38:04.217Z" },
    { url = "https://files.pythonhosted.org/packages/72/6f/fa64ef058ac1446a1e51110c375339b3ec6be245af9d14c87c4a6412dd32/tomli-2.2.1-cp311-cp311-win32.whl", hash = "sha256:465af0e0875402f1d226519c9904f37254b3045fc5084697cefb9bdde1ff99ff", size = 98310, upload-time = "2024-11-27T22:38:05.908Z" },
    { url = "https://files.pythonhosted.org/packages/6a/1c/4a2dcde4a51b81be3530565e92eda625d94dafb46dbeb15069df4caffc34/tomli-2.2.1-cp311-cp311-win_amd64.whl", hash = "sha256:2d0f2fdd22b02c6d81637a3c95f8cd77f995846af7414c5c4b8d0545afa1bc4b", size = 108309, upload-time = "2024-11-27T22:38:06.812Z" },
    { url = "https://files.pythonhosted.org/packages/52/e1/f8af4c2fcde17500422858155aeb0d7e93477a0d59a98e56cbfe75070fd0/tomli-2.2.1-cp312-cp312-macosx_10_13_x86_64.whl", hash = "sha256:4a8f6e44de52d5e6c657c9fe83b562f5f4256d8ebbfe4ff922c495620a7f6cea", size = 132762, upload-time = "2024-11-27T22:38:07.731Z" },
    { url = "https://files.pythonhosted.org/packages/03/b8/152c68bb84fc00396b83e7bbddd5ec0bd3dd409db4195e2a9b3e398ad2e3/tomli-2.2.1-cp312-cp312-macosx_11_0_arm64.whl", hash = "sha256:8d57ca8095a641b8237d5b079147646153d22552f1c637fd3ba7f4b0b29167a8", size = 123453, upload-time = "2024-11-27T22:38:09.384Z" },
    { url = "https://files.pythonhosted.org/packages/c8/d6/fc9267af9166f79ac528ff7e8c55c8181ded34eb4b0e93daa767b8841573/tomli-2.2.1-cp312-cp312-manylinux_2_17_aarch64.manylinux2014_aarch64.whl", hash = "sha256:4e340144ad7ae1533cb897d406382b4b6fede8890a03738ff1683af800d54192", size = 233486, upload-time = "2024-11-27T22:38:10.329Z" },
    { url = "https://files.pythonhosted.org/packages/5c/51/51c3f2884d7bab89af25f678447ea7d297b53b5a3b5730a7cb2ef6069f07/tomli-2.2.1-cp312-cp312-manylinux_2_17_x86_64.manylinux2014_x86_64.whl", hash = "sha256:db2b95f9de79181805df90bedc5a5ab4c165e6ec3fe99f970d0e302f384ad222", size = 242349, upload-time = "2024-11-27T22:38:11.443Z" },
    { url = "https://files.pythonhosted.org/packages/ab/df/bfa89627d13a5cc22402e441e8a931ef2108403db390ff3345c05253935e/tomli-2.2.1-cp312-cp312-manylinux_2_5_i686.manylinux1_i686.manylinux_2_17_i686.manylinux2014_i686.whl", hash = "sha256:40741994320b232529c802f8bc86da4e1aa9f413db394617b9a256ae0f9a7f77", size = 252159, upload-time = "2024-11-27T22:38:13.099Z" },
    { url = "https://files.pythonhosted.org/packages/9e/6e/fa2b916dced65763a5168c6ccb91066f7639bdc88b48adda990db10c8c0b/tomli-2.2.1-cp312-cp312-musllinux_1_2_aarch64.whl", hash = "sha256:400e720fe168c0f8521520190686ef8ef033fb19fc493da09779e592861b78c6", size = 237243, upload-time = "2024-11-27T22:38:14.766Z" },
    { url = "https://files.pythonhosted.org/packages/b4/04/885d3b1f650e1153cbb93a6a9782c58a972b94ea4483ae4ac5cedd5e4a09/tomli-2.2.1-cp312-cp312-musllinux_1_2_i686.whl", hash = "sha256:02abe224de6ae62c19f090f68da4e27b10af2b93213d36cf44e6e1c5abd19fdd", size = 259645, upload-time = "2024-11-27T22:38:15.843Z" },
    { url = "https://files.pythonhosted.org/packages/9c/de/6b432d66e986e501586da298e28ebeefd3edc2c780f3ad73d22566034239/tomli-2.2.1-cp312-cp312-musllinux_1_2_x86_64.whl", hash = "sha256:b82ebccc8c8a36f2094e969560a1b836758481f3dc360ce9a3277c65f374285e", size = 244584, upload-time = "2024-11-27T22:38:17.645Z" },
    { url = "https://files.pythonhosted.org/packages/1c/9a/47c0449b98e6e7d1be6cbac02f93dd79003234ddc4aaab6ba07a9a7482e2/tomli-2.2.1-cp312-cp312-win32.whl", hash = "sha256:889f80ef92701b9dbb224e49ec87c645ce5df3fa2cc548664eb8a25e03127a98", size = 98875, upload-time = "2024-11-27T22:38:19.159Z" },
    { url = "https://files.pythonhosted.org/packages/ef/60/9b9638f081c6f1261e2688bd487625cd1e660d0a85bd469e91d8db969734/tomli-2.2.1-cp312-cp312-win_amd64.whl", hash = "sha256:7fc04e92e1d624a4a63c76474610238576942d6b8950a2d7f908a340494e67e4", size = 109418, upload-time = "2024-11-27T22:38:20.064Z" },
    { url = "https://files.pythonhosted.org/packages/04/90/2ee5f2e0362cb8a0b6499dc44f4d7d48f8fff06d28ba46e6f1eaa61a1388/tomli-2.2.1-cp313-cp313-macosx_10_13_x86_64.whl", hash = "sha256:f4039b9cbc3048b2416cc57ab3bda989a6fcf9b36cf8937f01a6e731b64f80d7", size = 132708, upload-time = "2024-11-27T22:38:21.659Z" },
    { url = "https://files.pythonhosted.org/packages/c0/ec/46b4108816de6b385141f082ba99e315501ccd0a2ea23db4a100dd3990ea/tomli-2.2.1-cp313-cp313-macosx_11_0_arm64.whl", hash = "sha256:286f0ca2ffeeb5b9bd4fcc8d6c330534323ec51b2f52da063b11c502da16f30c", size = 123582, upload-time = "2024-11-27T22:38:22.693Z" },
    { url = "https://files.pythonhosted.org/packages/a0/bd/b470466d0137b37b68d24556c38a0cc819e8febe392d5b199dcd7f578365/tomli-2.2.1-cp313-cp313-manylinux_2_17_aarch64.manylinux2014_aarch64.whl", hash = "sha256:a92ef1a44547e894e2a17d24e7557a5e85a9e1d0048b0b5e7541f76c5032cb13", size = 232543, upload-time = "2024-11-27T22:38:24.367Z" },
    { url = "https://files.pythonhosted.org/packages/d9/e5/82e80ff3b751373f7cead2815bcbe2d51c895b3c990686741a8e56ec42ab/tomli-2.2.1-cp313-cp313-manylinux_2_17_x86_64.manylinux2014_x86_64.whl", hash = "sha256:9316dc65bed1684c9a98ee68759ceaed29d229e985297003e494aa825ebb0281", size = 241691, upload-time = "2024-11-27T22:38:26.081Z" },
    { url = "https://files.pythonhosted.org/packages/05/7e/2a110bc2713557d6a1bfb06af23dd01e7dde52b6ee7dadc589868f9abfac/tomli-2.2.1-cp313-cp313-manylinux_2_5_i686.manylinux1_i686.manylinux_2_17_i686.manylinux2014_i686.whl", hash = "sha256:e85e99945e688e32d5a35c1ff38ed0b3f41f43fad8df0bdf79f72b2ba7bc5272", size = 251170, upload-time = "2024-11-27T22:38:27.921Z" },
    { url = "https://files.pythonhosted.org/packages/64/7b/22d713946efe00e0adbcdfd6d1aa119ae03fd0b60ebed51ebb3fa9f5a2e5/tomli-2.2.1-cp313-cp313-musllinux_1_2_aarch64.whl", hash = "sha256:ac065718db92ca818f8d6141b5f66369833d4a80a9d74435a268c52bdfa73140", size = 236530, upload-time = "2024-11-27T22:38:29.591Z" },
    { url = "https://files.pythonhosted.org/packages/38/31/3a76f67da4b0cf37b742ca76beaf819dca0ebef26d78fc794a576e08accf/tomli-2.2.1-cp313-cp313-musllinux_1_2_i686.whl", hash = "sha256:d920f33822747519673ee656a4b6ac33e382eca9d331c87770faa3eef562aeb2", size = 258666, upload-time = "2024-11-27T22:38:30.639Z" },
    { url = "https://files.pythonhosted.org/packages/07/10/5af1293da642aded87e8a988753945d0cf7e00a9452d3911dd3bb354c9e2/tomli-2.2.1-cp313-cp313-musllinux_1_2_x86_64.whl", hash = "sha256:a198f10c4d1b1375d7687bc25294306e551bf1abfa4eace6650070a5c1ae2744", size = 243954, upload-time = "2024-11-27T22:38:31.702Z" },
    { url = "https://files.pythonhosted.org/packages/5b/b9/1ed31d167be802da0fc95020d04cd27b7d7065cc6fbefdd2f9186f60d7bd/tomli-2.2.1-cp313-cp313-win32.whl", hash = "sha256:d3f5614314d758649ab2ab3a62d4f2004c825922f9e370b29416484086b264ec", size = 98724, upload-time = "2024-11-27T22:38:32.837Z" },
    { url = "https://files.pythonhosted.org/packages/c7/32/b0963458706accd9afcfeb867c0f9175a741bf7b19cd424230714d722198/tomli-2.2.1-cp313-cp313-win_amd64.whl", hash = "sha256:a38aa0308e754b0e3c67e344754dff64999ff9b513e691d0e786265c93583c69", size = 109383, upload-time = "2024-11-27T22:38:34.455Z" },
    { url = "https://files.pythonhosted.org/packages/6e/c2/61d3e0f47e2b74ef40a68b9e6ad5984f6241a942f7cd3bbfbdbd03861ea9/tomli-2.2.1-py3-none-any.whl", hash = "sha256:cb55c73c5f4408779d0cf3eef9f762b9c9f147a77de7b258bef0a5628adc85cc", size = 14257, upload-time = "2024-11-27T22:38:35.385Z" },
]

[[package]]
name = "typing-extensions"
version = "4.14.1"
source = { registry = "https://pypi.org/simple" }
sdist = { url = "https://files.pythonhosted.org/packages/98/5a/da40306b885cc8c09109dc2e1abd358d5684b1425678151cdaed4731c822/typing_extensions-4.14.1.tar.gz", hash = "sha256:38b39f4aeeab64884ce9f74c94263ef78f3c22467c8724005483154c26648d36", size = 107673, upload-time = "2025-07-04T13:28:34.16Z" }
wheels = [
    { url = "https://files.pythonhosted.org/packages/b5/00/d631e67a838026495268c2f6884f3711a15a9a2a96cd244fdaea53b823fb/typing_extensions-4.14.1-py3-none-any.whl", hash = "sha256:d1e1e3b58374dc93031d6eda2420a48ea44a36c2b4766a4fdeb3710755731d76", size = 43906, upload-time = "2025-07-04T13:28:32.743Z" },
]

[[package]]
name = "typing-inspection"
version = "0.4.1"
source = { registry = "https://pypi.org/simple" }
dependencies = [
    { name = "typing-extensions" },
]
sdist = { url = "https://files.pythonhosted.org/packages/f8/b1/0c11f5058406b3af7609f121aaa6b609744687f1d158b3c3a5bf4cc94238/typing_inspection-0.4.1.tar.gz", hash = "sha256:6ae134cc0203c33377d43188d4064e9b357dba58cff3185f22924610e70a9d28", size = 75726, upload-time = "2025-05-21T18:55:23.885Z" }
wheels = [
    { url = "https://files.pythonhosted.org/packages/17/69/cd203477f944c353c31bade965f880aa1061fd6bf05ded0726ca845b6ff7/typing_inspection-0.4.1-py3-none-any.whl", hash = "sha256:389055682238f53b04f7badcb49b989835495a96700ced5dab2d8feae4b26f51", size = 14552, upload-time = "2025-05-21T18:55:22.152Z" },
]

[[package]]
name = "uc-micro-py"
version = "1.0.3"
source = { registry = "https://pypi.org/simple" }
sdist = { url = "https://files.pythonhosted.org/packages/91/7a/146a99696aee0609e3712f2b44c6274566bc368dfe8375191278045186b8/uc-micro-py-1.0.3.tar.gz", hash = "sha256:d321b92cff673ec58027c04015fcaa8bb1e005478643ff4a500882eaab88c48a", size = 6043, upload-time = "2024-02-09T16:52:01.654Z" }
wheels = [
    { url = "https://files.pythonhosted.org/packages/37/87/1f677586e8ac487e29672e4b17455758fce261de06a0d086167bb760361a/uc_micro_py-1.0.3-py3-none-any.whl", hash = "sha256:db1dffff340817673d7b466ec86114a9dc0e9d4d9b5ba229d9d60e5c12600cd5", size = 6229, upload-time = "2024-02-09T16:52:00.371Z" },
]

[[package]]
name = "urllib3"
version = "2.5.0"
source = { registry = "https://pypi.org/simple" }
sdist = { url = "https://files.pythonhosted.org/packages/15/22/9ee70a2574a4f4599c47dd506532914ce044817c7752a79b6a51286319bc/urllib3-2.5.0.tar.gz", hash = "sha256:3fc47733c7e419d4bc3f6b3dc2b4f890bb743906a30d56ba4a5bfa4bbff92760", size = 393185, upload-time = "2025-06-18T14:07:41.644Z" }
wheels = [
    { url = "https://files.pythonhosted.org/packages/a7/c2/fe1e52489ae3122415c51f387e221dd0773709bad6c6cdaa599e8a2c5185/urllib3-2.5.0-py3-none-any.whl", hash = "sha256:e6b01673c0fa6a13e374b50871808eb3bf7046c4b125b216f6bf1cc604cff0dc", size = 129795, upload-time = "2025-06-18T14:07:40.39Z" },
]

[[package]]
name = "uvicorn"
version = "0.35.0"
source = { registry = "https://pypi.org/simple" }
dependencies = [
    { name = "click" },
    { name = "h11" },
    { name = "typing-extensions", marker = "python_full_version < '3.11'" },
]
sdist = { url = "https://files.pythonhosted.org/packages/5e/42/e0e305207bb88c6b8d3061399c6a961ffe5fbb7e2aa63c9234df7259e9cd/uvicorn-0.35.0.tar.gz", hash = "sha256:bc662f087f7cf2ce11a1d7fd70b90c9f98ef2e2831556dd078d131b96cc94a01", size = 78473, upload-time = "2025-06-28T16:15:46.058Z" }
wheels = [
    { url = "https://files.pythonhosted.org/packages/d2/e2/dc81b1bd1dcfe91735810265e9d26bc8ec5da45b4c0f6237e286819194c3/uvicorn-0.35.0-py3-none-any.whl", hash = "sha256:197535216b25ff9b785e29a0b79199f55222193d47f820816e7da751e9bc8d4a", size = 66406, upload-time = "2025-06-28T16:15:44.816Z" },
]

[[package]]
name = "watchfiles"
version = "1.1.0"
source = { registry = "https://pypi.org/simple" }
dependencies = [
    { name = "anyio" },
]
sdist = { url = "https://files.pythonhosted.org/packages/2a/9a/d451fcc97d029f5812e898fd30a53fd8c15c7bbd058fd75cfc6beb9bd761/watchfiles-1.1.0.tar.gz", hash = "sha256:693ed7ec72cbfcee399e92c895362b6e66d63dac6b91e2c11ae03d10d503e575", size = 94406, upload-time = "2025-06-15T19:06:59.42Z" }
wheels = [
    { url = "https://files.pythonhosted.org/packages/b9/dd/579d1dc57f0f895426a1211c4ef3b0cb37eb9e642bb04bdcd962b5df206a/watchfiles-1.1.0-cp310-cp310-macosx_10_12_x86_64.whl", hash = "sha256:27f30e14aa1c1e91cb653f03a63445739919aef84c8d2517997a83155e7a2fcc", size = 405757, upload-time = "2025-06-15T19:04:51.058Z" },
    { url = "https://files.pythonhosted.org/packages/1c/a0/7a0318cd874393344d48c34d53b3dd419466adf59a29ba5b51c88dd18b86/watchfiles-1.1.0-cp310-cp310-macosx_11_0_arm64.whl", hash = "sha256:3366f56c272232860ab45c77c3ca7b74ee819c8e1f6f35a7125556b198bbc6df", size = 397511, upload-time = "2025-06-15T19:04:52.79Z" },
    { url = "https://files.pythonhosted.org/packages/06/be/503514656d0555ec2195f60d810eca29b938772e9bfb112d5cd5ad6f6a9e/watchfiles-1.1.0-cp310-cp310-manylinux_2_17_aarch64.manylinux2014_aarch64.whl", hash = "sha256:8412eacef34cae2836d891836a7fff7b754d6bcac61f6c12ba5ca9bc7e427b68", size = 450739, upload-time = "2025-06-15T19:04:54.203Z" },
    { url = "https://files.pythonhosted.org/packages/4e/0d/a05dd9e5f136cdc29751816d0890d084ab99f8c17b86f25697288ca09bc7/watchfiles-1.1.0-cp310-cp310-manylinux_2_17_armv7l.manylinux2014_armv7l.whl", hash = "sha256:df670918eb7dd719642e05979fc84704af913d563fd17ed636f7c4783003fdcc", size = 458106, upload-time = "2025-06-15T19:04:55.607Z" },
    { url = "https://files.pythonhosted.org/packages/f1/fa/9cd16e4dfdb831072b7ac39e7bea986e52128526251038eb481effe9f48e/watchfiles-1.1.0-cp310-cp310-manylinux_2_17_i686.manylinux2014_i686.whl", hash = "sha256:d7642b9bc4827b5518ebdb3b82698ada8c14c7661ddec5fe719f3e56ccd13c97", size = 484264, upload-time = "2025-06-15T19:04:57.009Z" },
    { url = "https://files.pythonhosted.org/packages/32/04/1da8a637c7e2b70e750a0308e9c8e662ada0cca46211fa9ef24a23937e0b/watchfiles-1.1.0-cp310-cp310-manylinux_2_17_ppc64le.manylinux2014_ppc64le.whl", hash = "sha256:199207b2d3eeaeb80ef4411875a6243d9ad8bc35b07fc42daa6b801cc39cc41c", size = 597612, upload-time = "2025-06-15T19:04:58.409Z" },
    { url = "https://files.pythonhosted.org/packages/30/01/109f2762e968d3e58c95731a206e5d7d2a7abaed4299dd8a94597250153c/watchfiles-1.1.0-cp310-cp310-manylinux_2_17_s390x.manylinux2014_s390x.whl", hash = "sha256:a479466da6db5c1e8754caee6c262cd373e6e6c363172d74394f4bff3d84d7b5", size = 477242, upload-time = "2025-06-15T19:04:59.786Z" },
    { url = "https://files.pythonhosted.org/packages/b5/b8/46f58cf4969d3b7bc3ca35a98e739fa4085b0657a1540ccc29a1a0bc016f/watchfiles-1.1.0-cp310-cp310-manylinux_2_17_x86_64.manylinux2014_x86_64.whl", hash = "sha256:935f9edd022ec13e447e5723a7d14456c8af254544cefbc533f6dd276c9aa0d9", size = 453148, upload-time = "2025-06-15T19:05:01.103Z" },
    { url = "https://files.pythonhosted.org/packages/a5/cd/8267594263b1770f1eb76914940d7b2d03ee55eca212302329608208e061/watchfiles-1.1.0-cp310-cp310-musllinux_1_1_aarch64.whl", hash = "sha256:8076a5769d6bdf5f673a19d51da05fc79e2bbf25e9fe755c47595785c06a8c72", size = 626574, upload-time = "2025-06-15T19:05:02.582Z" },
    { url = "https://files.pythonhosted.org/packages/a1/2f/7f2722e85899bed337cba715723e19185e288ef361360718973f891805be/watchfiles-1.1.0-cp310-cp310-musllinux_1_1_x86_64.whl", hash = "sha256:86b1e28d4c37e89220e924305cd9f82866bb0ace666943a6e4196c5df4d58dcc", size = 624378, upload-time = "2025-06-15T19:05:03.719Z" },
    { url = "https://files.pythonhosted.org/packages/bf/20/64c88ec43d90a568234d021ab4b2a6f42a5230d772b987c3f9c00cc27b8b/watchfiles-1.1.0-cp310-cp310-win32.whl", hash = "sha256:d1caf40c1c657b27858f9774d5c0e232089bca9cb8ee17ce7478c6e9264d2587", size = 279829, upload-time = "2025-06-15T19:05:04.822Z" },
    { url = "https://files.pythonhosted.org/packages/39/5c/a9c1ed33de7af80935e4eac09570de679c6e21c07070aa99f74b4431f4d6/watchfiles-1.1.0-cp310-cp310-win_amd64.whl", hash = "sha256:a89c75a5b9bc329131115a409d0acc16e8da8dfd5867ba59f1dd66ae7ea8fa82", size = 292192, upload-time = "2025-06-15T19:05:06.348Z" },
    { url = "https://files.pythonhosted.org/packages/8b/78/7401154b78ab484ccaaeef970dc2af0cb88b5ba8a1b415383da444cdd8d3/watchfiles-1.1.0-cp311-cp311-macosx_10_12_x86_64.whl", hash = "sha256:c9649dfc57cc1f9835551deb17689e8d44666315f2e82d337b9f07bd76ae3aa2", size = 405751, upload-time = "2025-06-15T19:05:07.679Z" },
    { url = "https://files.pythonhosted.org/packages/76/63/e6c3dbc1f78d001589b75e56a288c47723de28c580ad715eb116639152b5/watchfiles-1.1.0-cp311-cp311-macosx_11_0_arm64.whl", hash = "sha256:406520216186b99374cdb58bc48e34bb74535adec160c8459894884c983a149c", size = 397313, upload-time = "2025-06-15T19:05:08.764Z" },
    { url = "https://files.pythonhosted.org/packages/6c/a2/8afa359ff52e99af1632f90cbf359da46184207e893a5f179301b0c8d6df/watchfiles-1.1.0-cp311-cp311-manylinux_2_17_aarch64.manylinux2014_aarch64.whl", hash = "sha256:cb45350fd1dc75cd68d3d72c47f5b513cb0578da716df5fba02fff31c69d5f2d", size = 450792, upload-time = "2025-06-15T19:05:09.869Z" },
    { url = "https://files.pythonhosted.org/packages/1d/bf/7446b401667f5c64972a57a0233be1104157fc3abf72c4ef2666c1bd09b2/watchfiles-1.1.0-cp311-cp311-manylinux_2_17_armv7l.manylinux2014_armv7l.whl", hash = "sha256:11ee4444250fcbeb47459a877e5e80ed994ce8e8d20283857fc128be1715dac7", size = 458196, upload-time = "2025-06-15T19:05:11.91Z" },
    { url = "https://files.pythonhosted.org/packages/58/2f/501ddbdfa3fa874ea5597c77eeea3d413579c29af26c1091b08d0c792280/watchfiles-1.1.0-cp311-cp311-manylinux_2_17_i686.manylinux2014_i686.whl", hash = "sha256:bda8136e6a80bdea23e5e74e09df0362744d24ffb8cd59c4a95a6ce3d142f79c", size = 484788, upload-time = "2025-06-15T19:05:13.373Z" },
    { url = "https://files.pythonhosted.org/packages/61/1e/9c18eb2eb5c953c96bc0e5f626f0e53cfef4bd19bd50d71d1a049c63a575/watchfiles-1.1.0-cp311-cp311-manylinux_2_17_ppc64le.manylinux2014_ppc64le.whl", hash = "sha256:b915daeb2d8c1f5cee4b970f2e2c988ce6514aace3c9296e58dd64dc9aa5d575", size = 597879, upload-time = "2025-06-15T19:05:14.725Z" },
    { url = "https://files.pythonhosted.org/packages/8b/6c/1467402e5185d89388b4486745af1e0325007af0017c3384cc786fff0542/watchfiles-1.1.0-cp311-cp311-manylinux_2_17_s390x.manylinux2014_s390x.whl", hash = "sha256:ed8fc66786de8d0376f9f913c09e963c66e90ced9aa11997f93bdb30f7c872a8", size = 477447, upload-time = "2025-06-15T19:05:15.775Z" },
    { url = "https://files.pythonhosted.org/packages/2b/a1/ec0a606bde4853d6c4a578f9391eeb3684a9aea736a8eb217e3e00aa89a1/watchfiles-1.1.0-cp311-cp311-manylinux_2_17_x86_64.manylinux2014_x86_64.whl", hash = "sha256:fe4371595edf78c41ef8ac8df20df3943e13defd0efcb732b2e393b5a8a7a71f", size = 453145, upload-time = "2025-06-15T19:05:17.17Z" },
    { url = "https://files.pythonhosted.org/packages/90/b9/ef6f0c247a6a35d689fc970dc7f6734f9257451aefb30def5d100d6246a5/watchfiles-1.1.0-cp311-cp311-musllinux_1_1_aarch64.whl", hash = "sha256:b7c5f6fe273291f4d414d55b2c80d33c457b8a42677ad14b4b47ff025d0893e4", size = 626539, upload-time = "2025-06-15T19:05:18.557Z" },
    { url = "https://files.pythonhosted.org/packages/34/44/6ffda5537085106ff5aaa762b0d130ac6c75a08015dd1621376f708c94de/watchfiles-1.1.0-cp311-cp311-musllinux_1_1_x86_64.whl", hash = "sha256:7738027989881e70e3723c75921f1efa45225084228788fc59ea8c6d732eb30d", size = 624472, upload-time = "2025-06-15T19:05:19.588Z" },
    { url = "https://files.pythonhosted.org/packages/c3/e3/71170985c48028fa3f0a50946916a14055e741db11c2e7bc2f3b61f4d0e3/watchfiles-1.1.0-cp311-cp311-win32.whl", hash = "sha256:622d6b2c06be19f6e89b1d951485a232e3b59618def88dbeda575ed8f0d8dbf2", size = 279348, upload-time = "2025-06-15T19:05:20.856Z" },
    { url = "https://files.pythonhosted.org/packages/89/1b/3e39c68b68a7a171070f81fc2561d23ce8d6859659406842a0e4bebf3bba/watchfiles-1.1.0-cp311-cp311-win_amd64.whl", hash = "sha256:48aa25e5992b61debc908a61ab4d3f216b64f44fdaa71eb082d8b2de846b7d12", size = 292607, upload-time = "2025-06-15T19:05:21.937Z" },
    { url = "https://files.pythonhosted.org/packages/61/9f/2973b7539f2bdb6ea86d2c87f70f615a71a1fc2dba2911795cea25968aea/watchfiles-1.1.0-cp311-cp311-win_arm64.whl", hash = "sha256:00645eb79a3faa70d9cb15c8d4187bb72970b2470e938670240c7998dad9f13a", size = 285056, upload-time = "2025-06-15T19:05:23.12Z" },
    { url = "https://files.pythonhosted.org/packages/f6/b8/858957045a38a4079203a33aaa7d23ea9269ca7761c8a074af3524fbb240/watchfiles-1.1.0-cp312-cp312-macosx_10_12_x86_64.whl", hash = "sha256:9dc001c3e10de4725c749d4c2f2bdc6ae24de5a88a339c4bce32300a31ede179", size = 402339, upload-time = "2025-06-15T19:05:24.516Z" },
    { url = "https://files.pythonhosted.org/packages/80/28/98b222cca751ba68e88521fabd79a4fab64005fc5976ea49b53fa205d1fa/watchfiles-1.1.0-cp312-cp312-macosx_11_0_arm64.whl", hash = "sha256:d9ba68ec283153dead62cbe81872d28e053745f12335d037de9cbd14bd1877f5", size = 394409, upload-time = "2025-06-15T19:05:25.469Z" },
    { url = "https://files.pythonhosted.org/packages/86/50/dee79968566c03190677c26f7f47960aff738d32087087bdf63a5473e7df/watchfiles-1.1.0-cp312-cp312-manylinux_2_17_aarch64.manylinux2014_aarch64.whl", hash = "sha256:130fc497b8ee68dce163e4254d9b0356411d1490e868bd8790028bc46c5cc297", size = 450939, upload-time = "2025-06-15T19:05:26.494Z" },
    { url = "https://files.pythonhosted.org/packages/40/45/a7b56fb129700f3cfe2594a01aa38d033b92a33dddce86c8dfdfc1247b72/watchfiles-1.1.0-cp312-cp312-manylinux_2_17_armv7l.manylinux2014_armv7l.whl", hash = "sha256:50a51a90610d0845a5931a780d8e51d7bd7f309ebc25132ba975aca016b576a0", size = 457270, upload-time = "2025-06-15T19:05:27.466Z" },
    { url = "https://files.pythonhosted.org/packages/b5/c8/fa5ef9476b1d02dc6b5e258f515fcaaecf559037edf8b6feffcbc097c4b8/watchfiles-1.1.0-cp312-cp312-manylinux_2_17_i686.manylinux2014_i686.whl", hash = "sha256:dc44678a72ac0910bac46fa6a0de6af9ba1355669b3dfaf1ce5f05ca7a74364e", size = 483370, upload-time = "2025-06-15T19:05:28.548Z" },
    { url = "https://files.pythonhosted.org/packages/98/68/42cfcdd6533ec94f0a7aab83f759ec11280f70b11bfba0b0f885e298f9bd/watchfiles-1.1.0-cp312-cp312-manylinux_2_17_ppc64le.manylinux2014_ppc64le.whl", hash = "sha256:a543492513a93b001975ae283a51f4b67973662a375a403ae82f420d2c7205ee", size = 598654, upload-time = "2025-06-15T19:05:29.997Z" },
    { url = "https://files.pythonhosted.org/packages/d3/74/b2a1544224118cc28df7e59008a929e711f9c68ce7d554e171b2dc531352/watchfiles-1.1.0-cp312-cp312-manylinux_2_17_s390x.manylinux2014_s390x.whl", hash = "sha256:8ac164e20d17cc285f2b94dc31c384bc3aa3dd5e7490473b3db043dd70fbccfd", size = 478667, upload-time = "2025-06-15T19:05:31.172Z" },
    { url = "https://files.pythonhosted.org/packages/8c/77/e3362fe308358dc9f8588102481e599c83e1b91c2ae843780a7ded939a35/watchfiles-1.1.0-cp312-cp312-manylinux_2_17_x86_64.manylinux2014_x86_64.whl", hash = "sha256:f7590d5a455321e53857892ab8879dce62d1f4b04748769f5adf2e707afb9d4f", size = 452213, upload-time = "2025-06-15T19:05:32.299Z" },
    { url = "https://files.pythonhosted.org/packages/6e/17/c8f1a36540c9a1558d4faf08e909399e8133599fa359bf52ec8fcee5be6f/watchfiles-1.1.0-cp312-cp312-musllinux_1_1_aarch64.whl", hash = "sha256:37d3d3f7defb13f62ece99e9be912afe9dd8a0077b7c45ee5a57c74811d581a4", size = 626718, upload-time = "2025-06-15T19:05:33.415Z" },
    { url = "https://files.pythonhosted.org/packages/26/45/fb599be38b4bd38032643783d7496a26a6f9ae05dea1a42e58229a20ac13/watchfiles-1.1.0-cp312-cp312-musllinux_1_1_x86_64.whl", hash = "sha256:7080c4bb3efd70a07b1cc2df99a7aa51d98685be56be6038c3169199d0a1c69f", size = 623098, upload-time = "2025-06-15T19:05:34.534Z" },
    { url = "https://files.pythonhosted.org/packages/a1/e7/fdf40e038475498e160cd167333c946e45d8563ae4dd65caf757e9ffe6b4/watchfiles-1.1.0-cp312-cp312-win32.whl", hash = "sha256:cbcf8630ef4afb05dc30107bfa17f16c0896bb30ee48fc24bf64c1f970f3b1fd", size = 279209, upload-time = "2025-06-15T19:05:35.577Z" },
    { url = "https://files.pythonhosted.org/packages/3f/d3/3ae9d5124ec75143bdf088d436cba39812122edc47709cd2caafeac3266f/watchfiles-1.1.0-cp312-cp312-win_amd64.whl", hash = "sha256:cbd949bdd87567b0ad183d7676feb98136cde5bb9025403794a4c0db28ed3a47", size = 292786, upload-time = "2025-06-15T19:05:36.559Z" },
    { url = "https://files.pythonhosted.org/packages/26/2f/7dd4fc8b5f2b34b545e19629b4a018bfb1de23b3a496766a2c1165ca890d/watchfiles-1.1.0-cp312-cp312-win_arm64.whl", hash = "sha256:0a7d40b77f07be87c6faa93d0951a0fcd8cbca1ddff60a1b65d741bac6f3a9f6", size = 284343, upload-time = "2025-06-15T19:05:37.5Z" },
    { url = "https://files.pythonhosted.org/packages/d3/42/fae874df96595556a9089ade83be34a2e04f0f11eb53a8dbf8a8a5e562b4/watchfiles-1.1.0-cp313-cp313-macosx_10_12_x86_64.whl", hash = "sha256:5007f860c7f1f8df471e4e04aaa8c43673429047d63205d1630880f7637bca30", size = 402004, upload-time = "2025-06-15T19:05:38.499Z" },
    { url = "https://files.pythonhosted.org/packages/fa/55/a77e533e59c3003d9803c09c44c3651224067cbe7fb5d574ddbaa31e11ca/watchfiles-1.1.0-cp313-cp313-macosx_11_0_arm64.whl", hash = "sha256:20ecc8abbd957046f1fe9562757903f5eaf57c3bce70929fda6c7711bb58074a", size = 393671, upload-time = "2025-06-15T19:05:39.52Z" },
    { url = "https://files.pythonhosted.org/packages/05/68/b0afb3f79c8e832e6571022611adbdc36e35a44e14f129ba09709aa4bb7a/watchfiles-1.1.0-cp313-cp313-manylinux_2_17_aarch64.manylinux2014_aarch64.whl", hash = "sha256:f2f0498b7d2a3c072766dba3274fe22a183dbea1f99d188f1c6c72209a1063dc", size = 449772, upload-time = "2025-06-15T19:05:40.897Z" },
    { url = "https://files.pythonhosted.org/packages/ff/05/46dd1f6879bc40e1e74c6c39a1b9ab9e790bf1f5a2fe6c08b463d9a807f4/watchfiles-1.1.0-cp313-cp313-manylinux_2_17_armv7l.manylinux2014_armv7l.whl", hash = "sha256:239736577e848678e13b201bba14e89718f5c2133dfd6b1f7846fa1b58a8532b", size = 456789, upload-time = "2025-06-15T19:05:42.045Z" },
    { url = "https://files.pythonhosted.org/packages/8b/ca/0eeb2c06227ca7f12e50a47a3679df0cd1ba487ea19cf844a905920f8e95/watchfiles-1.1.0-cp313-cp313-manylinux_2_17_i686.manylinux2014_i686.whl", hash = "sha256:eff4b8d89f444f7e49136dc695599a591ff769300734446c0a86cba2eb2f9895", size = 482551, upload-time = "2025-06-15T19:05:43.781Z" },
    { url = "https://files.pythonhosted.org/packages/31/47/2cecbd8694095647406645f822781008cc524320466ea393f55fe70eed3b/watchfiles-1.1.0-cp313-cp313-manylinux_2_17_ppc64le.manylinux2014_ppc64le.whl", hash = "sha256:12b0a02a91762c08f7264e2e79542f76870c3040bbc847fb67410ab81474932a", size = 597420, upload-time = "2025-06-15T19:05:45.244Z" },
    { url = "https://files.pythonhosted.org/packages/d9/7e/82abc4240e0806846548559d70f0b1a6dfdca75c1b4f9fa62b504ae9b083/watchfiles-1.1.0-cp313-cp313-manylinux_2_17_s390x.manylinux2014_s390x.whl", hash = "sha256:29e7bc2eee15cbb339c68445959108803dc14ee0c7b4eea556400131a8de462b", size = 477950, upload-time = "2025-06-15T19:05:46.332Z" },
    { url = "https://files.pythonhosted.org/packages/25/0d/4d564798a49bf5482a4fa9416dea6b6c0733a3b5700cb8a5a503c4b15853/watchfiles-1.1.0-cp313-cp313-manylinux_2_17_x86_64.manylinux2014_x86_64.whl", hash = "sha256:d9481174d3ed982e269c090f780122fb59cee6c3796f74efe74e70f7780ed94c", size = 451706, upload-time = "2025-06-15T19:05:47.459Z" },
    { url = "https://files.pythonhosted.org/packages/81/b5/5516cf46b033192d544102ea07c65b6f770f10ed1d0a6d388f5d3874f6e4/watchfiles-1.1.0-cp313-cp313-musllinux_1_1_aarch64.whl", hash = "sha256:80f811146831c8c86ab17b640801c25dc0a88c630e855e2bef3568f30434d52b", size = 625814, upload-time = "2025-06-15T19:05:48.654Z" },
    { url = "https://files.pythonhosted.org/packages/0c/dd/7c1331f902f30669ac3e754680b6edb9a0dd06dea5438e61128111fadd2c/watchfiles-1.1.0-cp313-cp313-musllinux_1_1_x86_64.whl", hash = "sha256:60022527e71d1d1fda67a33150ee42869042bce3d0fcc9cc49be009a9cded3fb", size = 622820, upload-time = "2025-06-15T19:05:50.088Z" },
    { url = "https://files.pythonhosted.org/packages/1b/14/36d7a8e27cd128d7b1009e7715a7c02f6c131be9d4ce1e5c3b73d0e342d8/watchfiles-1.1.0-cp313-cp313-win32.whl", hash = "sha256:32d6d4e583593cb8576e129879ea0991660b935177c0f93c6681359b3654bfa9", size = 279194, upload-time = "2025-06-15T19:05:51.186Z" },
    { url = "https://files.pythonhosted.org/packages/25/41/2dd88054b849aa546dbeef5696019c58f8e0774f4d1c42123273304cdb2e/watchfiles-1.1.0-cp313-cp313-win_amd64.whl", hash = "sha256:f21af781a4a6fbad54f03c598ab620e3a77032c5878f3d780448421a6e1818c7", size = 292349, upload-time = "2025-06-15T19:05:52.201Z" },
    { url = "https://files.pythonhosted.org/packages/c8/cf/421d659de88285eb13941cf11a81f875c176f76a6d99342599be88e08d03/watchfiles-1.1.0-cp313-cp313-win_arm64.whl", hash = "sha256:5366164391873ed76bfdf618818c82084c9db7fac82b64a20c44d335eec9ced5", size = 283836, upload-time = "2025-06-15T19:05:53.265Z" },
    { url = "https://files.pythonhosted.org/packages/45/10/6faf6858d527e3599cc50ec9fcae73590fbddc1420bd4fdccfebffeedbc6/watchfiles-1.1.0-cp313-cp313t-macosx_10_12_x86_64.whl", hash = "sha256:17ab167cca6339c2b830b744eaf10803d2a5b6683be4d79d8475d88b4a8a4be1", size = 400343, upload-time = "2025-06-15T19:05:54.252Z" },
    { url = "https://files.pythonhosted.org/packages/03/20/5cb7d3966f5e8c718006d0e97dfe379a82f16fecd3caa7810f634412047a/watchfiles-1.1.0-cp313-cp313t-macosx_11_0_arm64.whl", hash = "sha256:328dbc9bff7205c215a7807da7c18dce37da7da718e798356212d22696404339", size = 392916, upload-time = "2025-06-15T19:05:55.264Z" },
    { url = "https://files.pythonhosted.org/packages/8c/07/d8f1176328fa9e9581b6f120b017e286d2a2d22ae3f554efd9515c8e1b49/watchfiles-1.1.0-cp313-cp313t-manylinux_2_17_aarch64.manylinux2014_aarch64.whl", hash = "sha256:f7208ab6e009c627b7557ce55c465c98967e8caa8b11833531fdf95799372633", size = 449582, upload-time = "2025-06-15T19:05:56.317Z" },
    { url = "https://files.pythonhosted.org/packages/66/e8/80a14a453cf6038e81d072a86c05276692a1826471fef91df7537dba8b46/watchfiles-1.1.0-cp313-cp313t-manylinux_2_17_armv7l.manylinux2014_armv7l.whl", hash = "sha256:a8f6f72974a19efead54195bc9bed4d850fc047bb7aa971268fd9a8387c89011", size = 456752, upload-time = "2025-06-15T19:05:57.359Z" },
    { url = "https://files.pythonhosted.org/packages/5a/25/0853b3fe0e3c2f5af9ea60eb2e781eade939760239a72c2d38fc4cc335f6/watchfiles-1.1.0-cp313-cp313t-manylinux_2_17_i686.manylinux2014_i686.whl", hash = "sha256:d181ef50923c29cf0450c3cd47e2f0557b62218c50b2ab8ce2ecaa02bd97e670", size = 481436, upload-time = "2025-06-15T19:05:58.447Z" },
    { url = "https://files.pythonhosted.org/packages/fe/9e/4af0056c258b861fbb29dcb36258de1e2b857be4a9509e6298abcf31e5c9/watchfiles-1.1.0-cp313-cp313t-manylinux_2_17_ppc64le.manylinux2014_ppc64le.whl", hash = "sha256:adb4167043d3a78280d5d05ce0ba22055c266cf8655ce942f2fb881262ff3cdf", size = 596016, upload-time = "2025-06-15T19:05:59.59Z" },
    { url = "https://files.pythonhosted.org/packages/c5/fa/95d604b58aa375e781daf350897aaaa089cff59d84147e9ccff2447c8294/watchfiles-1.1.0-cp313-cp313t-manylinux_2_17_s390x.manylinux2014_s390x.whl", hash = "sha256:8c5701dc474b041e2934a26d31d39f90fac8a3dee2322b39f7729867f932b1d4", size = 476727, upload-time = "2025-06-15T19:06:01.086Z" },
    { url = "https://files.pythonhosted.org/packages/65/95/fe479b2664f19be4cf5ceeb21be05afd491d95f142e72d26a42f41b7c4f8/watchfiles-1.1.0-cp313-cp313t-manylinux_2_17_x86_64.manylinux2014_x86_64.whl", hash = "sha256:b067915e3c3936966a8607f6fe5487df0c9c4afb85226613b520890049deea20", size = 451864, upload-time = "2025-06-15T19:06:02.144Z" },
    { url = "https://files.pythonhosted.org/packages/d3/8a/3c4af14b93a15ce55901cd7a92e1a4701910f1768c78fb30f61d2b79785b/watchfiles-1.1.0-cp313-cp313t-musllinux_1_1_aarch64.whl", hash = "sha256:9c733cda03b6d636b4219625a4acb5c6ffb10803338e437fb614fef9516825ef", size = 625626, upload-time = "2025-06-15T19:06:03.578Z" },
    { url = "https://files.pythonhosted.org/packages/da/f5/cf6aa047d4d9e128f4b7cde615236a915673775ef171ff85971d698f3c2c/watchfiles-1.1.0-cp313-cp313t-musllinux_1_1_x86_64.whl", hash = "sha256:cc08ef8b90d78bfac66f0def80240b0197008e4852c9f285907377b2947ffdcb", size = 622744, upload-time = "2025-06-15T19:06:05.066Z" },
    { url = "https://files.pythonhosted.org/packages/2c/00/70f75c47f05dea6fd30df90f047765f6fc2d6eb8b5a3921379b0b04defa2/watchfiles-1.1.0-cp314-cp314-macosx_10_12_x86_64.whl", hash = "sha256:9974d2f7dc561cce3bb88dfa8eb309dab64c729de85fba32e98d75cf24b66297", size = 402114, upload-time = "2025-06-15T19:06:06.186Z" },
    { url = "https://files.pythonhosted.org/packages/53/03/acd69c48db4a1ed1de26b349d94077cca2238ff98fd64393f3e97484cae6/watchfiles-1.1.0-cp314-cp314-macosx_11_0_arm64.whl", hash = "sha256:c68e9f1fcb4d43798ad8814c4c1b61547b014b667216cb754e606bfade587018", size = 393879, upload-time = "2025-06-15T19:06:07.369Z" },
    { url = "https://files.pythonhosted.org/packages/2f/c8/a9a2a6f9c8baa4eceae5887fecd421e1b7ce86802bcfc8b6a942e2add834/watchfiles-1.1.0-cp314-cp314-manylinux_2_17_aarch64.manylinux2014_aarch64.whl", hash = "sha256:95ab1594377effac17110e1352989bdd7bdfca9ff0e5eeccd8c69c5389b826d0", size = 450026, upload-time = "2025-06-15T19:06:08.476Z" },
    { url = "https://files.pythonhosted.org/packages/fe/51/d572260d98388e6e2b967425c985e07d47ee6f62e6455cefb46a6e06eda5/watchfiles-1.1.0-cp314-cp314-manylinux_2_17_armv7l.manylinux2014_armv7l.whl", hash = "sha256:fba9b62da882c1be1280a7584ec4515d0a6006a94d6e5819730ec2eab60ffe12", size = 457917, upload-time = "2025-06-15T19:06:09.988Z" },
    { url = "https://files.pythonhosted.org/packages/c6/2d/4258e52917bf9f12909b6ec314ff9636276f3542f9d3807d143f27309104/watchfiles-1.1.0-cp314-cp314-manylinux_2_17_i686.manylinux2014_i686.whl", hash = "sha256:3434e401f3ce0ed6b42569128b3d1e3af773d7ec18751b918b89cd49c14eaafb", size = 483602, upload-time = "2025-06-15T19:06:11.088Z" },
    { url = "https://files.pythonhosted.org/packages/84/99/bee17a5f341a4345fe7b7972a475809af9e528deba056f8963d61ea49f75/watchfiles-1.1.0-cp314-cp314-manylinux_2_17_ppc64le.manylinux2014_ppc64le.whl", hash = "sha256:fa257a4d0d21fcbca5b5fcba9dca5a78011cb93c0323fb8855c6d2dfbc76eb77", size = 596758, upload-time = "2025-06-15T19:06:12.197Z" },
    { url = "https://files.pythonhosted.org/packages/40/76/e4bec1d59b25b89d2b0716b41b461ed655a9a53c60dc78ad5771fda5b3e6/watchfiles-1.1.0-cp314-cp314-manylinux_2_17_s390x.manylinux2014_s390x.whl", hash = "sha256:7fd1b3879a578a8ec2076c7961076df540b9af317123f84569f5a9ddee64ce92", size = 477601, upload-time = "2025-06-15T19:06:13.391Z" },
    { url = "https://files.pythonhosted.org/packages/1f/fa/a514292956f4a9ce3c567ec0c13cce427c158e9f272062685a8a727d08fc/watchfiles-1.1.0-cp314-cp314-manylinux_2_17_x86_64.manylinux2014_x86_64.whl", hash = "sha256:62cc7a30eeb0e20ecc5f4bd113cd69dcdb745a07c68c0370cea919f373f65d9e", size = 451936, upload-time = "2025-06-15T19:06:14.656Z" },
    { url = "https://files.pythonhosted.org/packages/32/5d/c3bf927ec3bbeb4566984eba8dd7a8eb69569400f5509904545576741f88/watchfiles-1.1.0-cp314-cp314-musllinux_1_1_aarch64.whl", hash = "sha256:891c69e027748b4a73847335d208e374ce54ca3c335907d381fde4e41661b13b", size = 626243, upload-time = "2025-06-15T19:06:16.232Z" },
    { url = "https://files.pythonhosted.org/packages/e6/65/6e12c042f1a68c556802a84d54bb06d35577c81e29fba14019562479159c/watchfiles-1.1.0-cp314-cp314-musllinux_1_1_x86_64.whl", hash = "sha256:12fe8eaffaf0faa7906895b4f8bb88264035b3f0243275e0bf24af0436b27259", size = 623073, upload-time = "2025-06-15T19:06:17.457Z" },
    { url = "https://files.pythonhosted.org/packages/89/ab/7f79d9bf57329e7cbb0a6fd4c7bd7d0cee1e4a8ef0041459f5409da3506c/watchfiles-1.1.0-cp314-cp314t-macosx_10_12_x86_64.whl", hash = "sha256:bfe3c517c283e484843cb2e357dd57ba009cff351edf45fb455b5fbd1f45b15f", size = 400872, upload-time = "2025-06-15T19:06:18.57Z" },
    { url = "https://files.pythonhosted.org/packages/df/d5/3f7bf9912798e9e6c516094db6b8932df53b223660c781ee37607030b6d3/watchfiles-1.1.0-cp314-cp314t-macosx_11_0_arm64.whl", hash = "sha256:a9ccbf1f129480ed3044f540c0fdbc4ee556f7175e5ab40fe077ff6baf286d4e", size = 392877, upload-time = "2025-06-15T19:06:19.55Z" },
    { url = "https://files.pythonhosted.org/packages/0d/c5/54ec7601a2798604e01c75294770dbee8150e81c6e471445d7601610b495/watchfiles-1.1.0-cp314-cp314t-manylinux_2_17_aarch64.manylinux2014_aarch64.whl", hash = "sha256:ba0e3255b0396cac3cc7bbace76404dd72b5438bf0d8e7cefa2f79a7f3649caa", size = 449645, upload-time = "2025-06-15T19:06:20.66Z" },
    { url = "https://files.pythonhosted.org/packages/0a/04/c2f44afc3b2fce21ca0b7802cbd37ed90a29874f96069ed30a36dfe57c2b/watchfiles-1.1.0-cp314-cp314t-manylinux_2_17_armv7l.manylinux2014_armv7l.whl", hash = "sha256:4281cd9fce9fc0a9dbf0fc1217f39bf9cf2b4d315d9626ef1d4e87b84699e7e8", size = 457424, upload-time = "2025-06-15T19:06:21.712Z" },
    { url = "https://files.pythonhosted.org/packages/9f/b0/eec32cb6c14d248095261a04f290636da3df3119d4040ef91a4a50b29fa5/watchfiles-1.1.0-cp314-cp314t-manylinux_2_17_i686.manylinux2014_i686.whl", hash = "sha256:6d2404af8db1329f9a3c9b79ff63e0ae7131986446901582067d9304ae8aaf7f", size = 481584, upload-time = "2025-06-15T19:06:22.777Z" },
    { url = "https://files.pythonhosted.org/packages/d1/e2/ca4bb71c68a937d7145aa25709e4f5d68eb7698a25ce266e84b55d591bbd/watchfiles-1.1.0-cp314-cp314t-manylinux_2_17_ppc64le.manylinux2014_ppc64le.whl", hash = "sha256:e78b6ed8165996013165eeabd875c5dfc19d41b54f94b40e9fff0eb3193e5e8e", size = 596675, upload-time = "2025-06-15T19:06:24.226Z" },
    { url = "https://files.pythonhosted.org/packages/a1/dd/b0e4b7fb5acf783816bc950180a6cd7c6c1d2cf7e9372c0ea634e722712b/watchfiles-1.1.0-cp314-cp314t-manylinux_2_17_s390x.manylinux2014_s390x.whl", hash = "sha256:249590eb75ccc117f488e2fabd1bfa33c580e24b96f00658ad88e38844a040bb", size = 477363, upload-time = "2025-06-15T19:06:25.42Z" },
    { url = "https://files.pythonhosted.org/packages/69/c4/088825b75489cb5b6a761a4542645718893d395d8c530b38734f19da44d2/watchfiles-1.1.0-cp314-cp314t-manylinux_2_17_x86_64.manylinux2014_x86_64.whl", hash = "sha256:d05686b5487cfa2e2c28ff1aa370ea3e6c5accfe6435944ddea1e10d93872147", size = 452240, upload-time = "2025-06-15T19:06:26.552Z" },
    { url = "https://files.pythonhosted.org/packages/10/8c/22b074814970eeef43b7c44df98c3e9667c1f7bf5b83e0ff0201b0bd43f9/watchfiles-1.1.0-cp314-cp314t-musllinux_1_1_aarch64.whl", hash = "sha256:d0e10e6f8f6dc5762adee7dece33b722282e1f59aa6a55da5d493a97282fedd8", size = 625607, upload-time = "2025-06-15T19:06:27.606Z" },
    { url = "https://files.pythonhosted.org/packages/32/fa/a4f5c2046385492b2273213ef815bf71a0d4c1943b784fb904e184e30201/watchfiles-1.1.0-cp314-cp314t-musllinux_1_1_x86_64.whl", hash = "sha256:af06c863f152005c7592df1d6a7009c836a247c9d8adb78fef8575a5a98699db", size = 623315, upload-time = "2025-06-15T19:06:29.076Z" },
    { url = "https://files.pythonhosted.org/packages/be/7c/a3d7c55cfa377c2f62c4ae3c6502b997186bc5e38156bafcb9b653de9a6d/watchfiles-1.1.0-pp310-pypy310_pp73-macosx_10_12_x86_64.whl", hash = "sha256:3a6fd40bbb50d24976eb275ccb55cd1951dfb63dbc27cae3066a6ca5f4beabd5", size = 406748, upload-time = "2025-06-15T19:06:44.2Z" },
    { url = "https://files.pythonhosted.org/packages/38/d0/c46f1b2c0ca47f3667b144de6f0515f6d1c670d72f2ca29861cac78abaa1/watchfiles-1.1.0-pp310-pypy310_pp73-macosx_11_0_arm64.whl", hash = "sha256:9f811079d2f9795b5d48b55a37aa7773680a5659afe34b54cc1d86590a51507d", size = 398801, upload-time = "2025-06-15T19:06:45.774Z" },
    { url = "https://files.pythonhosted.org/packages/70/9c/9a6a42e97f92eeed77c3485a43ea96723900aefa3ac739a8c73f4bff2cd7/watchfiles-1.1.0-pp310-pypy310_pp73-manylinux_2_17_aarch64.manylinux2014_aarch64.whl", hash = "sha256:a2726d7bfd9f76158c84c10a409b77a320426540df8c35be172444394b17f7ea", size = 451528, upload-time = "2025-06-15T19:06:46.791Z" },
    { url = "https://files.pythonhosted.org/packages/51/7b/98c7f4f7ce7ff03023cf971cd84a3ee3b790021ae7584ffffa0eb2554b96/watchfiles-1.1.0-pp310-pypy310_pp73-manylinux_2_17_x86_64.manylinux2014_x86_64.whl", hash = "sha256:df32d59cb9780f66d165a9a7a26f19df2c7d24e3bd58713108b41d0ff4f929c6", size = 454095, upload-time = "2025-06-15T19:06:48.211Z" },
    { url = "https://files.pythonhosted.org/packages/8c/6b/686dcf5d3525ad17b384fd94708e95193529b460a1b7bf40851f1328ec6e/watchfiles-1.1.0-pp311-pypy311_pp73-macosx_10_12_x86_64.whl", hash = "sha256:0ece16b563b17ab26eaa2d52230c9a7ae46cf01759621f4fbbca280e438267b3", size = 406910, upload-time = "2025-06-15T19:06:49.335Z" },
    { url = "https://files.pythonhosted.org/packages/f3/d3/71c2dcf81dc1edcf8af9f4d8d63b1316fb0a2dd90cbfd427e8d9dd584a90/watchfiles-1.1.0-pp311-pypy311_pp73-macosx_11_0_arm64.whl", hash = "sha256:51b81e55d40c4b4aa8658427a3ee7ea847c591ae9e8b81ef94a90b668999353c", size = 398816, upload-time = "2025-06-15T19:06:50.433Z" },
    { url = "https://files.pythonhosted.org/packages/b8/fa/12269467b2fc006f8fce4cd6c3acfa77491dd0777d2a747415f28ccc8c60/watchfiles-1.1.0-pp311-pypy311_pp73-manylinux_2_17_aarch64.manylinux2014_aarch64.whl", hash = "sha256:f2bcdc54ea267fe72bfc7d83c041e4eb58d7d8dc6f578dfddb52f037ce62f432", size = 451584, upload-time = "2025-06-15T19:06:51.834Z" },
    { url = "https://files.pythonhosted.org/packages/bd/d3/254cea30f918f489db09d6a8435a7de7047f8cb68584477a515f160541d6/watchfiles-1.1.0-pp311-pypy311_pp73-manylinux_2_17_x86_64.manylinux2014_x86_64.whl", hash = "sha256:923fec6e5461c42bd7e3fd5ec37492c6f3468be0499bc0707b4bbbc16ac21792", size = 454009, upload-time = "2025-06-15T19:06:52.896Z" },
]

[[package]]
name = "wcmatch"
version = "10.1"
source = { registry = "https://pypi.org/simple" }
dependencies = [
    { name = "bracex" },
]
sdist = { url = "https://files.pythonhosted.org/packages/79/3e/c0bdc27cf06f4e47680bd5803a07cb3dfd17de84cde92dd217dcb9e05253/wcmatch-10.1.tar.gz", hash = "sha256:f11f94208c8c8484a16f4f48638a85d771d9513f4ab3f37595978801cb9465af", size = 117421, upload-time = "2025-06-22T19:14:02.49Z" }
wheels = [
    { url = "https://files.pythonhosted.org/packages/eb/d8/0d1d2e9d3fabcf5d6840362adcf05f8cf3cd06a73358140c3a97189238ae/wcmatch-10.1-py3-none-any.whl", hash = "sha256:5848ace7dbb0476e5e55ab63c6bbd529745089343427caa5537f230cc01beb8a", size = 39854, upload-time = "2025-06-22T19:14:00.978Z" },
]

[[package]]
name = "webencodings"
version = "0.5.1"
source = { registry = "https://pypi.org/simple" }
sdist = { url = "https://files.pythonhosted.org/packages/0b/02/ae6ceac1baeda530866a85075641cec12989bd8d31af6d5ab4a3e8c92f47/webencodings-0.5.1.tar.gz", hash = "sha256:b36a1c245f2d304965eb4e0a82848379241dc04b865afcc4aab16748587e1923", size = 9721, upload-time = "2017-04-05T20:21:34.189Z" }
wheels = [
    { url = "https://files.pythonhosted.org/packages/f4/24/2a3e3df732393fed8b3ebf2ec078f05546de641fe1b667ee316ec1dcf3b7/webencodings-0.5.1-py2.py3-none-any.whl", hash = "sha256:a0af1213f3c2226497a97e2b3aa01a7e4bee4f403f95be16fc9acd2947514a78", size = 11774, upload-time = "2017-04-05T20:21:32.581Z" },
]

[[package]]
name = "websocket-client"
version = "1.8.0"
source = { registry = "https://pypi.org/simple" }
sdist = { url = "https://files.pythonhosted.org/packages/e6/30/fba0d96b4b5fbf5948ed3f4681f7da2f9f64512e1d303f94b4cc174c24a5/websocket_client-1.8.0.tar.gz", hash = "sha256:3239df9f44da632f96012472805d40a23281a991027ce11d2f45a6f24ac4c3da", size = 54648, upload-time = "2024-04-23T22:16:16.976Z" }
wheels = [
    { url = "https://files.pythonhosted.org/packages/5a/84/44687a29792a70e111c5c477230a72c4b957d88d16141199bf9acb7537a3/websocket_client-1.8.0-py3-none-any.whl", hash = "sha256:17b44cc997f5c498e809b22cdf2d9c7a9e71c02c8cc2b6c56e7c2d1239bfa526", size = 58826, upload-time = "2024-04-23T22:16:14.422Z" },
]

[[package]]
name = "websockets"
version = "15.0.1"
source = { registry = "https://pypi.org/simple" }
sdist = { url = "https://files.pythonhosted.org/packages/21/e6/26d09fab466b7ca9c7737474c52be4f76a40301b08362eb2dbc19dcc16c1/websockets-15.0.1.tar.gz", hash = "sha256:82544de02076bafba038ce055ee6412d68da13ab47f0c60cab827346de828dee", size = 177016, upload-time = "2025-03-05T20:03:41.606Z" }
wheels = [
    { url = "https://files.pythonhosted.org/packages/1e/da/6462a9f510c0c49837bbc9345aca92d767a56c1fb2939e1579df1e1cdcf7/websockets-15.0.1-cp310-cp310-macosx_10_9_universal2.whl", hash = "sha256:d63efaa0cd96cf0c5fe4d581521d9fa87744540d4bc999ae6e08595a1014b45b", size = 175423, upload-time = "2025-03-05T20:01:35.363Z" },
    { url = "https://files.pythonhosted.org/packages/1c/9f/9d11c1a4eb046a9e106483b9ff69bce7ac880443f00e5ce64261b47b07e7/websockets-15.0.1-cp310-cp310-macosx_10_9_x86_64.whl", hash = "sha256:ac60e3b188ec7574cb761b08d50fcedf9d77f1530352db4eef1707fe9dee7205", size = 173080, upload-time = "2025-03-05T20:01:37.304Z" },
    { url = "https://files.pythonhosted.org/packages/d5/4f/b462242432d93ea45f297b6179c7333dd0402b855a912a04e7fc61c0d71f/websockets-15.0.1-cp310-cp310-macosx_11_0_arm64.whl", hash = "sha256:5756779642579d902eed757b21b0164cd6fe338506a8083eb58af5c372e39d9a", size = 173329, upload-time = "2025-03-05T20:01:39.668Z" },
    { url = "https://files.pythonhosted.org/packages/6e/0c/6afa1f4644d7ed50284ac59cc70ef8abd44ccf7d45850d989ea7310538d0/websockets-15.0.1-cp310-cp310-manylinux_2_17_aarch64.manylinux2014_aarch64.whl", hash = "sha256:0fdfe3e2a29e4db3659dbd5bbf04560cea53dd9610273917799f1cde46aa725e", size = 182312, upload-time = "2025-03-05T20:01:41.815Z" },
    { url = "https://files.pythonhosted.org/packages/dd/d4/ffc8bd1350b229ca7a4db2a3e1c482cf87cea1baccd0ef3e72bc720caeec/websockets-15.0.1-cp310-cp310-manylinux_2_5_i686.manylinux1_i686.manylinux_2_17_i686.manylinux2014_i686.whl", hash = "sha256:4c2529b320eb9e35af0fa3016c187dffb84a3ecc572bcee7c3ce302bfeba52bf", size = 181319, upload-time = "2025-03-05T20:01:43.967Z" },
    { url = "https://files.pythonhosted.org/packages/97/3a/5323a6bb94917af13bbb34009fac01e55c51dfde354f63692bf2533ffbc2/websockets-15.0.1-cp310-cp310-manylinux_2_5_x86_64.manylinux1_x86_64.manylinux_2_17_x86_64.manylinux2014_x86_64.whl", hash = "sha256:ac1e5c9054fe23226fb11e05a6e630837f074174c4c2f0fe442996112a6de4fb", size = 181631, upload-time = "2025-03-05T20:01:46.104Z" },
    { url = "https://files.pythonhosted.org/packages/a6/cc/1aeb0f7cee59ef065724041bb7ed667b6ab1eeffe5141696cccec2687b66/websockets-15.0.1-cp310-cp310-musllinux_1_2_aarch64.whl", hash = "sha256:5df592cd503496351d6dc14f7cdad49f268d8e618f80dce0cd5a36b93c3fc08d", size = 182016, upload-time = "2025-03-05T20:01:47.603Z" },
    { url = "https://files.pythonhosted.org/packages/79/f9/c86f8f7af208e4161a7f7e02774e9d0a81c632ae76db2ff22549e1718a51/websockets-15.0.1-cp310-cp310-musllinux_1_2_i686.whl", hash = "sha256:0a34631031a8f05657e8e90903e656959234f3a04552259458aac0b0f9ae6fd9", size = 181426, upload-time = "2025-03-05T20:01:48.949Z" },
    { url = "https://files.pythonhosted.org/packages/c7/b9/828b0bc6753db905b91df6ae477c0b14a141090df64fb17f8a9d7e3516cf/websockets-15.0.1-cp310-cp310-musllinux_1_2_x86_64.whl", hash = "sha256:3d00075aa65772e7ce9e990cab3ff1de702aa09be3940d1dc88d5abf1ab8a09c", size = 181360, upload-time = "2025-03-05T20:01:50.938Z" },
    { url = "https://files.pythonhosted.org/packages/89/fb/250f5533ec468ba6327055b7d98b9df056fb1ce623b8b6aaafb30b55d02e/websockets-15.0.1-cp310-cp310-win32.whl", hash = "sha256:1234d4ef35db82f5446dca8e35a7da7964d02c127b095e172e54397fb6a6c256", size = 176388, upload-time = "2025-03-05T20:01:52.213Z" },
    { url = "https://files.pythonhosted.org/packages/1c/46/aca7082012768bb98e5608f01658ff3ac8437e563eca41cf068bd5849a5e/websockets-15.0.1-cp310-cp310-win_amd64.whl", hash = "sha256:39c1fec2c11dc8d89bba6b2bf1556af381611a173ac2b511cf7231622058af41", size = 176830, upload-time = "2025-03-05T20:01:53.922Z" },
    { url = "https://files.pythonhosted.org/packages/9f/32/18fcd5919c293a398db67443acd33fde142f283853076049824fc58e6f75/websockets-15.0.1-cp311-cp311-macosx_10_9_universal2.whl", hash = "sha256:823c248b690b2fd9303ba00c4f66cd5e2d8c3ba4aa968b2779be9532a4dad431", size = 175423, upload-time = "2025-03-05T20:01:56.276Z" },
    { url = "https://files.pythonhosted.org/packages/76/70/ba1ad96b07869275ef42e2ce21f07a5b0148936688c2baf7e4a1f60d5058/websockets-15.0.1-cp311-cp311-macosx_10_9_x86_64.whl", hash = "sha256:678999709e68425ae2593acf2e3ebcbcf2e69885a5ee78f9eb80e6e371f1bf57", size = 173082, upload-time = "2025-03-05T20:01:57.563Z" },
    { url = "https://files.pythonhosted.org/packages/86/f2/10b55821dd40eb696ce4704a87d57774696f9451108cff0d2824c97e0f97/websockets-15.0.1-cp311-cp311-macosx_11_0_arm64.whl", hash = "sha256:d50fd1ee42388dcfb2b3676132c78116490976f1300da28eb629272d5d93e905", size = 173330, upload-time = "2025-03-05T20:01:59.063Z" },
    { url = "https://files.pythonhosted.org/packages/a5/90/1c37ae8b8a113d3daf1065222b6af61cc44102da95388ac0018fcb7d93d9/websockets-15.0.1-cp311-cp311-manylinux_2_17_aarch64.manylinux2014_aarch64.whl", hash = "sha256:d99e5546bf73dbad5bf3547174cd6cb8ba7273062a23808ffea025ecb1cf8562", size = 182878, upload-time = "2025-03-05T20:02:00.305Z" },
    { url = "https://files.pythonhosted.org/packages/8e/8d/96e8e288b2a41dffafb78e8904ea7367ee4f891dafc2ab8d87e2124cb3d3/websockets-15.0.1-cp311-cp311-manylinux_2_5_i686.manylinux1_i686.manylinux_2_17_i686.manylinux2014_i686.whl", hash = "sha256:66dd88c918e3287efc22409d426c8f729688d89a0c587c88971a0faa2c2f3792", size = 181883, upload-time = "2025-03-05T20:02:03.148Z" },
    { url = "https://files.pythonhosted.org/packages/93/1f/5d6dbf551766308f6f50f8baf8e9860be6182911e8106da7a7f73785f4c4/websockets-15.0.1-cp311-cp311-manylinux_2_5_x86_64.manylinux1_x86_64.manylinux_2_17_x86_64.manylinux2014_x86_64.whl", hash = "sha256:8dd8327c795b3e3f219760fa603dcae1dcc148172290a8ab15158cf85a953413", size = 182252, upload-time = "2025-03-05T20:02:05.29Z" },
    { url = "https://files.pythonhosted.org/packages/d4/78/2d4fed9123e6620cbf1706c0de8a1632e1a28e7774d94346d7de1bba2ca3/websockets-15.0.1-cp311-cp311-musllinux_1_2_aarch64.whl", hash = "sha256:8fdc51055e6ff4adeb88d58a11042ec9a5eae317a0a53d12c062c8a8865909e8", size = 182521, upload-time = "2025-03-05T20:02:07.458Z" },
    { url = "https://files.pythonhosted.org/packages/e7/3b/66d4c1b444dd1a9823c4a81f50231b921bab54eee2f69e70319b4e21f1ca/websockets-15.0.1-cp311-cp311-musllinux_1_2_i686.whl", hash = "sha256:693f0192126df6c2327cce3baa7c06f2a117575e32ab2308f7f8216c29d9e2e3", size = 181958, upload-time = "2025-03-05T20:02:09.842Z" },
    { url = "https://files.pythonhosted.org/packages/08/ff/e9eed2ee5fed6f76fdd6032ca5cd38c57ca9661430bb3d5fb2872dc8703c/websockets-15.0.1-cp311-cp311-musllinux_1_2_x86_64.whl", hash = "sha256:54479983bd5fb469c38f2f5c7e3a24f9a4e70594cd68cd1fa6b9340dadaff7cf", size = 181918, upload-time = "2025-03-05T20:02:11.968Z" },
    { url = "https://files.pythonhosted.org/packages/d8/75/994634a49b7e12532be6a42103597b71098fd25900f7437d6055ed39930a/websockets-15.0.1-cp311-cp311-win32.whl", hash = "sha256:16b6c1b3e57799b9d38427dda63edcbe4926352c47cf88588c0be4ace18dac85", size = 176388, upload-time = "2025-03-05T20:02:13.32Z" },
    { url = "https://files.pythonhosted.org/packages/98/93/e36c73f78400a65f5e236cd376713c34182e6663f6889cd45a4a04d8f203/websockets-15.0.1-cp311-cp311-win_amd64.whl", hash = "sha256:27ccee0071a0e75d22cb35849b1db43f2ecd3e161041ac1ee9d2352ddf72f065", size = 176828, upload-time = "2025-03-05T20:02:14.585Z" },
    { url = "https://files.pythonhosted.org/packages/51/6b/4545a0d843594f5d0771e86463606a3988b5a09ca5123136f8a76580dd63/websockets-15.0.1-cp312-cp312-macosx_10_13_universal2.whl", hash = "sha256:3e90baa811a5d73f3ca0bcbf32064d663ed81318ab225ee4f427ad4e26e5aff3", size = 175437, upload-time = "2025-03-05T20:02:16.706Z" },
    { url = "https://files.pythonhosted.org/packages/f4/71/809a0f5f6a06522af902e0f2ea2757f71ead94610010cf570ab5c98e99ed/websockets-15.0.1-cp312-cp312-macosx_10_13_x86_64.whl", hash = "sha256:592f1a9fe869c778694f0aa806ba0374e97648ab57936f092fd9d87f8bc03665", size = 173096, upload-time = "2025-03-05T20:02:18.832Z" },
    { url = "https://files.pythonhosted.org/packages/3d/69/1a681dd6f02180916f116894181eab8b2e25b31e484c5d0eae637ec01f7c/websockets-15.0.1-cp312-cp312-macosx_11_0_arm64.whl", hash = "sha256:0701bc3cfcb9164d04a14b149fd74be7347a530ad3bbf15ab2c678a2cd3dd9a2", size = 173332, upload-time = "2025-03-05T20:02:20.187Z" },
    { url = "https://files.pythonhosted.org/packages/a6/02/0073b3952f5bce97eafbb35757f8d0d54812b6174ed8dd952aa08429bcc3/websockets-15.0.1-cp312-cp312-manylinux_2_17_aarch64.manylinux2014_aarch64.whl", hash = "sha256:e8b56bdcdb4505c8078cb6c7157d9811a85790f2f2b3632c7d1462ab5783d215", size = 183152, upload-time = "2025-03-05T20:02:22.286Z" },
    { url = "https://files.pythonhosted.org/packages/74/45/c205c8480eafd114b428284840da0b1be9ffd0e4f87338dc95dc6ff961a1/websockets-15.0.1-cp312-cp312-manylinux_2_5_i686.manylinux1_i686.manylinux_2_17_i686.manylinux2014_i686.whl", hash = "sha256:0af68c55afbd5f07986df82831c7bff04846928ea8d1fd7f30052638788bc9b5", size = 182096, upload-time = "2025-03-05T20:02:24.368Z" },
    { url = "https://files.pythonhosted.org/packages/14/8f/aa61f528fba38578ec553c145857a181384c72b98156f858ca5c8e82d9d3/websockets-15.0.1-cp312-cp312-manylinux_2_5_x86_64.manylinux1_x86_64.manylinux_2_17_x86_64.manylinux2014_x86_64.whl", hash = "sha256:64dee438fed052b52e4f98f76c5790513235efaa1ef7f3f2192c392cd7c91b65", size = 182523, upload-time = "2025-03-05T20:02:25.669Z" },
    { url = "https://files.pythonhosted.org/packages/ec/6d/0267396610add5bc0d0d3e77f546d4cd287200804fe02323797de77dbce9/websockets-15.0.1-cp312-cp312-musllinux_1_2_aarch64.whl", hash = "sha256:d5f6b181bb38171a8ad1d6aa58a67a6aa9d4b38d0f8c5f496b9e42561dfc62fe", size = 182790, upload-time = "2025-03-05T20:02:26.99Z" },
    { url = "https://files.pythonhosted.org/packages/02/05/c68c5adbf679cf610ae2f74a9b871ae84564462955d991178f95a1ddb7dd/websockets-15.0.1-cp312-cp312-musllinux_1_2_i686.whl", hash = "sha256:5d54b09eba2bada6011aea5375542a157637b91029687eb4fdb2dab11059c1b4", size = 182165, upload-time = "2025-03-05T20:02:30.291Z" },
    { url = "https://files.pythonhosted.org/packages/29/93/bb672df7b2f5faac89761cb5fa34f5cec45a4026c383a4b5761c6cea5c16/websockets-15.0.1-cp312-cp312-musllinux_1_2_x86_64.whl", hash = "sha256:3be571a8b5afed347da347bfcf27ba12b069d9d7f42cb8c7028b5e98bbb12597", size = 182160, upload-time = "2025-03-05T20:02:31.634Z" },
    { url = "https://files.pythonhosted.org/packages/ff/83/de1f7709376dc3ca9b7eeb4b9a07b4526b14876b6d372a4dc62312bebee0/websockets-15.0.1-cp312-cp312-win32.whl", hash = "sha256:c338ffa0520bdb12fbc527265235639fb76e7bc7faafbb93f6ba80d9c06578a9", size = 176395, upload-time = "2025-03-05T20:02:33.017Z" },
    { url = "https://files.pythonhosted.org/packages/7d/71/abf2ebc3bbfa40f391ce1428c7168fb20582d0ff57019b69ea20fa698043/websockets-15.0.1-cp312-cp312-win_amd64.whl", hash = "sha256:fcd5cf9e305d7b8338754470cf69cf81f420459dbae8a3b40cee57417f4614a7", size = 176841, upload-time = "2025-03-05T20:02:34.498Z" },
    { url = "https://files.pythonhosted.org/packages/cb/9f/51f0cf64471a9d2b4d0fc6c534f323b664e7095640c34562f5182e5a7195/websockets-15.0.1-cp313-cp313-macosx_10_13_universal2.whl", hash = "sha256:ee443ef070bb3b6ed74514f5efaa37a252af57c90eb33b956d35c8e9c10a1931", size = 175440, upload-time = "2025-03-05T20:02:36.695Z" },
    { url = "https://files.pythonhosted.org/packages/8a/05/aa116ec9943c718905997412c5989f7ed671bc0188ee2ba89520e8765d7b/websockets-15.0.1-cp313-cp313-macosx_10_13_x86_64.whl", hash = "sha256:5a939de6b7b4e18ca683218320fc67ea886038265fd1ed30173f5ce3f8e85675", size = 173098, upload-time = "2025-03-05T20:02:37.985Z" },
    { url = "https://files.pythonhosted.org/packages/ff/0b/33cef55ff24f2d92924923c99926dcce78e7bd922d649467f0eda8368923/websockets-15.0.1-cp313-cp313-macosx_11_0_arm64.whl", hash = "sha256:746ee8dba912cd6fc889a8147168991d50ed70447bf18bcda7039f7d2e3d9151", size = 173329, upload-time = "2025-03-05T20:02:39.298Z" },
    { url = "https://files.pythonhosted.org/packages/31/1d/063b25dcc01faa8fada1469bdf769de3768b7044eac9d41f734fd7b6ad6d/websockets-15.0.1-cp313-cp313-manylinux_2_17_aarch64.manylinux2014_aarch64.whl", hash = "sha256:595b6c3969023ecf9041b2936ac3827e4623bfa3ccf007575f04c5a6aa318c22", size = 183111, upload-time = "2025-03-05T20:02:40.595Z" },
    { url = "https://files.pythonhosted.org/packages/93/53/9a87ee494a51bf63e4ec9241c1ccc4f7c2f45fff85d5bde2ff74fcb68b9e/websockets-15.0.1-cp313-cp313-manylinux_2_5_i686.manylinux1_i686.manylinux_2_17_i686.manylinux2014_i686.whl", hash = "sha256:3c714d2fc58b5ca3e285461a4cc0c9a66bd0e24c5da9911e30158286c9b5be7f", size = 182054, upload-time = "2025-03-05T20:02:41.926Z" },
    { url = "https://files.pythonhosted.org/packages/ff/b2/83a6ddf56cdcbad4e3d841fcc55d6ba7d19aeb89c50f24dd7e859ec0805f/websockets-15.0.1-cp313-cp313-manylinux_2_5_x86_64.manylinux1_x86_64.manylinux_2_17_x86_64.manylinux2014_x86_64.whl", hash = "sha256:0f3c1e2ab208db911594ae5b4f79addeb3501604a165019dd221c0bdcabe4db8", size = 182496, upload-time = "2025-03-05T20:02:43.304Z" },
    { url = "https://files.pythonhosted.org/packages/98/41/e7038944ed0abf34c45aa4635ba28136f06052e08fc2168520bb8b25149f/websockets-15.0.1-cp313-cp313-musllinux_1_2_aarch64.whl", hash = "sha256:229cf1d3ca6c1804400b0a9790dc66528e08a6a1feec0d5040e8b9eb14422375", size = 182829, upload-time = "2025-03-05T20:02:48.812Z" },
    { url = "https://files.pythonhosted.org/packages/e0/17/de15b6158680c7623c6ef0db361da965ab25d813ae54fcfeae2e5b9ef910/websockets-15.0.1-cp313-cp313-musllinux_1_2_i686.whl", hash = "sha256:756c56e867a90fb00177d530dca4b097dd753cde348448a1012ed6c5131f8b7d", size = 182217, upload-time = "2025-03-05T20:02:50.14Z" },
    { url = "https://files.pythonhosted.org/packages/33/2b/1f168cb6041853eef0362fb9554c3824367c5560cbdaad89ac40f8c2edfc/websockets-15.0.1-cp313-cp313-musllinux_1_2_x86_64.whl", hash = "sha256:558d023b3df0bffe50a04e710bc87742de35060580a293c2a984299ed83bc4e4", size = 182195, upload-time = "2025-03-05T20:02:51.561Z" },
    { url = "https://files.pythonhosted.org/packages/86/eb/20b6cdf273913d0ad05a6a14aed4b9a85591c18a987a3d47f20fa13dcc47/websockets-15.0.1-cp313-cp313-win32.whl", hash = "sha256:ba9e56e8ceeeedb2e080147ba85ffcd5cd0711b89576b83784d8605a7df455fa", size = 176393, upload-time = "2025-03-05T20:02:53.814Z" },
    { url = "https://files.pythonhosted.org/packages/1b/6c/c65773d6cab416a64d191d6ee8a8b1c68a09970ea6909d16965d26bfed1e/websockets-15.0.1-cp313-cp313-win_amd64.whl", hash = "sha256:e09473f095a819042ecb2ab9465aee615bd9c2028e4ef7d933600a8401c79561", size = 176837, upload-time = "2025-03-05T20:02:55.237Z" },
    { url = "https://files.pythonhosted.org/packages/02/9e/d40f779fa16f74d3468357197af8d6ad07e7c5a27ea1ca74ceb38986f77a/websockets-15.0.1-pp310-pypy310_pp73-macosx_10_15_x86_64.whl", hash = "sha256:0c9e74d766f2818bb95f84c25be4dea09841ac0f734d1966f415e4edfc4ef1c3", size = 173109, upload-time = "2025-03-05T20:03:17.769Z" },
    { url = "https://files.pythonhosted.org/packages/bc/cd/5b887b8585a593073fd92f7c23ecd3985cd2c3175025a91b0d69b0551372/websockets-15.0.1-pp310-pypy310_pp73-macosx_11_0_arm64.whl", hash = "sha256:1009ee0c7739c08a0cd59de430d6de452a55e42d6b522de7aa15e6f67db0b8e1", size = 173343, upload-time = "2025-03-05T20:03:19.094Z" },
    { url = "https://files.pythonhosted.org/packages/fe/ae/d34f7556890341e900a95acf4886833646306269f899d58ad62f588bf410/websockets-15.0.1-pp310-pypy310_pp73-manylinux_2_17_aarch64.manylinux2014_aarch64.whl", hash = "sha256:76d1f20b1c7a2fa82367e04982e708723ba0e7b8d43aa643d3dcd404d74f1475", size = 174599, upload-time = "2025-03-05T20:03:21.1Z" },
    { url = "https://files.pythonhosted.org/packages/71/e6/5fd43993a87db364ec60fc1d608273a1a465c0caba69176dd160e197ce42/websockets-15.0.1-pp310-pypy310_pp73-manylinux_2_5_i686.manylinux1_i686.manylinux_2_17_i686.manylinux2014_i686.whl", hash = "sha256:f29d80eb9a9263b8d109135351caf568cc3f80b9928bccde535c235de55c22d9", size = 174207, upload-time = "2025-03-05T20:03:23.221Z" },
    { url = "https://files.pythonhosted.org/packages/2b/fb/c492d6daa5ec067c2988ac80c61359ace5c4c674c532985ac5a123436cec/websockets-15.0.1-pp310-pypy310_pp73-manylinux_2_5_x86_64.manylinux1_x86_64.manylinux_2_17_x86_64.manylinux2014_x86_64.whl", hash = "sha256:b359ed09954d7c18bbc1680f380c7301f92c60bf924171629c5db97febb12f04", size = 174155, upload-time = "2025-03-05T20:03:25.321Z" },
    { url = "https://files.pythonhosted.org/packages/68/a1/dcb68430b1d00b698ae7a7e0194433bce4f07ded185f0ee5fb21e2a2e91e/websockets-15.0.1-pp310-pypy310_pp73-win_amd64.whl", hash = "sha256:cad21560da69f4ce7658ca2cb83138fb4cf695a2ba3e475e0559e05991aa8122", size = 176884, upload-time = "2025-03-05T20:03:27.934Z" },
    { url = "https://files.pythonhosted.org/packages/fa/a8/5b41e0da817d64113292ab1f8247140aac61cbf6cfd085d6a0fa77f4984f/websockets-15.0.1-py3-none-any.whl", hash = "sha256:f7a866fbc1e97b5c617ee4116daaa09b722101d4a3c170c787450ba409f9736f", size = 169743, upload-time = "2025-03-05T20:03:39.41Z" },
]

[[package]]
name = "zipp"
version = "3.23.0"
source = { registry = "https://pypi.org/simple" }
sdist = { url = "https://files.pythonhosted.org/packages/e3/02/0f2892c661036d50ede074e376733dca2ae7c6eb617489437771209d4180/zipp-3.23.0.tar.gz", hash = "sha256:a07157588a12518c9d4034df3fbbee09c814741a33ff63c05fa29d26a2404166", size = 25547, upload-time = "2025-06-08T17:06:39.4Z" }
wheels = [
    { url = "https://files.pythonhosted.org/packages/2e/54/647ade08bf0db230bfea292f893923872fd20be6ac6f53b2b936ba839d75/zipp-3.23.0-py3-none-any.whl", hash = "sha256:071652d6115ed432f5ce1d34c336c0adfd6a884660d1e9712a256d3d3bd4b14e", size = 10276, upload-time = "2025-06-08T17:06:38.034Z" },
]<|MERGE_RESOLUTION|>--- conflicted
+++ resolved
@@ -577,7 +577,7 @@
 version = "1.3.0"
 source = { registry = "https://pypi.org/simple" }
 dependencies = [
-    { name = "typing-extensions", marker = "python_full_version < '3.11'" },
+    { name = "typing-extensions", marker = "python_full_version < '3.13'" },
 ]
 sdist = { url = "https://files.pythonhosted.org/packages/0b/9f/a65090624ecf468cdca03533906e7c69ed7588582240cfe7cc9e770b50eb/exceptiongroup-1.3.0.tar.gz", hash = "sha256:b241f5885f560bc56a59ee63ca4c6a8bfa46ae4ad651af316d4e81817bb9fd88", size = 29749, upload-time = "2025-05-10T17:42:51.123Z" }
 wheels = [
@@ -1151,12 +1151,8 @@
 release = [{ name = "pygithub", specifier = "~=2.6" }]
 static = [
     { name = "ops", extras = ["testing", "tracing"], editable = "." },
-<<<<<<< HEAD
     { name = "ops-tools", editable = "tools" },
-    { name = "pyright", specifier = "==1.1.385" },
-=======
     { name = "pyright", specifier = "~=1.1" },
->>>>>>> 59856580
     { name = "typing-extensions", specifier = "~=4.2" },
 ]
 unit = [
