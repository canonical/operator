# Copyright 2019-2020 Canonical Ltd.
#
# Licensed under the Apache License, Version 2.0 (the "License");
# you may not use this file except in compliance with the License.
# You may obtain a copy of the License at
#
# http://www.apache.org/licenses/LICENSE-2.0
#
# Unless required by applicable law or agreed to in writing, software
# distributed under the License is distributed on an "AS IS" BASIS,
# WITHOUT WARRANTIES OR CONDITIONS OF ANY KIND, either express or implied.
# See the License for the specific language governing permissions and
# limitations under the License.

import os
import shutil
import tempfile
import unittest
from pathlib import Path

<<<<<<< HEAD
from ops.charm import CharmBase, CharmEvents, CharmMeta, ContainerMeta
from ops.framework import EventBase, EventSource, Framework
=======
from ops.charm import (
    CharmBase,
    CharmMeta,
    CharmEvents,
    ContainerMeta,
    ContainerStorageMeta,
)
from ops.framework import Framework, EventSource, EventBase
>>>>>>> 7edc4023
from ops.model import Model, _ModelBackend
from ops.storage import SQLiteStorage

from .test_helpers import fake_script, fake_script_calls


class TestCharm(unittest.TestCase):

    def setUp(self):
        def restore_env(env):
            os.environ.clear()
            os.environ.update(env)
        self.addCleanup(restore_env, os.environ.copy())

        os.environ['PATH'] = os.pathsep.join([
            str(Path(__file__).parent / 'bin'),
            os.environ['PATH']])
        os.environ['JUJU_UNIT_NAME'] = 'local/0'

        self.tmpdir = Path(tempfile.mkdtemp())
        self.addCleanup(shutil.rmtree, str(self.tmpdir))
        self.meta = CharmMeta()

        class CustomEvent(EventBase):
            pass

        class TestCharmEvents(CharmEvents):
            custom = EventSource(CustomEvent)

        # Relations events are defined dynamically and modify the class attributes.
        # We use a subclass temporarily to prevent these side effects from leaking.
        CharmBase.on = TestCharmEvents()

        def cleanup():
            CharmBase.on = CharmEvents()
        self.addCleanup(cleanup)

    def create_framework(self):
        model = Model(self.meta, _ModelBackend('local/0'))
        framework = Framework(SQLiteStorage(':memory:'), self.tmpdir, self.meta, model)
        self.addCleanup(framework.close)
        return framework

    def test_basic(self):

        class MyCharm(CharmBase):

            def __init__(self, *args):
                super().__init__(*args)

                self.started = False
                framework.observe(self.on.start, self._on_start)

            def _on_start(self, event):
                self.started = True

        events = list(MyCharm.on.events())
        self.assertIn('install', events)
        self.assertIn('custom', events)

        framework = self.create_framework()
        charm = MyCharm(framework)
        charm.on.start.emit()

        self.assertEqual(charm.started, True)

        with self.assertRaisesRegex(TypeError, "observer methods must now be explicitly provided"):
            framework.observe(charm.on.start, charm)

    def test_empty_action(self):
        meta = CharmMeta.from_yaml('name: my-charm', '')
        self.assertEqual(meta.actions, {})

    def test_helper_properties(self):
        framework = self.create_framework()

        class MyCharm(CharmBase):
            pass

        charm = MyCharm(framework)
        self.assertEqual(charm.app, framework.model.app)
        self.assertEqual(charm.unit, framework.model.unit)
        self.assertEqual(charm.meta, framework.meta)
        self.assertEqual(charm.charm_dir, framework.charm_dir)
        self.assertIs(charm.config, framework.model.config)

    def test_relation_events(self):

        class MyCharm(CharmBase):
            def __init__(self, *args):
                super().__init__(*args)
                self.seen = []
                for rel in ('req1', 'req-2', 'pro1', 'pro-2', 'peer1', 'peer-2'):
                    # Hook up relation events to generic handler.
                    self.framework.observe(self.on[rel].relation_joined, self.on_any_relation)
                    self.framework.observe(self.on[rel].relation_changed, self.on_any_relation)
                    self.framework.observe(self.on[rel].relation_departed, self.on_any_relation)
                    self.framework.observe(self.on[rel].relation_broken, self.on_any_relation)

            def on_any_relation(self, event):
                assert event.relation.name == 'req1'
                assert event.relation.app.name == 'remote'
                self.seen.append(type(event).__name__)

        # language=YAML
        self.meta = CharmMeta.from_yaml(metadata='''
name: my-charm
requires:
 req1:
   interface: req1
 req-2:
   interface: req2
provides:
 pro1:
   interface: pro1
 pro-2:
   interface: pro2
peers:
 peer1:
   interface: peer1
 peer-2:
   interface: peer2
''')

        charm = MyCharm(self.create_framework())

        self.assertIn('pro_2_relation_broken', repr(charm.on))

        rel = charm.framework.model.get_relation('req1', 1)
        unit = charm.framework.model.get_unit('remote/0')
        charm.on['req1'].relation_joined.emit(rel, unit)
        charm.on['req1'].relation_changed.emit(rel, unit)
        charm.on['req-2'].relation_changed.emit(rel, unit)
        charm.on['pro1'].relation_departed.emit(rel, unit)
        charm.on['pro-2'].relation_departed.emit(rel, unit)
        charm.on['peer1'].relation_broken.emit(rel)
        charm.on['peer-2'].relation_broken.emit(rel)

        self.assertEqual(charm.seen, [
            'RelationJoinedEvent',
            'RelationChangedEvent',
            'RelationChangedEvent',
            'RelationDepartedEvent',
            'RelationDepartedEvent',
            'RelationBrokenEvent',
            'RelationBrokenEvent',
        ])

    def test_storage_events(self):

        class MyCharm(CharmBase):
            def __init__(self, *args):
                super().__init__(*args)
                self.seen = []
                self.framework.observe(self.on['stor1'].storage_attached, self._on_stor1_attach)
                self.framework.observe(self.on['stor2'].storage_detaching, self._on_stor2_detach)
                self.framework.observe(self.on['stor3'].storage_attached, self._on_stor3_attach)
                self.framework.observe(self.on['stor-4'].storage_attached, self._on_stor4_attach)

            def _on_stor1_attach(self, event):
                self.seen.append(type(event).__name__)

            def _on_stor2_detach(self, event):
                self.seen.append(type(event).__name__)

            def _on_stor3_attach(self, event):
                self.seen.append(type(event).__name__)

            def _on_stor4_attach(self, event):
                self.seen.append(type(event).__name__)

        # language=YAML
        self.meta = CharmMeta.from_yaml('''
name: my-charm
storage:
  stor-4:
    multiple:
      range: 2-4
    type: filesystem
  stor1:
    type: filesystem
  stor2:
    multiple:
      range: "2"
    type: filesystem
  stor3:
    multiple:
      range: 2-
    type: filesystem
''')

        self.assertIsNone(self.meta.storages['stor1'].multiple_range)
        self.assertEqual(self.meta.storages['stor2'].multiple_range, (2, 2))
        self.assertEqual(self.meta.storages['stor3'].multiple_range, (2, None))
        self.assertEqual(self.meta.storages['stor-4'].multiple_range, (2, 4))

        charm = MyCharm(self.create_framework())

        charm.on['stor1'].storage_attached.emit()
        charm.on['stor2'].storage_detaching.emit()
        charm.on['stor3'].storage_attached.emit()
        charm.on['stor-4'].storage_attached.emit()

        self.assertEqual(charm.seen, [
            'StorageAttachedEvent',
            'StorageDetachingEvent',
            'StorageAttachedEvent',
            'StorageAttachedEvent',
        ])

    def test_workload_events(self):

        class MyCharm(CharmBase):
            def __init__(self, *args):
                super().__init__(*args)
                self.seen = []
                self.count = 0
                for workload in ('container-a', 'containerb'):
                    # Hook up relation events to generic handler.
                    self.framework.observe(
                        self.on[workload].pebble_ready,
                        self.on_any_pebble_ready)

            def on_any_pebble_ready(self, event):
                self.seen.append(type(event).__name__)
                self.count += 1

        # language=YAML
        self.meta = CharmMeta.from_yaml(metadata='''
name: my-charm
containers:
  container-a:
  containerb:
''')

        charm = MyCharm(self.create_framework())

        self.assertIn('container_a_pebble_ready', repr(charm.on))
        self.assertIn('containerb_pebble_ready', repr(charm.on))

        charm.on['container-a'].pebble_ready.emit(
            charm.framework.model.unit.get_container('container-a'))
        charm.on['containerb'].pebble_ready.emit(
            charm.framework.model.unit.get_container('containerb'))

        self.assertEqual(charm.seen, [
            'PebbleReadyEvent',
            'PebbleReadyEvent'
        ])
        self.assertEqual(charm.count, 2)

    def test_relations_meta(self):

        # language=YAML
        self.meta = CharmMeta.from_yaml('''
name: my-charm
requires:
  database:
    interface: mongodb
    limit: 1
    scope: container
  metrics:
    interface: prometheus-scraping
''')

        self.assertEqual(self.meta.requires['database'].interface_name, 'mongodb')
        self.assertEqual(self.meta.requires['database'].limit, 1)
        self.assertEqual(self.meta.requires['database'].scope, 'container')

        self.assertEqual(self.meta.requires['metrics'].interface_name, 'prometheus-scraping')
        self.assertIsNone(self.meta.requires['metrics'].limit)
        self.assertEqual(self.meta.requires['metrics'].scope, 'global')  # Default value

    def test_relations_meta_limit_type_validation(self):
        with self.assertRaisesRegex(TypeError, "limit should be an int, not <class 'str'>"):
            # language=YAML
            self.meta = CharmMeta.from_yaml('''
name: my-charm
requires:
  database:
    interface: mongodb
    limit: foobar
''')

    def test_relations_meta_scope_type_validation(self):
        with self.assertRaisesRegex(TypeError,
                                    "scope should be one of 'global', 'container'; not 'foobar'"):
            # language=YAML
            self.meta = CharmMeta.from_yaml('''
name: my-charm
requires:
  database:
    interface: mongodb
    scope: foobar
''')

    @classmethod
    def _get_action_test_meta(cls):
        # language=YAML
        return CharmMeta.from_yaml(metadata='''
name: my-charm
''', actions='''
foo-bar:
  description: "Foos the bar."
  params:
    foo-name:
      description: "A foo name to bar"
      type: string
    silent:
      default: false
      description: ""
      type: boolean
  required: foo-bar
  title: foo-bar
start:
  description: "Start the unit."
''')

    def _test_action_events(self, cmd_type):

        class MyCharm(CharmBase):

            def __init__(self, *args):
                super().__init__(*args)
                framework.observe(self.on.foo_bar_action, self._on_foo_bar_action)
                framework.observe(self.on.start_action, self._on_start_action)

            def _on_foo_bar_action(self, event):
                self.seen_action_params = event.params
                event.log('test-log')
                event.set_results({'res': 'val with spaces'})
                event.fail('test-fail')

            def _on_start_action(self, event):
                pass

        fake_script(self, cmd_type + '-get', """echo '{"foo-name": "name", "silent": true}'""")
        fake_script(self, cmd_type + '-set', "")
        fake_script(self, cmd_type + '-log', "")
        fake_script(self, cmd_type + '-fail', "")
        self.meta = self._get_action_test_meta()

        os.environ['JUJU_{}_NAME'.format(cmd_type.upper())] = 'foo-bar'
        framework = self.create_framework()
        charm = MyCharm(framework)

        events = list(MyCharm.on.events())
        self.assertIn('foo_bar_action', events)
        self.assertIn('start_action', events)

        charm.on.foo_bar_action.emit()
        self.assertEqual(charm.seen_action_params, {"foo-name": "name", "silent": True})
        self.assertEqual(fake_script_calls(self), [
            [cmd_type + '-get', '--format=json'],
            [cmd_type + '-log', "test-log"],
            [cmd_type + '-set', "res=val with spaces"],
            [cmd_type + '-fail', "test-fail"],
        ])

        # Make sure that action events that do not match the current context are
        # not possible to emit by hand.
        with self.assertRaises(RuntimeError):
            charm.on.start_action.emit()

    def test_action_events(self):
        self._test_action_events('action')

    def _test_action_event_defer_fails(self, cmd_type):

        class MyCharm(CharmBase):

            def __init__(self, *args):
                super().__init__(*args)
                framework.observe(self.on.start_action, self._on_start_action)

            def _on_start_action(self, event):
                event.defer()

        fake_script(self, cmd_type + '-get', """echo '{"foo-name": "name", "silent": true}'""")
        self.meta = self._get_action_test_meta()

        os.environ['JUJU_{}_NAME'.format(cmd_type.upper())] = 'start'
        framework = self.create_framework()
        charm = MyCharm(framework)

        with self.assertRaises(RuntimeError):
            charm.on.start_action.emit()

    def test_action_event_defer_fails(self):
        self._test_action_event_defer_fails('action')

    def test_containers(self):
        meta = CharmMeta.from_yaml("""
name: k8s-charm
containers:
  test1:
    k: v
  test2:
    k: v
""")
        self.assertIsInstance(meta.containers['test1'], ContainerMeta)
        self.assertIsInstance(meta.containers['test2'], ContainerMeta)
        self.assertEqual(meta.containers['test1'].name, 'test1')
        self.assertEqual(meta.containers['test2'].name, 'test2')

    def test_containers_storage(self):
        meta = CharmMeta.from_yaml("""
name: k8s-charm
storage:
  data:
    type: filesystem
    location: /test/storage
  other:
    type: filesystem
    location: /test/other
containers:
  test1:
    mounts:
      - storage: data
        location: /test/storagemount
      - storage: other
        location: /test/otherdata
""")
        self.assertIsInstance(meta.containers['test1'], ContainerMeta)
        self.assertIsInstance(meta.containers['test1'].mounts["data"], ContainerStorageMeta)
        self.assertEqual(meta.containers['test1'].mounts["data"].location, '/test/storagemount')
        self.assertEqual(meta.containers['test1'].mounts["other"].location, '/test/otherdata')

    def test_containers_storage_multiple_mounts(self):
        meta = CharmMeta.from_yaml("""
name: k8s-charm
storage:
  data:
    type: filesystem
    location: /test/storage
containers:
  test1:
    mounts:
      - storage: data
        location: /test/storagemount
      - storage: data
        location: /test/otherdata
""")
        self.assertIsInstance(meta.containers['test1'], ContainerMeta)
        self.assertIsInstance(meta.containers['test1'].mounts["data"], ContainerStorageMeta)
        self.assertEqual(
                meta.containers['test1'].mounts["data"].locations[0],
                '/test/storagemount')
        self.assertEqual(meta.containers['test1'].mounts["data"].locations[1], '/test/otherdata')

        with self.assertRaises(RuntimeError):
            meta.containers["test1"].mounts["data"].location<|MERGE_RESOLUTION|>--- conflicted
+++ resolved
@@ -18,19 +18,8 @@
 import unittest
 from pathlib import Path
 
-<<<<<<< HEAD
 from ops.charm import CharmBase, CharmEvents, CharmMeta, ContainerMeta
 from ops.framework import EventBase, EventSource, Framework
-=======
-from ops.charm import (
-    CharmBase,
-    CharmMeta,
-    CharmEvents,
-    ContainerMeta,
-    ContainerStorageMeta,
-)
-from ops.framework import Framework, EventSource, EventBase
->>>>>>> 7edc4023
 from ops.model import Model, _ModelBackend
 from ops.storage import SQLiteStorage
 
