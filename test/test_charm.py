# Copyright 2019 Canonical Ltd.
#
# Licensed under the Apache License, Version 2.0 (the "License");
# you may not use this file except in compliance with the License.
# You may obtain a copy of the License at
#
# http://www.apache.org/licenses/LICENSE-2.0
#
# Unless required by applicable law or agreed to in writing, software
# distributed under the License is distributed on an "AS IS" BASIS,
# WITHOUT WARRANTIES OR CONDITIONS OF ANY KIND, either express or implied.
# See the License for the specific language governing permissions and
# limitations under the License.

from __future__ import annotations

import dataclasses
<<<<<<< HEAD
import enum
=======
>>>>>>> ea8d3155
import functools
import pathlib
import tempfile
import typing
from pathlib import Path

import pytest
import yaml

try:
    import pydantic
    import pydantic.dataclasses
except ImportError:
    pydantic = None

import ops
import ops.charm
from ops import testing
<<<<<<< HEAD
from ops._main import _Abort
=======
>>>>>>> ea8d3155
from ops.model import ModelError, StatusName

from .test_helpers import FakeScript, create_framework


@pytest.fixture
def fake_script(request: pytest.FixtureRequest) -> FakeScript:
    return FakeScript(request)


def test_basic(request: pytest.FixtureRequest):
    class MyCharm(ops.CharmBase):
        def __init__(self, framework: ops.Framework):
            super().__init__(framework)

            self.started = False
            framework.observe(self.on.start, self._on_start)

        def _on_start(self, event: ops.EventBase):
            self.started = True

    framework = create_framework(request)

    events: list[str] = list(MyCharm.on.events())  # type: ignore
    assert 'install' in events
    assert 'custom' in events

    charm = MyCharm(framework)
    charm.on.start.emit()

    assert charm.started

    with pytest.raises(TypeError):
        framework.observe(charm.on.start, charm)  # type: ignore


def test_observe_decorated_method(request: pytest.FixtureRequest):
    # We test that charm methods decorated with @functools.wraps(wrapper)
    # can be observed by Framework. Simpler decorators won't work because
    # Framework searches for __self__ and other method things; functools.wraps
    # is more careful and it still works, this test is here to ensure that
    # it keeps working in future releases, as this is presently the only
    # way we know of to cleanly decorate charm event observers.
    events: list[ops.EventBase] = []

    def dec(fn: typing.Any) -> typing.Callable[..., None]:
        # simple decorator that appends to the nonlocal
        # `events` list all events it receives
        @functools.wraps(fn)
        def wrapper(charm: MyCharm, evt: ops.EventBase):
            events.append(evt)
            fn(charm, evt)

        return wrapper

    class MyCharm(ops.CharmBase):
        def __init__(self, framework: ops.Framework):
            super().__init__(framework)
            framework.observe(self.on.start, self._on_start)
            self.seen = None

        @dec
        def _on_start(self, event: ops.EventBase):
            self.seen = event

    framework = create_framework(request)
    charm = MyCharm(framework)
    charm.on.start.emit()
    # check that the event has been seen by the decorator
    assert len(events) == 1
    # check that the event has been seen by the observer
    assert isinstance(charm.seen, ops.StartEvent)


def test_observer_not_referenced_warning(
    request: pytest.FixtureRequest, caplog: pytest.LogCaptureFixture
):
    class MyObj(ops.Object):
        def __init__(self, charm: ops.CharmBase):
            super().__init__(charm, 'obj')
            framework.observe(charm.on.start, self._on_start)

        def _on_start(self, _: ops.StartEvent):
            raise RuntimeError()  # never reached!

    class MyCharm(ops.CharmBase):
        def __init__(self, framework: ops.Framework):
            super().__init__(framework)
            MyObj(self)  # not assigned!
            framework.observe(self.on.start, self._on_start)

        def _on_start(self, _: ops.StartEvent):
            pass  # is reached

    framework = create_framework(request)
    c = MyCharm(framework)
    c.on.start.emit()
    assert 'Reference to ops.Object' in caplog.text


@pytest.mark.parametrize('empty_yaml', ['', '{}', None])
def test_empty_action_and_config_from_yaml(empty_yaml: str | None):
    meta = ops.CharmMeta.from_yaml('name: my-charm', empty_yaml, empty_yaml)
    assert meta.actions == {}
    assert meta.config == {}
    if empty_yaml is not None:
        meta = ops.CharmMeta.from_yaml('name: my-charm', config=f'options: {empty_yaml}')
        assert meta.actions == {}
        assert meta.config == {}


@pytest.mark.parametrize('empty_yaml', ['', '{}', None])
def test_empty_action_and_config_from_charm_root(empty_yaml: str | None):
    with tempfile.TemporaryDirectory() as d:
        td = pathlib.Path(d)
        (td / 'metadata.yaml').write_text('name: my-charm')
        if empty_yaml is not None:
            (td / 'actions.yaml').write_text(empty_yaml)
            (td / 'config.yaml').write_text(empty_yaml)
        meta = ops.CharmMeta.from_charm_root(td)
    assert meta.actions == {}
    assert meta.config == {}
    with tempfile.TemporaryDirectory() as d:
        td = pathlib.Path(d)
        (td / 'metadata.yaml').write_text('name: my-charm')
        if empty_yaml is not None:
            (td / 'config.yaml').write_text(f'options:\n  {empty_yaml}')
        meta = ops.CharmMeta.from_charm_root(td)
    assert meta.actions == {}
    assert meta.config == {}


@pytest.mark.parametrize('empty_yaml', [{}, None])
def test_empty_action_and_config(empty_yaml: dict[str, typing.Any] | None):
    meta = ops.CharmMeta({'name': 'my-charm'}, empty_yaml, empty_yaml)
    assert meta.actions == {}
    assert meta.config == {}
    meta = ops.CharmMeta({'name': 'my-charm'}, config_raw={'options': empty_yaml})
    assert meta.actions == {}
    assert meta.config == {}


def test_helper_properties(request: pytest.FixtureRequest):
    class MyCharm(ops.CharmBase):
        pass

    framework = create_framework(request)
    charm = MyCharm(framework)
    assert charm.app == framework.model.app
    assert charm.unit == framework.model.unit
    assert charm.meta == framework.meta
    assert charm.charm_dir == framework.charm_dir
    assert charm.config is framework.model.config


def test_relation_events(request: pytest.FixtureRequest):
    class MyCharm(ops.CharmBase):
        def __init__(self, framework: ops.Framework):
            super().__init__(framework)
            self.seen: list[str] = []
            for rel in ('req1', 'req-2', 'pro1', 'pro-2', 'peer1', 'peer-2'):
                # Hook up relation events to generic handler.
                self.framework.observe(self.on[rel].relation_joined, self.on_any_relation)
                self.framework.observe(self.on[rel].relation_changed, self.on_any_relation)
                self.framework.observe(self.on[rel].relation_departed, self.on_any_relation)
                self.framework.observe(self.on[rel].relation_broken, self.on_any_relation)

        def on_any_relation(self, event: ops.RelationEvent):
            assert event.relation.name == 'req1'
            assert event.relation.app is not None
            assert event.relation.app.name == 'remote'
            self.seen.append(type(event).__name__)

    # language=YAML
    meta = ops.CharmMeta.from_yaml(
        metadata="""
name: my-charm
requires:
 req1:
   interface: req1
 req-2:
   interface: req2
provides:
 pro1:
   interface: pro1
 pro-2:
   interface: pro2
peers:
 peer1:
   interface: peer1
 peer-2:
   interface: peer2
"""
    )
    framework = create_framework(request, meta=meta)
    charm = MyCharm(framework)

    assert 'pro_2_relation_broken' in repr(charm.on)

    rel = charm.framework.model.get_relation('req1', 1)
    app = charm.framework.model.get_app('remote')
    unit = charm.framework.model.get_unit('remote/0')
    charm.on['req1'].relation_joined.emit(rel, app, unit)
    charm.on['req1'].relation_changed.emit(rel, app, unit)
    charm.on['req1'].relation_changed.emit(rel, app)
    charm.on['req-2'].relation_changed.emit(rel, app, unit)
    charm.on['pro1'].relation_departed.emit(rel, app, unit)
    charm.on['pro-2'].relation_departed.emit(rel, app, unit)
    charm.on['peer1'].relation_broken.emit(rel, app)
    charm.on['peer-2'].relation_broken.emit(rel, app)

    assert charm.seen == [
        'RelationJoinedEvent',
        'RelationChangedEvent',
        'RelationChangedEvent',
        'RelationChangedEvent',
        'RelationDepartedEvent',
        'RelationDepartedEvent',
        'RelationBrokenEvent',
        'RelationBrokenEvent',
    ]


def test_storage_events(request: pytest.FixtureRequest, fake_script: FakeScript):
    class MyCharm(ops.CharmBase):
        def __init__(self, framework: ops.Framework):
            super().__init__(framework)
            self.seen: list[str] = []
            self.framework.observe(self.on['stor1'].storage_attached, self._on_stor1_attach)
            self.framework.observe(self.on['stor2'].storage_detaching, self._on_stor2_detach)
            self.framework.observe(self.on['stor3'].storage_attached, self._on_stor3_attach)
            self.framework.observe(self.on['stor-4'].storage_attached, self._on_stor4_attach)

        def _on_stor1_attach(self, event: ops.StorageAttachedEvent):
            self.seen.append(type(event).__name__)
            assert event.storage.location == Path('/var/srv/stor1/0')

        def _on_stor2_detach(self, event: ops.StorageDetachingEvent):
            self.seen.append(type(event).__name__)

        def _on_stor3_attach(self, event: ops.StorageAttachedEvent):
            self.seen.append(type(event).__name__)

        def _on_stor4_attach(self, event: ops.StorageAttachedEvent):
            self.seen.append(type(event).__name__)

    # language=YAML
    meta = ops.CharmMeta.from_yaml("""
name: my-charm
storage:
  stor-4:
    multiple:
      range: 2-4
    type: filesystem
  stor1:
    type: filesystem
  stor2:
    multiple:
      range: "2"
    type: filesystem
  stor3:
    multiple:
      range: 2-
    type: filesystem
  stor-multiple-dashes:
    multiple:
      range: 2-
    type: filesystem
  stor-plus:
    multiple:
      range: 10+
    type: filesystem
""")

    fake_script.write(
        'storage-get',
        """
        if [ "$1" = "-s" ]; then
            id=${2#*/}
            key=${2%/*}
            echo "\\"/var/srv/${key}/${id}\\"" # NOQA: test_quote_backslashes
        elif [ "$1" = '--help' ]; then
            printf '%s\\n' \\
            'Usage: storage-get [options] [<key>]' \\
            '   ' \\
            'Summary:' \\
            'print information for storage instance with specified id' \\
            '   ' \\
            'Options:' \\
            '--format  (= smart)' \\
            '    Specify output format (json|smart|yaml)' \\
            '-o, --output (= "")' \\
            '    Specify an output file' \\
            '-s  (= test-stor/0)' \\
            '    specify a storage instance by id' \\
            '   ' \\
            'Details:' \\
            'When no <key> is supplied, all keys values are printed.'
        else
            # Return the same path for all disks since `storage-get`
            # on attach and detach takes no parameters and is not
            # deterministically faked with fake_script
            exit 1
        fi
        """,
    )
    fake_script.write(
        'storage-list',
        """
        echo '["disks/0"]'
        """,
    )

    assert meta.storages['stor1'].multiple_range is None
    assert meta.storages['stor2'].multiple_range == (2, 2)
    assert meta.storages['stor3'].multiple_range == (2, None)
    assert meta.storages['stor-4'].multiple_range == (2, 4)
    assert meta.storages['stor-plus'].multiple_range == (10, None)

    framework = create_framework(request, meta=meta)
    charm = MyCharm(framework)

    charm.on['stor1'].storage_attached.emit(ops.Storage('stor1', 0, charm.model._backend))
    charm.on['stor2'].storage_detaching.emit(ops.Storage('stor2', 0, charm.model._backend))
    charm.on['stor3'].storage_attached.emit(ops.Storage('stor3', 0, charm.model._backend))
    charm.on['stor-4'].storage_attached.emit(ops.Storage('stor-4', 0, charm.model._backend))
    charm.on['stor-multiple-dashes'].storage_attached.emit(
        ops.Storage('stor-multiple-dashes', 0, charm.model._backend)
    )

    assert charm.seen == [
        'StorageAttachedEvent',
        'StorageDetachingEvent',
        'StorageAttachedEvent',
        'StorageAttachedEvent',
    ]


def test_workload_events(request: pytest.FixtureRequest, monkeypatch: pytest.MonkeyPatch):
    def mock_change(self: ops.pebble.Client, change_id: str):
        return ops.pebble.Change.from_dict({
            'id': ops.pebble.ChangeID(change_id),
            'kind': 'recover-check',
            'ready': False,
            'spawn-time': '2021-01-28T14:37:02.247202105+13:00',
            'status': 'Error',
            'summary': 'Recovering check "test"',
        })

    monkeypatch.setattr(ops.pebble.Client, 'get_change', mock_change)

    def mock_check_info(
        self: ops.pebble.Client,
        level: ops.pebble.CheckLevel | None = None,
        names: typing.Iterable[str] | None = None,
    ):
        assert names is not None
        names = list(names)
        return [
            ops.pebble.CheckInfo.from_dict({
                'name': names[0],
                'status': 'down',
                'failures': 3,
                'threshold': 3,
                'change-id': '1',
            })
        ]

    monkeypatch.setattr(ops.pebble.Client, 'get_checks', mock_check_info)

    class MyCharm(ops.CharmBase):
        def __init__(self, framework: ops.Framework):
            super().__init__(framework)
            self.seen: list[str] = []
            for workload in ('container-a', 'containerb'):
                # Hook up relation events to generic handler.
                self.framework.observe(self.on[workload].pebble_ready, self.on_any_pebble_ready)
                self.framework.observe(
                    self.on[workload].pebble_custom_notice,
                    self.on_any_pebble_custom_notice,
                )
                self.framework.observe(
                    self.on[workload].pebble_check_failed, self.on_any_pebble_check_event
                )
                self.framework.observe(
                    self.on[workload].pebble_check_recovered, self.on_any_pebble_check_event
                )

        def on_any_pebble_ready(self, event: ops.PebbleReadyEvent):
            self.seen.append(type(event).__name__)

        def on_any_pebble_custom_notice(self, event: ops.PebbleCustomNoticeEvent):
            self.seen.append(type(event).__name__)

        def on_any_pebble_check_event(
            self, event: ops.PebbleCheckFailedEvent | ops.PebbleCheckRecoveredEvent
        ):
            self.seen.append(type(event).__name__)
            info = event.info
            assert info.name == 'test'
            assert info.status == ops.pebble.CheckStatus.DOWN

    # language=YAML
    meta = ops.CharmMeta.from_yaml(
        metadata="""
name: my-charm
containers:
  container-a:
  containerb:
"""
    )
    framework = create_framework(request, meta=meta)
    charm = MyCharm(framework)

    assert 'container_a_pebble_ready' in repr(charm.on)
    assert 'containerb_pebble_ready' in repr(charm.on)

    charm.on['container-a'].pebble_ready.emit(
        charm.framework.model.unit.get_container('container-a')
    )
    charm.on['containerb'].pebble_ready.emit(
        charm.framework.model.unit.get_container('containerb')
    )

    charm.on['container-a'].pebble_custom_notice.emit(
        charm.framework.model.unit.get_container('container-a'), '1', 'custom', 'x'
    )
    charm.on['containerb'].pebble_custom_notice.emit(
        charm.framework.model.unit.get_container('containerb'), '2', 'custom', 'y'
    )

    charm.on['container-a'].pebble_check_failed.emit(
        charm.framework.model.unit.get_container('container-a'), 'test'
    )
    charm.on['containerb'].pebble_check_recovered.emit(
        charm.framework.model.unit.get_container('containerb'), 'test'
    )

    assert charm.seen == [
        'PebbleReadyEvent',
        'PebbleReadyEvent',
        'PebbleCustomNoticeEvent',
        'PebbleCustomNoticeEvent',
        'PebbleCheckFailedEvent',
        'PebbleCheckRecoveredEvent',
    ]


def test_relations_meta():
    # language=YAML
    meta = ops.CharmMeta.from_yaml(
        metadata="""
name: my-charm
requires:
  database:
    interface: mongodb
    limit: 1
    scope: container
  metrics:
    interface: prometheus-scraping
    optional: true
"""
    )

    assert meta.requires['database'].interface_name == 'mongodb'
    assert meta.requires['database'].limit == 1
    assert meta.requires['database'].scope == 'container'
    assert not meta.requires['database'].optional

    assert meta.requires['metrics'].interface_name == 'prometheus-scraping'
    assert meta.requires['metrics'].limit is None
    assert meta.requires['metrics'].scope == 'global'  # Default value
    assert meta.requires['metrics'].optional


def test_relations_meta_limit_type_validation():
    with pytest.raises(TypeError, match=r"limit should be an int, not <class 'str'>"):
        # language=YAML
        ops.CharmMeta.from_yaml("""
name: my-charm
requires:
  database:
    interface: mongodb
    limit: foobar
""")


def test_relations_meta_scope_type_validation():
    with pytest.raises(
        TypeError, match="scope should be one of 'global', 'container'; not 'foobar'"
    ):
        # language=YAML
        ops.CharmMeta.from_yaml("""
name: my-charm
requires:
  database:
    interface: mongodb
    scope: foobar
""")


def test_meta_from_charm_root():
    with tempfile.TemporaryDirectory() as d:
        td = pathlib.Path(d)
        (td / 'metadata.yaml').write_text(
            yaml.safe_dump({'name': 'bob', 'requires': {'foo': {'interface': 'bar'}}})
        )
        meta = ops.CharmMeta.from_charm_root(td)
        assert meta.name == 'bob'
        assert meta.requires['foo'].interface_name == 'bar'


def test_config_from_charm_root():
    with tempfile.TemporaryDirectory() as d:
        td = pathlib.Path(d)
        (td / 'config.yaml').write_text(
            yaml.safe_dump({
                'options': {
                    'foo': {'type': 'string', 'default': 'bar'},
                    'baz': {'type': 'int', 'default': 42},
                    'qux': {'type': 'bool', 'default': True},
                    'quux': {'type': 'float', 'default': 3.14},
                    'sssh': {'type': 'secret', 'description': 'a user secret'},
                }
            })
        )
        (td / 'metadata.yaml').write_text(yaml.safe_dump({'name': 'bob'}))
        meta = ops.CharmMeta.from_charm_root(td)
        assert meta.name == 'bob'
        assert meta.config['foo'].type == 'string'
        assert meta.config['foo'].default == 'bar'
        assert meta.config['baz'].type == 'int'
        assert meta.config['baz'].default == 42
        assert meta.config['qux'].type == 'bool'
        assert meta.config['qux'].default  # == True
        assert meta.config['quux'].type == 'float'
        assert meta.config['quux'].default == 3.14
        assert meta.config['sssh'].type == 'secret'
        assert meta.config['sssh'].description == 'a user secret'


def test_config_from_yaml():
    options = yaml.safe_dump({
        'options': {
            'foo': {'type': 'string', 'default': 'bar'},
            'baz': {'type': 'int', 'default': 42},
            'qux': {'type': 'bool', 'default': True},
            'quux': {'type': 'float', 'default': 3.14},
            'sssh': {'type': 'secret', 'description': 'a user secret'},
        }
    })
    metadata = yaml.safe_dump({'name': 'bob'})
    meta = ops.CharmMeta.from_yaml(metadata, config=options)
    assert meta.name == 'bob'
    assert meta.config['foo'].type == 'string'
    assert meta.config['foo'].default == 'bar'
    assert meta.config['baz'].type == 'int'
    assert meta.config['baz'].default == 42
    assert meta.config['qux'].type == 'bool'
    assert meta.config['qux'].default  # == True
    assert meta.config['quux'].type == 'float'
    assert meta.config['quux'].default == 3.14
    assert meta.config['sssh'].type == 'secret'
    assert meta.config['sssh'].description == 'a user secret'


def test_config_from_raw():
    options = {
        'options': {
            'foo': {'type': 'string', 'default': 'bar'},
            'baz': {'type': 'int', 'default': 42},
            'qux': {'type': 'bool', 'default': True},
            'quux': {'type': 'float', 'default': 3.14},
            'sssh': {'type': 'secret', 'description': 'a user secret'},
        },
    }
    metadata = {'name': 'bob'}
    meta = ops.CharmMeta(raw=metadata, config_raw=options)
    assert meta.name == 'bob'
    assert meta.config['foo'].type == 'string'
    assert meta.config['foo'].default == 'bar'
    assert meta.config['baz'].type == 'int'
    assert meta.config['baz'].default == 42
    assert meta.config['qux'].type == 'bool'
    assert meta.config['qux'].default  # == True
    assert meta.config['quux'].type == 'float'
    assert meta.config['quux'].default == 3.14
    assert meta.config['sssh'].type == 'secret'
    assert meta.config['sssh'].description == 'a user secret'


def test_actions_from_charm_root():
    with tempfile.TemporaryDirectory() as d:
        td = pathlib.Path(d)
        (td / 'actions.yaml').write_text(
            yaml.safe_dump({'foo': {'description': 'foos the bar', 'additionalProperties': False}})
        )
        (td / 'metadata.yaml').write_text(
            yaml.safe_dump({'name': 'bob', 'requires': {'foo': {'interface': 'bar'}}})
        )

        meta = ops.CharmMeta.from_charm_root(td)
        assert meta.name == 'bob'
        assert meta.requires['foo'].interface_name == 'bar'
        assert not meta.actions['foo'].additional_properties
        assert meta.actions['foo'].description == 'foos the bar'


def _setup_test_action(fake_script: FakeScript):
    fake_script.write('action-get', """echo '{"foo-name": "name", "silent": true}'""")
    fake_script.write('action-set', '')
    fake_script.write('action-log', '')
    fake_script.write('action-fail', '')


def _get_action_test_meta():
    return ops.CharmMeta.from_yaml(
        metadata="""
name: my-charm
""",
        actions="""
foo-bar:
  description: "Foos the bar."
  params:
    foo-name:
      description: "A foo name to bar"
      type: string
    silent:
      default: false
      description: ""
      type: boolean
  required: foo-bar
  title: foo-bar
start:
  description: "Start the unit."
  additionalProperties: false
""",
    )


def test_action_events(request: pytest.FixtureRequest, fake_script: FakeScript):
    class MyCharm(ops.CharmBase):
        def __init__(self, framework: ops.Framework):
            super().__init__(framework)
            framework.observe(self.on.foo_bar_action, self._on_foo_bar_action)
            framework.observe(self.on.start_action, self._on_start_action)

        def _on_foo_bar_action(self, event: ops.ActionEvent):
            self.seen_action_params = event.params
            event.log('test-log')
            event.set_results({'res': 'val with spaces', 'id': event.id})
            event.fail('test-fail')

        def _on_start_action(self, event: ops.ActionEvent):
            pass

    _setup_test_action(fake_script)
    meta = _get_action_test_meta()
    framework = create_framework(request, meta=meta)
    charm = MyCharm(framework)

    events: list[str] = list(MyCharm.on.events())  # type: ignore
    assert 'foo_bar_action' in events
    assert 'start_action' in events

    action_id = '1234'
    charm.on.foo_bar_action.emit(id=action_id)
    assert charm.seen_action_params == {'foo-name': 'name', 'silent': True}
    assert fake_script.calls() == [
        ['action-get', '--format=json'],
        ['action-log', 'test-log'],
        ['action-set', 'res=val with spaces', f'id={action_id}'],
        ['action-fail', 'test-fail'],
    ]


@pytest.mark.parametrize(
    'bad_res',
    [
        {'a': {'b': 'c'}, 'a.b': 'c'},
        {'a': {'B': 'c'}},
        {'a': {(1, 2): 'c'}},
        {'a': {None: 'c'}},
        {'aBc': 'd'},
    ],
)
def test_invalid_action_results(
    request: pytest.FixtureRequest, fake_script: FakeScript, bad_res: dict[str, typing.Any]
):
    class MyCharm(ops.CharmBase):
        def __init__(self, framework: ops.Framework):
            super().__init__(framework)
            self.res: dict[str, typing.Any] = {}
            framework.observe(self.on.foo_bar_action, self._on_foo_bar_action)

        def _on_foo_bar_action(self, event: ops.ActionEvent):
            event.set_results(self.res)

    _setup_test_action(fake_script)
    meta = _get_action_test_meta()
    framework = create_framework(request, meta=meta)
    charm = MyCharm(framework)

    charm.res = bad_res
    with pytest.raises(ValueError):
        charm.on.foo_bar_action.emit(id='1')


@pytest.mark.parametrize(
    'event,kwargs',
    [
        ('start_action', {'id': 2}),
        ('stop', {}),
        ('remove', {}),
        ('secret_expired', {'id': 'secret:123', 'label': None, 'revision': 0}),
        ('secret_rotate', {'id': 'secret:234', 'label': 'my-secret'}),
    ],
)
def test_inappropriate_event_defer_fails(
    request: pytest.FixtureRequest,
    monkeypatch: pytest.MonkeyPatch,
    fake_script: FakeScript,
    event: str,
    kwargs: dict[str, typing.Any],
):
    class MyCharm(ops.CharmBase):
        def __init__(self, framework: ops.Framework):
            super().__init__(framework)
            framework.observe(getattr(self.on, event), self._call_defer)

        def _call_defer(self, event: ops.EventBase):
            event.defer()

    # This is only necessary for the action event, but is ignored by the others.
    cmd_type = 'action'
    fake_script.write(f'{cmd_type}-get', """echo '{"foo-name": "name", "silent": true}'""")
    monkeypatch.setenv(f'JUJU_{cmd_type.upper()}_NAME', 'start')
    meta = _get_action_test_meta()

    framework = create_framework(request, meta=meta)
    charm = MyCharm(framework)

    with pytest.raises(RuntimeError):
        getattr(charm.on, event).emit(**kwargs)


def test_containers():
    meta = ops.CharmMeta.from_yaml("""
name: k8s-charm
containers:
  test1:
    k: v
  test2:
    k: v
""")
    assert isinstance(meta.containers['test1'], ops.ContainerMeta)
    assert isinstance(meta.containers['test2'], ops.ContainerMeta)
    assert meta.containers['test1'].name == 'test1'
    assert meta.containers['test2'].name == 'test2'


def test_containers_storage():
    meta = ops.CharmMeta.from_yaml("""
name: k8s-charm
storage:
  data:
    type: filesystem
    location: /test/storage
  other:
    type: filesystem
    location: /test/other
    properties:
      - transient
containers:
  test1:
    mounts:
      - storage: data
        location: /test/storagemount
      - storage: other
        location: /test/otherdata
    resource: ubuntu-22.10
  test2:
    bases:
      - name: ubuntu
        channel: '23.10'
        architectures:
         - amd64
      - name: ubuntu
        channel: 23.04/stable/fips
        architectures:
         - arm
""")
    assert isinstance(meta.containers['test1'], ops.ContainerMeta)
    assert isinstance(meta.containers['test1'].mounts['data'], ops.ContainerStorageMeta)
    assert meta.containers['test1'].mounts['data'].location == '/test/storagemount'
    assert meta.containers['test1'].mounts['other'].location == '/test/otherdata'
    assert meta.storages['other'].properties == ['transient']
    assert meta.containers['test1'].resource == 'ubuntu-22.10'
    assert meta.containers['test2'].bases is not None
    assert len(meta.containers['test2'].bases) == 2
    assert meta.containers['test2'].bases[0].os_name == 'ubuntu'
    assert meta.containers['test2'].bases[0].channel == '23.10'
    assert meta.containers['test2'].bases[0].architectures == ['amd64']
    assert meta.containers['test2'].bases[1].os_name == 'ubuntu'
    assert meta.containers['test2'].bases[1].channel == '23.04/stable/fips'
    assert meta.containers['test2'].bases[1].architectures == ['arm']
    # It's an error to specify both the 'resource' and the 'bases' fields.
    with pytest.raises(ModelError):
        ops.CharmMeta.from_yaml("""
name: invalid-charm
containers:
  test1:
    bases:
      - name: ubuntu
        channel: '23.10'
        architectures: [amd64]
    resource: ubuntu-23.10
""")


def test_containers_storage_multiple_mounts():
    meta = ops.CharmMeta.from_yaml("""
name: k8s-charm
storage:
  data:
    type: filesystem
    location: /test/storage
containers:
  test1:
    mounts:
      - storage: data
        location: /test/storagemount
      - storage: data
        location: /test/otherdata
""")
    assert isinstance(meta.containers['test1'], ops.ContainerMeta)
    assert isinstance(meta.containers['test1'].mounts['data'], ops.ContainerStorageMeta)
    assert meta.containers['test1'].mounts['data'].locations[0] == '/test/storagemount'
    assert meta.containers['test1'].mounts['data'].locations[1] == '/test/otherdata'

    with pytest.raises(RuntimeError):
        meta.containers['test1'].mounts['data'].location


def test_secret_events(request: pytest.FixtureRequest):
    class MyCharm(ops.CharmBase):
        def __init__(self, framework: ops.Framework):
            super().__init__(framework)
            self.seen: list[str] = []
            self.framework.observe(self.on.secret_changed, self.on_secret_changed)
            self.framework.observe(self.on.secret_rotate, self.on_secret_rotate)
            self.framework.observe(self.on.secret_remove, self.on_secret_remove)
            self.framework.observe(self.on.secret_expired, self.on_secret_expired)

        def on_secret_changed(self, event: ops.SecretChangedEvent):
            assert event.secret.id == 'secret:changed'
            assert event.secret.label is None
            self.seen.append(type(event).__name__)

        def on_secret_rotate(self, event: ops.SecretRotateEvent):
            assert event.secret.id == 'secret:rotate'
            assert event.secret.label == 'rot'
            self.seen.append(type(event).__name__)

        def on_secret_remove(self, event: ops.SecretRemoveEvent):
            assert event.secret.id == 'secret:remove'
            assert event.secret.label == 'rem'
            assert event.revision == 7
            self.seen.append(type(event).__name__)

        def on_secret_expired(self, event: ops.SecretExpiredEvent):
            assert event.secret.id == 'secret:expired'
            assert event.secret.label == 'exp'
            assert event.revision == 42
            self.seen.append(type(event).__name__)

    framework = create_framework(request)
    charm = MyCharm(framework)

    charm.on.secret_changed.emit('secret:changed', None)
    charm.on.secret_rotate.emit('secret:rotate', 'rot')
    charm.on.secret_remove.emit('secret:remove', 'rem', 7)
    charm.on.secret_expired.emit('secret:expired', 'exp', 42)

    assert charm.seen == [
        'SecretChangedEvent',
        'SecretRotateEvent',
        'SecretRemoveEvent',
        'SecretExpiredEvent',
    ]


@pytest.mark.parametrize('event', ['secret_remove', 'secret_expired'])
def test_secret_event_remove_revision(
    request: pytest.FixtureRequest, fake_script: FakeScript, event: str
):
    class MyCharm(ops.CharmBase):
        def __init__(self, framework: ops.Framework):
            super().__init__(framework)
            self.framework.observe(getattr(self.on, event), self.on_secret_event)

        def on_secret_event(self, event: ops.SecretRemoveEvent | ops.SecretExpiredEvent):
            event.remove_revision()

    framework = create_framework(request)
    charm = MyCharm(framework)
    fake_script.write('secret-remove', 'exit 0')
    secret_id = 'secret:remove'
    revision = 28

    getattr(charm.on, event).emit(secret_id, 'secret-label', revision)

    assert fake_script.calls(True) == [
        ['secret-remove', secret_id, '--revision', str(revision)],
    ]


def test_secret_event_caches_secret_set(request: pytest.FixtureRequest, fake_script: FakeScript):
    class MyCharm(ops.CharmBase):
        def __init__(self, framework: ops.Framework):
            super().__init__(framework)
            self.secrets: list[ops.Secret] = []
            self.framework.observe(self.on.secret_changed, self.on_secret_changed)

        def on_secret_changed(self, event: ops.SecretChangedEvent):
            event.secret.set_info(description='desc')
            event.secret.set_content({'key': 'value'})
            self.secrets.append(event.secret)

    fake_script.write('secret-get', """echo '{"key": "value"}'""")
    fake_script.write('secret-set', 'exit 0')

    framework = create_framework(request)
    charm = MyCharm(framework)

    charm.on.secret_changed.emit('secret:changed', None)
    charm.on.secret_changed.emit('secret:changed', None)
    cache = charm.secrets[0]._secret_set_cache
    assert cache is charm.secrets[1]._secret_set_cache
    assert charm.secrets[0]._secret_set_cache['secret:changed']['description'] == 'desc'
    assert 'content' in cache['secret:changed']


def test_collect_app_status_leader(request: pytest.FixtureRequest, fake_script: FakeScript):
    class MyCharm(ops.CharmBase):
        def __init__(self, framework: ops.Framework):
            super().__init__(framework)
            self.framework.observe(self.on.collect_app_status, self._on_collect_status)

        def _on_collect_status(self, event: ops.CollectStatusEvent):
            event.add_status(ops.ActiveStatus())
            event.add_status(ops.BlockedStatus('first'))
            event.add_status(ops.WaitingStatus('waiting'))
            event.add_status(ops.BlockedStatus('second'))

    fake_script.write('is-leader', 'echo true')
    fake_script.write('status-set', 'exit 0')

    framework = create_framework(request)
    charm = MyCharm(framework)
    ops.charm._evaluate_status(charm)

    assert fake_script.calls(True) == [
        ['is-leader', '--format=json'],
        ['status-set', '--application=True', 'blocked', 'first'],
    ]


def test_collect_app_status_no_statuses(request: pytest.FixtureRequest, fake_script: FakeScript):
    class MyCharm(ops.CharmBase):
        def __init__(self, framework: ops.Framework):
            super().__init__(framework)
            self.framework.observe(self.on.collect_app_status, self._on_collect_status)

        def _on_collect_status(self, event: ops.CollectStatusEvent):
            pass

    fake_script.write('is-leader', 'echo true')

    framework = create_framework(request)
    charm = MyCharm(framework)
    ops.charm._evaluate_status(charm)

    assert fake_script.calls(True) == [
        ['is-leader', '--format=json'],
    ]


def test_collect_app_status_non_leader(request: pytest.FixtureRequest, fake_script: FakeScript):
    class MyCharm(ops.CharmBase):
        def __init__(self, framework: ops.Framework):
            super().__init__(framework)
            self.framework.observe(self.on.collect_app_status, self._on_collect_status)

        def _on_collect_status(self, event: ops.CollectStatusEvent):
            raise Exception  # shouldn't be called

    fake_script.write('is-leader', 'echo false')

    framework = create_framework(request)
    charm = MyCharm(framework)
    ops.charm._evaluate_status(charm)

    assert fake_script.calls(True) == [
        ['is-leader', '--format=json'],
    ]


def test_collect_unit_status(request: pytest.FixtureRequest, fake_script: FakeScript):
    class MyCharm(ops.CharmBase):
        def __init__(self, framework: ops.Framework):
            super().__init__(framework)
            self.framework.observe(self.on.collect_unit_status, self._on_collect_status)

        def _on_collect_status(self, event: ops.CollectStatusEvent):
            event.add_status(ops.ActiveStatus())
            event.add_status(ops.BlockedStatus('first'))
            event.add_status(ops.WaitingStatus('waiting'))
            event.add_status(ops.BlockedStatus('second'))

    # called only for collecting app statuses
    fake_script.write('is-leader', 'echo false')
    fake_script.write('status-set', 'exit 0')

    framework = create_framework(request)
    charm = MyCharm(framework)
    ops.charm._evaluate_status(charm)

    assert fake_script.calls(True) == [
        ['is-leader', '--format=json'],
        ['status-set', '--application=False', 'blocked', 'first'],
    ]


def test_collect_unit_status_no_statuses(request: pytest.FixtureRequest, fake_script: FakeScript):
    class MyCharm(ops.CharmBase):
        def __init__(self, framework: ops.Framework):
            super().__init__(framework)
            self.framework.observe(self.on.collect_unit_status, self._on_collect_status)

        def _on_collect_status(self, event: ops.CollectStatusEvent):
            pass

    # called only for collecting app statuses
    fake_script.write('is-leader', 'echo false')

    framework = create_framework(request)
    charm = MyCharm(framework)
    ops.charm._evaluate_status(charm)

    assert fake_script.calls(True) == [
        ['is-leader', '--format=json'],
    ]


def test_collect_app_and_unit_status(request: pytest.FixtureRequest, fake_script: FakeScript):
    class MyCharm(ops.CharmBase):
        def __init__(self, framework: ops.Framework):
            super().__init__(framework)
            self.framework.observe(self.on.collect_app_status, self._on_collect_app_status)
            self.framework.observe(self.on.collect_unit_status, self._on_collect_unit_status)

        def _on_collect_app_status(self, event: ops.CollectStatusEvent):
            event.add_status(ops.ActiveStatus())

        def _on_collect_unit_status(self, event: ops.CollectStatusEvent):
            event.add_status(ops.WaitingStatus('blah'))

    fake_script.write('is-leader', 'echo true')
    fake_script.write('status-set', 'exit 0')

    framework = create_framework(request)
    charm = MyCharm(framework)
    ops.charm._evaluate_status(charm)

    assert fake_script.calls(True) == [
        ['is-leader', '--format=json'],
        ['status-set', '--application=True', 'active', ''],
        ['status-set', '--application=False', 'waiting', 'blah'],
    ]


def test_add_status_type_error(request: pytest.FixtureRequest, fake_script: FakeScript):
    class MyCharm(ops.CharmBase):
        def __init__(self, framework: ops.Framework):
            super().__init__(framework)
            self.framework.observe(self.on.collect_app_status, self._on_collect_status)

        def _on_collect_status(self, event: ops.CollectStatusEvent):
            event.add_status('active')  # type: ignore

    fake_script.write('is-leader', 'echo true')

    framework = create_framework(request)
    charm = MyCharm(framework)
    with pytest.raises(TypeError):
        ops.charm._evaluate_status(charm)


@pytest.mark.parametrize(
    'statuses,expected',
    [
        (['waiting', 'blocked'], 'blocked'),
        (['waiting', 'maintenance'], 'maintenance'),
        (['active', 'waiting'], 'waiting'),
    ],
)
def test_collect_status_priority_valid(
    request: pytest.FixtureRequest,
    fake_script: FakeScript,
    statuses: list[StatusName],
    expected: str,
):
    class MyCharm(ops.CharmBase):
        def __init__(self, framework: ops.Framework, statuses: list[StatusName]):
            super().__init__(framework)
            self.framework.observe(self.on.collect_app_status, self._on_collect_status)
            self.statuses = statuses

        def _on_collect_status(self, event: ops.CollectStatusEvent):
            for status in self.statuses:
                event.add_status(ops.StatusBase.from_name(status, ''))

    fake_script.write('is-leader', 'echo true')
    fake_script.write('status-set', 'exit 0')

    framework = create_framework(request)
    charm = MyCharm(framework, statuses=statuses)
    ops.charm._evaluate_status(charm)

    status_set_calls = [call for call in fake_script.calls(True) if call[0] == 'status-set']
    assert status_set_calls == [['status-set', '--application=True', expected, '']]


@pytest.mark.parametrize(
    'statuses',
    [
        ['blocked', 'error'],
        ['unknown'],
        ['active', 'unknown'],
    ],
)
def test_collect_status_priority_invalid(
    request: pytest.FixtureRequest,
    fake_script: FakeScript,
    statuses: list[StatusName],
):
    class MyCharm(ops.CharmBase):
        def __init__(self, framework: ops.Framework, statuses: list[StatusName]):
            super().__init__(framework)
            self.framework.observe(self.on.collect_app_status, self._on_collect_status)
            self.statuses = statuses

        def _on_collect_status(self, event: ops.CollectStatusEvent):
            for status in self.statuses:
                event.add_status(ops.StatusBase.from_name(status, ''))

    fake_script.write('is-leader', 'echo true')

    framework = create_framework(request)
    charm = MyCharm(framework, statuses=statuses)
    with pytest.raises(ops.InvalidStatusError):
        ops.charm._evaluate_status(charm)


def test_meta_links():
    # Each type of link can be a single item.
    meta = ops.CharmMeta.from_yaml("""
name: my-charm
website: https://example.com
source: https://git.example.com
issues: https://bugs.example.com
docs: https://docs.example.com
""")
    assert meta.links.websites == ['https://example.com']
    assert meta.links.sources == ['https://git.example.com']
    assert meta.links.issues == ['https://bugs.example.com']
    assert meta.links.documentation == 'https://docs.example.com'
    # Other than documentation, they can also all be lists of items.
    meta = ops.CharmMeta.from_yaml("""
name: my-charm
website:
 - https://example.com
 - https://example.org
source:
 - https://git.example.com
 - https://bzr.example.com
issues:
 - https://bugs.example.com
 - https://features.example.com
""")
    assert meta.links.websites == ['https://example.com', 'https://example.org']
    assert meta.links.sources == ['https://git.example.com', 'https://bzr.example.com']
    assert meta.links.issues == ['https://bugs.example.com', 'https://features.example.com']


def test_meta_links_charmcraft_yaml():
    meta = ops.CharmMeta.from_yaml("""
links:
  documentation: https://discourse.example.com/
  issues:
  - https://git.example.com/
  source:
  - https://git.example.com/issues/
  website:
  - https://example.com/
  contact: Support Team <help@example.com>
""")
    assert meta.links.websites == ['https://example.com/']
    assert meta.links.sources == ['https://git.example.com/issues/']
    assert meta.links.issues == ['https://git.example.com/']
    assert meta.links.documentation == 'https://discourse.example.com/'
    assert meta.maintainers == ['Support Team <help@example.com>']


def test_meta_assumes():
    meta = ops.CharmMeta.from_yaml("""
assumes:
  - juju
""")
    assert meta.assumes.features == ['juju']
    meta = ops.CharmMeta.from_yaml("""
assumes:
  - juju > 3
  - k8s-api
""")
    assert meta.assumes.features == ['juju > 3', 'k8s-api']
    meta = ops.CharmMeta.from_yaml("""
assumes:
  - k8s-api
  - any-of:
      - all-of:
          - juju >= 2.9.44
          - juju < 3
      - all-of:
          - juju >= 3.1.5
          - juju < 4
""")
    assert meta.assumes.features == [
        'k8s-api',
        ops.JujuAssumes(
            [
                ops.JujuAssumes(['juju >= 2.9.44', 'juju < 3']),
                ops.JujuAssumes(['juju >= 3.1.5', 'juju < 4']),
            ],
            ops.JujuAssumesCondition.ANY,
        ),
    ]


@pytest.mark.parametrize('user', ['root', 'sudoer', 'non-root'])
def test_meta_charm_user(user: str):
    meta = ops.CharmMeta.from_yaml(f"""
name: my-charm
charm-user: {user}
""")
    assert meta.charm_user == user


def test_meta_charm_user_default():
    meta = ops.CharmMeta.from_yaml("""
name: my-charm
""")
    assert meta.charm_user == 'root'


<<<<<<< HEAD
class MyAction:
    my_str: str
    my_bool: bool = False
    my_int: int = 42
    my_float: float = 3.14
    my_list: list[str] = []  # noqa: RUF012
=======
class _ConfigProtocol(typing.Protocol):
    @property
    def my_bool(self) -> bool | None: ...
    @property
    def my_int(self) -> int: ...
    @property
    def my_float(self) -> float: ...
    @property
    def my_str(self) -> str: ...
    @property
    def my_secret(self) -> ops.Secret | None: ...


class MyConfig:
    my_bool: bool | None = None
    my_int: int = 42
    my_float: float = 3.14
    my_str: str = 'foo'
    my_secret: ops.Secret | None = None
>>>>>>> ea8d3155

    def __init__(
        self,
        *,
<<<<<<< HEAD
        my_str: typing.Any,
        my_bool: typing.Any = False,
        my_int: typing.Any = 42,
        my_float: typing.Any = 3.14,
        my_list: typing.Any = None,
    ):
        super().__init__()
        assert isinstance(my_bool, bool)
        self.my_bool = my_bool
        assert isinstance(my_float, float)
        self.my_float = my_float
        assert isinstance(my_float, float)
=======
        my_bool: bool | int | float | str | None = None,
        my_int: bool | int | float | str = 42,
        my_float: bool | int | float | str = 3.14,
        my_str: bool | int | float | str = 'foo',
        my_secret: ops.Secret | None = None,
    ):
        super().__init__()
        # Juju takes care of making sure the types are correct, so this
        # is only to help the Python type checking understand that.
        if my_bool is not None:
            assert isinstance(my_bool, bool)
        self.my_bool = my_bool
        assert isinstance(my_float, float)
        self.my_float = my_float
>>>>>>> ea8d3155
        assert isinstance(my_int, int)
        if my_int < 0:
            raise ValueError('my_int must be zero or positive')
        self.my_int = my_int
        assert isinstance(my_str, str)
        self.my_str = my_str
<<<<<<< HEAD
        if my_list is None:
            self.my_list = []
        else:
            assert isinstance(my_list, list)
            self.my_list = my_list


class BaseTestCharm(ops.CharmBase):
    errors: typing.Literal['fail', 'raise'] = 'fail'

    def __init__(self, framework: ops.Framework):
        super().__init__(framework)
        framework.observe(self.on['my-action'].action, self._on_action)

    @property
    def action_class(self) -> type[MyAction]:
        raise NotImplementedError

    def _on_action(self, event: ops.ActionEvent):
        params = event.load_params(self.action_class, errors=self.errors)
        # These should not have any type errors.
        new_float = params.my_float + 2006.8
        new_int = params.my_int + 1979
        new_str = params.my_str + 'bar'
        new_list = params.my_list[:]
        event.log(f'{new_float=}, {new_int=}, {new_str=}, {new_list=}')
        event.set_results({'params': params})


class MyCharm(BaseTestCharm):
    @property
    def action_class(self) -> type[MyAction]:
        return MyAction
=======
        if my_secret is not None:
            assert isinstance(my_secret, ops.Secret)
            self.my_secret = my_secret


class BaseTestCharm(ops.CharmBase):
    _config_errors: typing.Literal['blocked', 'raise'] | None = None

    def __init__(self, framework: ops.Framework):
        super().__init__(framework)
        if self._config_errors:
            self.typed_config = self.load_config(self.config_class, errors=self._config_errors)
        else:
            self.typed_config = self.load_config(self.config_class)
        # These should not have any type errors.
        new_float = self.typed_config.my_float + 2006.8
        new_int = self.typed_config.my_int + 1979
        new_str = self.typed_config.my_str + 'bar'
        if self.typed_config.my_secret is not None:
            label = self.typed_config.my_secret.label
        else:
            label = 'no secret'
        # 'Use' the values to avoid unused variable errors.
        self.data = f'{new_float=}, {new_int=}, {new_str=}, {label=}'

    @property
    def config_class(self) -> type[_ConfigProtocol]:
        raise NotImplementedError


class MyCharm(BaseTestCharm):
    @property
    def config_class(self) -> type[_ConfigProtocol]:
        return MyConfig
>>>>>>> ea8d3155


# Note that we would really like to have kw_only=True here as well, but that's
# not available in Python 3.8.
@dataclasses.dataclass(frozen=True)
<<<<<<< HEAD
class MyDataclassAction:
    my_str: str
    my_bool: bool = False
    my_int: int = 42
    my_float: float = 3.14
    my_list: list[str] = dataclasses.field(default_factory=list)
=======
class MyDataclassConfig:
    my_bool: bool | None = None
    my_int: int = 42
    my_float: float = 3.14
    my_str: str = 'foo'
    my_secret: ops.Secret | None = None
>>>>>>> ea8d3155

    def __post_init__(self):
        if self.my_int < 0:
            raise ValueError('my_int must be zero or positive')


class MyDataclassCharm(BaseTestCharm):
    @property
<<<<<<< HEAD
    def action_class(self) -> type[MyDataclassAction]:
        return MyDataclassAction


_test_classes: list[type[ops.CharmBase]] = [MyCharm, MyDataclassCharm]

if pydantic:

    @pydantic.dataclasses.dataclass(frozen=True)
    class MyPydanticDataclassAction:
        my_str: str = pydantic.Field()
        my_bool: bool = pydantic.Field(False)
        my_int: int = pydantic.Field(42)
        my_float: float = pydantic.Field(3.14)
        my_list: list[str] = pydantic.Field(default_factory=list)
=======
    def config_class(self) -> type[_ConfigProtocol]:
        return MyDataclassConfig


_test_classes: list[type[BaseTestCharm]] = [MyCharm, MyDataclassCharm]

if pydantic:

    @pydantic.dataclasses.dataclass(frozen=True, config={'arbitrary_types_allowed': True})
    class MyPydanticDataclassConfig:
        my_bool: bool | None = pydantic.Field(None)
        my_int: int = pydantic.Field(42)
        my_float: float = pydantic.Field(3.14)
        my_str: str = pydantic.Field('foo')
        my_secret: ops.Secret | None = pydantic.Field(None)
>>>>>>> ea8d3155

        @pydantic.field_validator('my_int')
        @classmethod
        def validate_my_int(cls, my_int: int) -> int:
            if my_int < 0:
                raise ValueError('my_int must be zero or positive')
            return my_int

    class MyPydanticDataclassCharm(BaseTestCharm):
        @property
<<<<<<< HEAD
        def action_class(self) -> type[MyPydanticDataclassAction]:
            return MyPydanticDataclassAction

    class MyPydanticBaseModelAction(pydantic.BaseModel):
        my_str: str = pydantic.Field()
        my_bool: bool = pydantic.Field(False)
        my_int: int = pydantic.Field(42, ge=0)
        my_float: float = pydantic.Field(3.14)
        my_list: list[str] = pydantic.Field(default_factory=list)

        model_config = pydantic.ConfigDict(frozen=True)

    class MyPydanticBaseModelCharm(BaseTestCharm):
        @property
        def action_class(self) -> type[MyPydanticBaseModelAction]:
            return MyPydanticBaseModelAction
=======
        def config_class(self) -> type[_ConfigProtocol]:
            return MyPydanticDataclassConfig

    class MyPydanticBaseModelConfig(pydantic.BaseModel):
        my_bool: bool | None = pydantic.Field(None)
        my_int: int = pydantic.Field(42)
        my_float: float = pydantic.Field(3.14)
        my_str: str = pydantic.Field('foo')
        my_secret: ops.Secret | None = pydantic.Field(None)

        @pydantic.field_validator('my_int')
        @classmethod
        def validate_my_int(cls, my_int: int) -> int:
            if my_int < 0:
                raise ValueError('my_int must be zero or positive')
            return my_int

        class Config:
            arbitrary_types_allowed = True
            frozen = True

    class MyPydanticBaseModelCharm(BaseTestCharm):
        @property
        def config_class(self) -> type[_ConfigProtocol]:
            return MyPydanticBaseModelConfig
>>>>>>> ea8d3155

    _test_classes.extend((MyPydanticDataclassCharm, MyPydanticBaseModelCharm))


<<<<<<< HEAD
@pytest.mark.parametrize('charm_class', _test_classes)
def test_action_init(
    charm_class: type[BaseTestCharm],
    request: pytest.FixtureRequest,
):
    action_yaml = """
my-action:
    params:
        my-str:
            type: string
        my-bool:
            type: boolean
            default: false
        my-int:
            type: integer
            default: 42
        my-float:
            type: float
            default: 3.14
        my-list:
            type: list
"""
    harness = testing.Harness(charm_class, actions=action_yaml)
    request.addfinalizer(harness.cleanup)
    harness.begin()
    params_out = harness.run_action('my-action', {'my-str': 'foo'}).results['params']
    assert params_out.my_bool is False
    assert params_out.my_float == 3.14
    assert isinstance(params_out.my_float, float)
    assert params_out.my_int == 42
    assert isinstance(params_out.my_int, int)
    assert params_out.my_str == 'foo'
    assert isinstance(params_out.my_str, str)
    assert params_out.my_list == []
    assert isinstance(params_out.my_list, list)


@pytest.mark.parametrize('charm_class', _test_classes)
def test_action_init_non_default(
    charm_class: type[BaseTestCharm],
    request: pytest.FixtureRequest,
):
    action_yaml = """
my-action:
    params:
        my-str:
            type: string
        my-bool:
            type: boolean
            default: false
        my-int:
            type: integer
            default: 42
        my-float:
            type: float
            default: 3.14
        my-list:
            type: list
"""
    harness = testing.Harness(charm_class, actions=action_yaml)
    request.addfinalizer(harness.cleanup)
    harness.begin()
    params_in = {
=======
_config = """
options:
    my-bool:
        type: boolean
    my-int:
        type: int
        default: 42
    my-float:
        type: float
        default: 3.14
    my-str:
        type: string
        default: foo
    my-secret:
        type: secret
"""


@pytest.mark.parametrize('charm_class', _test_classes)
def test_config_init(charm_class: type[BaseTestCharm], request: pytest.FixtureRequest):
    harness = testing.Harness(charm_class, config=_config)
    request.addfinalizer(harness.cleanup)
    harness.begin()
    typed_config = harness.charm.typed_config
    assert typed_config.my_bool is None
    assert typed_config.my_float == 3.14
    assert isinstance(typed_config.my_float, float)
    assert typed_config.my_int == 42
    assert isinstance(typed_config.my_int, int)
    assert typed_config.my_str == 'foo'
    assert isinstance(typed_config.my_str, str)
    assert typed_config.my_secret is None


@pytest.mark.parametrize('charm_class', _test_classes)
def test_config_init_non_default(charm_class: type[ops.CharmBase], request: pytest.FixtureRequest):
    harness = testing.Harness(charm_class, config=_config)
    request.addfinalizer(harness.cleanup)
    harness.update_config({
>>>>>>> ea8d3155
        'my-bool': True,
        'my-float': 2.71,
        'my-int': 24,
        'my-str': 'bar',
<<<<<<< HEAD
        'my-list': ['a', 'b', 'c'],
    }
    params_out = harness.run_action('my-action', params_in).results['params']
    assert params_out.my_bool is True
    assert params_out.my_float == 2.71
    assert params_out.my_int == 24
    assert params_out.my_str == 'bar'
    assert params_out.my_list == ['a', 'b', 'c']


@pytest.mark.parametrize('charm_class', _test_classes)
def test_action_with_error_fail(
    charm_class: type[BaseTestCharm],
    request: pytest.FixtureRequest,
):
    action_yaml = """
my-action:
    params:
        my-str:
            type: string
            default: foo
        my-int:
            type: integer
            default: 42
"""
    harness = testing.Harness(charm_class, actions=action_yaml)
    request.addfinalizer(harness.cleanup)
    harness.begin()
    with pytest.raises(_Abort):
        harness.run_action('my-action', params={'my-str': 'foo', 'my-int': -1})
    # There should be a failure message, but we're not concerned with the exact
    # wording, which will differ between action classes.
    assert harness._backend._running_action.failure_message


@pytest.mark.parametrize('charm_class', _test_classes)
def test_action_with_error_raise(
    charm_class: type[BaseTestCharm],
    request: pytest.FixtureRequest,
):
    class RaiseCharm(charm_class):
        errors = 'raise'

    action_yaml = """
my-action:
    params:
        my-str:
            type: string
            default: foo
        my-int:
            type: integer
            default: 42
"""

    harness = testing.Harness(RaiseCharm, actions=action_yaml)
    request.addfinalizer(harness.cleanup)
    harness.begin()
    with pytest.raises(ValueError):
        harness.run_action('my-action', params={'my-str': 'foo', 'my-int': -1})


class _Alias:  # noqa: B903
    def __init__(self, fooBar: int, other: str):  # noqa: N803
        self.foo_bar = fooBar
        self.other = other


@dataclasses.dataclass(frozen=True)
class _DataclassesAlias:
    foo_bar: int = dataclasses.field(default=42, metadata={'alias': 'fooBar'})
    other: str = 'baz'


_alias_action_classes: list[type[object]] = [_Alias, _DataclassesAlias]

if pydantic is not None:

    @pydantic.dataclasses.dataclass(frozen=True, init=False)
    class _PydanticDataclassesAlias:
        foo_bar: int = dataclasses.field(default=42, metadata={'alias': 'fooBar'})
        other: str = pydantic.Field(default='baz')

    class _PydanticBaseModelAlias(pydantic.BaseModel):
        foo_bar: int = pydantic.Field(42, alias='fooBar')
        other: str = pydantic.Field('baz')

    _alias_action_classes.extend([_PydanticDataclassesAlias, _PydanticBaseModelAlias])


@pytest.mark.parametrize('action_params', [{}, {'fooBar': 24}])
@pytest.mark.parametrize('action_class', _alias_action_classes)
def test_action_custom_naming_pattern(
    action_params: dict[str, int], action_class: type[object], request: pytest.FixtureRequest
):
    class Charm(ops.CharmBase):
        def __init__(self, framework: ops.Framework):
            super().__init__(framework)
            framework.observe(self.on['act'].action, self._on_action)

        def _on_action(self, event: ops.ActionEvent):
            params = event.load_params(action_class)
            event.set_results({'params': params})

    action_yaml = """
act:
    params:
        fooBar:
            type: int
            default: 42
        other:
            type: string
            default: baz
"""
    harness = testing.Harness(Charm, actions=action_yaml)
    request.addfinalizer(harness.cleanup)
    harness.begin()
    params_out = harness.run_action('act', action_params).results['params']
    assert params_out.foo_bar == action_params.get('fooBar', 42)
    assert params_out.other == 'baz'


def test_action_extra_args(request: pytest.FixtureRequest):
    @dataclasses.dataclass
    class Action:
=======
    })
    harness.begin()
    typed_config = harness.charm.typed_config  # type: ignore
    typed_config = typing.cast('_ConfigProtocol', typed_config)
    assert typed_config.my_bool is True
    assert typed_config.my_float == 2.71
    assert typed_config.my_int == 24
    assert typed_config.my_str == 'bar'
    assert typed_config.my_secret is None


@pytest.mark.parametrize(
    'errors,exc',
    (('raise', ValueError), ('blocked', ops._main._Abort), (None, ValueError)),
)
@pytest.mark.parametrize('charm_class', _test_classes)
def test_config_with_error_blocked(
    charm_class: type[ops.CharmBase],
    errors: typing.Literal['blocked', 'raise'] | None,
    exc: type[Exception],
    request: pytest.FixtureRequest,
):
    harness = testing.Harness(charm_class, config=_config)
    request.addfinalizer(harness.cleanup)
    charm_class._config_errors = errors  # type: ignore
    request.addfinalizer(lambda: setattr(charm_class, '_config_errors', None))
    harness.update_config({
        'my-int': -1,
    })
    with pytest.raises(exc):
        harness.begin()
    if errors == 'blocked':
        status_dict = harness._backend.status_get()
        assert status_dict['status'] == 'blocked'
        assert 'my_int must be zero or positive' in status_dict['message']


@pytest.mark.parametrize('charm_class', _test_classes)
def test_config_with_secret(charm_class: type[ops.CharmBase], request: pytest.FixtureRequest):
    harness = testing.Harness(charm_class, config=_config)
    request.addfinalizer(harness.cleanup)
    content = {'password': 'admin'}
    secret_id = harness.add_user_secret(content)
    harness.grant_secret(secret_id, harness.model.app.name)
    harness.update_config({
        'my-secret': secret_id,
    })
    harness.begin()
    typed_config = harness.charm.typed_config  # type: ignore
    typed_config = typing.cast('_ConfigProtocol', typed_config)
    secret = typed_config.my_secret
    assert secret is not None
    assert secret.id == secret_id
    assert secret.get_content() == content


def test_config_extra_args(request: pytest.FixtureRequest):
    @dataclasses.dataclass
    class Config:
>>>>>>> ea8d3155
        a: int
        b: float
        c: str

    class Charm(ops.CharmBase):
        def __init__(self, framework: ops.Framework):
            super().__init__(framework)
<<<<<<< HEAD
            framework.observe(self.on['action'].action, self._on_action)

        def _on_action(self, event: ops.ActionEvent):
            params = event.load_params(Action, 10, c='foo')
            event.set_results({'params': params})

    action_yaml = """
action:
    params:
        b:
            type: float
"""
    harness = testing.Harness(Charm, actions=action_yaml)
    request.addfinalizer(harness.cleanup)
    harness.begin()
    params = harness.run_action('action', {'b': 3.14}).results['params']
    assert params.a == 10
    assert params.b == 3.14
    assert params.c == 'foo'


# Note that this test is based on the example in the actions how-to doc.
# Ideally, the configuration and charm classes are kept the same as in that
# doc, so that we are confident that the code we're recommending charmers
# write will actually work. This means that the test is a bit more verbose
# than otherwise, but not excessively so.
@pytest.mark.skipif(
    pydantic is None,
    reason='pydantic is not available, so we cannot test pydantic-based classes.',
)
def test_action_nested_with_enum(request: pytest.FixtureRequest):
    assert pydantic is not None

    class CompressionKind(enum.Enum):
        GZIP = 'gzip'
        BZIP = 'bzip2'
        XZ = 'xz'

    class Compression(pydantic.BaseModel):
        kind: CompressionKind = pydantic.Field(CompressionKind.BZIP)
        quality: int = pydantic.Field(5, description='Compression quality.', ge=0, le=9)

    class SnapshotAction(pydantic.BaseModel):
        """Take a snapshot of the database."""

        filename: str = pydantic.Field(description='The name of the snapshot file.')
        compression: Compression = pydantic.Field(  # type: ignore
            default_factory=Compression,  # type: ignore
            description='The type of compression to use.',
        )

    class DBCharm(ops.CharmBase):
        def __init__(self, framework: ops.Framework):
            super().__init__(framework)
            framework.observe(self.on['snapshot'].action, self._on_snapshot_action)

        def _on_snapshot_action(self, event: ops.ActionEvent):
            params = event.load_params(SnapshotAction, errors='raise')
            event.log(f'Generating snapshot into {params.filename}')
            success = self.do_snapshot(
                filename=params.filename,
                kind=params.compression.kind,
                quality=params.compression.quality,
            )
            if not success:
                event.fail('Failed to generate snapshot.')
                return
            msg = f'Stored snapshot in {params.filename}.'
            event.set_results({'result': msg})

        def do_snapshot(self, filename: str, kind: CompressionKind, quality: int) -> bool:
            self.snapped = [filename, kind, quality]
            return True

    action_yaml = """
snapshot:
    description: Take a snapshot of the database.
    params:
        filename:
            type: string
            description: The name of the snapshot file.
        compression:
            type: object
            description: The type of compression to use.
            properties:
                kind:
                    type: string
                    enum:
                    - gzip
                    - bzip2
                    - xz
                    default: gzip
                quality:
                    description: Compression quality
                    type: integer
                    default: 5
                    minimum: 0
                    maximum: 9
    required:
    - filename
    additionalProperties: false
"""

    harness = testing.Harness(DBCharm, actions=action_yaml)
    request.addfinalizer(harness.cleanup)
    harness.begin()
    # Snapshot with the defaults.
    out = harness.run_action('snapshot', {'filename': 'snap.bz2'})
    assert out.results['result'] == 'Stored snapshot in snap.bz2.'
    assert harness.charm.snapped == ['snap.bz2', CompressionKind.BZIP, 5]
    # Snapshot with custom values.
    out = harness.run_action(
        'snapshot',
        {
            'filename': 'snap.gz',
            'compression': {'kind': 'gzip', 'quality': 7},
        },
    )
    assert out.results['result'] == 'Stored snapshot in snap.gz.'
    assert harness.charm.snapped == ['snap.gz', CompressionKind.GZIP, 7]
    # Snapshot with an invalid compression kind.
    with pytest.raises(ValueError):
        harness.run_action(
            'snapshot',
            {
                'filename': 'snap.zip',
                'compression': {'kind': 'zip'},
            },
        )
    # Snapshot with an invalid compression quality.
    with pytest.raises(ValueError):
        harness.run_action(
            'snapshot',
            {
                'filename': 'snap.xz',
                'compression': {'kind': 'xz', 'quality': 10},
            },
        )
=======
            self.typed_config = self.load_config(Config, 10, c='foo')

    schema = """
options:
    b:
        type: float
"""
    harness = testing.Harness(Charm, config=schema)
    request.addfinalizer(harness.cleanup)
    harness.update_config({'b': 3.14})
    harness.begin()
    typed_config = harness.charm.typed_config
    assert isinstance(typed_config, Config)
    assert typed_config.a == 10
    assert typed_config.b == 3.14
    assert typed_config.c == 'foo'


class SmallConfig:
    x: int

    # Note that for plain classes we do not try to determine the fields
    # and instead get all arguments.
    def __init__(self, x: int, **_):
        self.x = x


@dataclasses.dataclass(frozen=True)
class SmallDataclassConfig:
    x: int


_small_configs: list[type[object]] = [SmallConfig, SmallDataclassConfig]

if pydantic:

    @pydantic.dataclasses.dataclass(frozen=True)
    class SmallPydanticDataclassConfig:
        x: int

    class SmallPydanticBaseModelConfig(pydantic.BaseModel):
        x: int = pydantic.Field()

    _small_configs.extend((SmallPydanticDataclassConfig, SmallPydanticBaseModelConfig))


@pytest.mark.parametrize('config_class', _small_configs)
def test_config_partial_init(config_class: type[object], request: pytest.FixtureRequest):
    class Charm(ops.CharmBase):
        def __init__(self, framework: ops.Framework):
            super().__init__(framework)
            self.typed_config = self.load_config(config_class)

    # Harness needs to know about *all* the options, even though the charm does not.
    schema = """
options:
    x:
        type: int
    y:
        type: string
        description: An int not used in the class
"""
    harness = testing.Harness(Charm, config=schema)
    request.addfinalizer(harness.cleanup)
    # The raw config contains more fields than the class requires.
    harness.update_config({'x': 42, 'y': 'foo'})
    harness.begin()
    typed_config = harness.charm.typed_config
    assert isinstance(typed_config, config_class)
    assert typed_config.x == 42  # type: ignore
    assert not hasattr(typed_config, 'y')
>>>>>>> ea8d3155
<|MERGE_RESOLUTION|>--- conflicted
+++ resolved
@@ -15,10 +15,7 @@
 from __future__ import annotations
 
 import dataclasses
-<<<<<<< HEAD
 import enum
-=======
->>>>>>> ea8d3155
 import functools
 import pathlib
 import tempfile
@@ -37,10 +34,7 @@
 import ops
 import ops.charm
 from ops import testing
-<<<<<<< HEAD
 from ops._main import _Abort
-=======
->>>>>>> ea8d3155
 from ops.model import ModelError, StatusName
 
 from .test_helpers import FakeScript, create_framework
@@ -1307,14 +1301,6 @@
     assert meta.charm_user == 'root'
 
 
-<<<<<<< HEAD
-class MyAction:
-    my_str: str
-    my_bool: bool = False
-    my_int: int = 42
-    my_float: float = 3.14
-    my_list: list[str] = []  # noqa: RUF012
-=======
 class _ConfigProtocol(typing.Protocol):
     @property
     def my_bool(self) -> bool | None: ...
@@ -1334,25 +1320,10 @@
     my_float: float = 3.14
     my_str: str = 'foo'
     my_secret: ops.Secret | None = None
->>>>>>> ea8d3155
 
     def __init__(
         self,
         *,
-<<<<<<< HEAD
-        my_str: typing.Any,
-        my_bool: typing.Any = False,
-        my_int: typing.Any = 42,
-        my_float: typing.Any = 3.14,
-        my_list: typing.Any = None,
-    ):
-        super().__init__()
-        assert isinstance(my_bool, bool)
-        self.my_bool = my_bool
-        assert isinstance(my_float, float)
-        self.my_float = my_float
-        assert isinstance(my_float, float)
-=======
         my_bool: bool | int | float | str | None = None,
         my_int: bool | int | float | str = 42,
         my_float: bool | int | float | str = 3.14,
@@ -1367,48 +1338,12 @@
         self.my_bool = my_bool
         assert isinstance(my_float, float)
         self.my_float = my_float
->>>>>>> ea8d3155
         assert isinstance(my_int, int)
         if my_int < 0:
             raise ValueError('my_int must be zero or positive')
         self.my_int = my_int
         assert isinstance(my_str, str)
         self.my_str = my_str
-<<<<<<< HEAD
-        if my_list is None:
-            self.my_list = []
-        else:
-            assert isinstance(my_list, list)
-            self.my_list = my_list
-
-
-class BaseTestCharm(ops.CharmBase):
-    errors: typing.Literal['fail', 'raise'] = 'fail'
-
-    def __init__(self, framework: ops.Framework):
-        super().__init__(framework)
-        framework.observe(self.on['my-action'].action, self._on_action)
-
-    @property
-    def action_class(self) -> type[MyAction]:
-        raise NotImplementedError
-
-    def _on_action(self, event: ops.ActionEvent):
-        params = event.load_params(self.action_class, errors=self.errors)
-        # These should not have any type errors.
-        new_float = params.my_float + 2006.8
-        new_int = params.my_int + 1979
-        new_str = params.my_str + 'bar'
-        new_list = params.my_list[:]
-        event.log(f'{new_float=}, {new_int=}, {new_str=}, {new_list=}')
-        event.set_results({'params': params})
-
-
-class MyCharm(BaseTestCharm):
-    @property
-    def action_class(self) -> type[MyAction]:
-        return MyAction
-=======
         if my_secret is not None:
             assert isinstance(my_secret, ops.Secret)
             self.my_secret = my_secret
@@ -1443,27 +1378,333 @@
     @property
     def config_class(self) -> type[_ConfigProtocol]:
         return MyConfig
->>>>>>> ea8d3155
 
 
 # Note that we would really like to have kw_only=True here as well, but that's
 # not available in Python 3.8.
 @dataclasses.dataclass(frozen=True)
-<<<<<<< HEAD
+class MyDataclassConfig:
+    my_bool: bool | None = None
+    my_int: int = 42
+    my_float: float = 3.14
+    my_str: str = 'foo'
+    my_secret: ops.Secret | None = None
+
+    def __post_init__(self):
+        if self.my_int < 0:
+            raise ValueError('my_int must be zero or positive')
+
+
+class MyDataclassCharm(BaseTestCharm):
+    @property
+    def config_class(self) -> type[_ConfigProtocol]:
+        return MyDataclassConfig
+
+
+_test_classes: list[type[BaseTestCharm]] = [MyCharm, MyDataclassCharm]
+
+if pydantic:
+
+    @pydantic.dataclasses.dataclass(frozen=True, config={'arbitrary_types_allowed': True})
+    class MyPydanticDataclassConfig:
+        my_bool: bool | None = pydantic.Field(None)
+        my_int: int = pydantic.Field(42)
+        my_float: float = pydantic.Field(3.14)
+        my_str: str = pydantic.Field('foo')
+        my_secret: ops.Secret | None = pydantic.Field(None)
+
+        @pydantic.field_validator('my_int')
+        @classmethod
+        def validate_my_int(cls, my_int: int) -> int:
+            if my_int < 0:
+                raise ValueError('my_int must be zero or positive')
+            return my_int
+
+    class MyPydanticDataclassCharm(BaseTestCharm):
+        @property
+        def config_class(self) -> type[_ConfigProtocol]:
+            return MyPydanticDataclassConfig
+
+    class MyPydanticBaseModelConfig(pydantic.BaseModel):
+        my_bool: bool | None = pydantic.Field(None)
+        my_int: int = pydantic.Field(42)
+        my_float: float = pydantic.Field(3.14)
+        my_str: str = pydantic.Field('foo')
+        my_secret: ops.Secret | None = pydantic.Field(None)
+
+        @pydantic.field_validator('my_int')
+        @classmethod
+        def validate_my_int(cls, my_int: int) -> int:
+            if my_int < 0:
+                raise ValueError('my_int must be zero or positive')
+            return my_int
+
+        class Config:
+            arbitrary_types_allowed = True
+            frozen = True
+
+    class MyPydanticBaseModelCharm(BaseTestCharm):
+        @property
+        def config_class(self) -> type[_ConfigProtocol]:
+            return MyPydanticBaseModelConfig
+
+    _test_classes.extend((MyPydanticDataclassCharm, MyPydanticBaseModelCharm))
+
+
+_config = """
+options:
+    my-bool:
+        type: boolean
+    my-int:
+        type: int
+        default: 42
+    my-float:
+        type: float
+        default: 3.14
+    my-str:
+        type: string
+        default: foo
+    my-secret:
+        type: secret
+"""
+
+
+@pytest.mark.parametrize('charm_class', _test_classes)
+def test_config_init(charm_class: type[BaseTestCharm], request: pytest.FixtureRequest):
+    harness = testing.Harness(charm_class, config=_config)
+    request.addfinalizer(harness.cleanup)
+    harness.begin()
+    typed_config = harness.charm.typed_config
+    assert typed_config.my_bool is None
+    assert typed_config.my_float == 3.14
+    assert isinstance(typed_config.my_float, float)
+    assert typed_config.my_int == 42
+    assert isinstance(typed_config.my_int, int)
+    assert typed_config.my_str == 'foo'
+    assert isinstance(typed_config.my_str, str)
+    assert typed_config.my_secret is None
+
+
+@pytest.mark.parametrize('charm_class', _test_classes)
+def test_config_init_non_default(charm_class: type[ops.CharmBase], request: pytest.FixtureRequest):
+    harness = testing.Harness(charm_class, config=_config)
+    request.addfinalizer(harness.cleanup)
+    harness.update_config({
+        'my-bool': True,
+        'my-float': 2.71,
+        'my-int': 24,
+        'my-str': 'bar',
+    })
+    harness.begin()
+    typed_config = harness.charm.typed_config  # type: ignore
+    typed_config = typing.cast('_ConfigProtocol', typed_config)
+    assert typed_config.my_bool is True
+    assert typed_config.my_float == 2.71
+    assert typed_config.my_int == 24
+    assert typed_config.my_str == 'bar'
+    assert typed_config.my_secret is None
+
+
+@pytest.mark.parametrize(
+    'errors,exc',
+    (('raise', ValueError), ('blocked', ops._main._Abort), (None, ValueError)),
+)
+@pytest.mark.parametrize('charm_class', _test_classes)
+def test_config_with_error_blocked(
+    charm_class: type[ops.CharmBase],
+    errors: typing.Literal['blocked', 'raise'] | None,
+    exc: type[Exception],
+    request: pytest.FixtureRequest,
+):
+    harness = testing.Harness(charm_class, config=_config)
+    request.addfinalizer(harness.cleanup)
+    charm_class._config_errors = errors  # type: ignore
+    request.addfinalizer(lambda: setattr(charm_class, '_config_errors', None))
+    harness.update_config({
+        'my-int': -1,
+    })
+    with pytest.raises(exc):
+        harness.begin()
+    if errors == 'blocked':
+        status_dict = harness._backend.status_get()
+        assert status_dict['status'] == 'blocked'
+        assert 'my_int must be zero or positive' in status_dict['message']
+
+
+@pytest.mark.parametrize('charm_class', _test_classes)
+def test_config_with_secret(charm_class: type[ops.CharmBase], request: pytest.FixtureRequest):
+    harness = testing.Harness(charm_class, config=_config)
+    request.addfinalizer(harness.cleanup)
+    content = {'password': 'admin'}
+    secret_id = harness.add_user_secret(content)
+    harness.grant_secret(secret_id, harness.model.app.name)
+    harness.update_config({
+        'my-secret': secret_id,
+    })
+    harness.begin()
+    typed_config = harness.charm.typed_config  # type: ignore
+    typed_config = typing.cast('_ConfigProtocol', typed_config)
+    secret = typed_config.my_secret
+    assert secret is not None
+    assert secret.id == secret_id
+    assert secret.get_content() == content
+
+
+def test_config_extra_args(request: pytest.FixtureRequest):
+    @dataclasses.dataclass
+    class Config:
+        a: int
+        b: float
+        c: str
+
+    class Charm(ops.CharmBase):
+        def __init__(self, framework: ops.Framework):
+            super().__init__(framework)
+            self.typed_config = self.load_config(Config, 10, c='foo')
+
+    schema = """
+options:
+    b:
+        type: float
+"""
+    harness = testing.Harness(Charm, config=schema)
+    request.addfinalizer(harness.cleanup)
+    harness.update_config({'b': 3.14})
+    harness.begin()
+    typed_config = harness.charm.typed_config
+    assert isinstance(typed_config, Config)
+    assert typed_config.a == 10
+    assert typed_config.b == 3.14
+    assert typed_config.c == 'foo'
+
+
+class SmallConfig:
+    x: int
+
+    # Note that for plain classes we do not try to determine the fields
+    # and instead get all arguments.
+    def __init__(self, x: int, **_):
+        self.x = x
+
+
+@dataclasses.dataclass(frozen=True)
+class SmallDataclassConfig:
+    x: int
+
+
+_small_configs: list[type[object]] = [SmallConfig, SmallDataclassConfig]
+
+if pydantic:
+
+    @pydantic.dataclasses.dataclass(frozen=True)
+    class SmallPydanticDataclassConfig:
+        x: int
+
+    class SmallPydanticBaseModelConfig(pydantic.BaseModel):
+        x: int = pydantic.Field()
+
+    _small_configs.extend((SmallPydanticDataclassConfig, SmallPydanticBaseModelConfig))
+
+
+@pytest.mark.parametrize('config_class', _small_configs)
+def test_config_partial_init(config_class: type[object], request: pytest.FixtureRequest):
+    class Charm(ops.CharmBase):
+        def __init__(self, framework: ops.Framework):
+            super().__init__(framework)
+            self.typed_config = self.load_config(config_class)
+
+    # Harness needs to know about *all* the options, even though the charm does not.
+    schema = """
+options:
+    x:
+        type: int
+    y:
+        type: string
+        description: An int not used in the class
+"""
+    harness = testing.Harness(Charm, config=schema)
+    request.addfinalizer(harness.cleanup)
+    # The raw config contains more fields than the class requires.
+    harness.update_config({'x': 42, 'y': 'foo'})
+    harness.begin()
+    typed_config = harness.charm.typed_config
+    assert isinstance(typed_config, config_class)
+    assert typed_config.x == 42  # type: ignore
+    assert not hasattr(typed_config, 'y')
+
+
+class MyAction:
+    my_str: str
+    my_bool: bool = False
+    my_int: int = 42
+    my_float: float = 3.14
+    my_list: list[str] = []  # noqa: RUF012
+
+    def __init__(
+        self,
+        *,
+        my_str: typing.Any,
+        my_bool: typing.Any = False,
+        my_int: typing.Any = 42,
+        my_float: typing.Any = 3.14,
+        my_list: typing.Any = None,
+    ):
+        super().__init__()
+        assert isinstance(my_bool, bool)
+        self.my_bool = my_bool
+        assert isinstance(my_float, float)
+        self.my_float = my_float
+        assert isinstance(my_float, float)
+        assert isinstance(my_int, int)
+        if my_int < 0:
+            raise ValueError('my_int must be zero or positive')
+        self.my_int = my_int
+        assert isinstance(my_str, str)
+        self.my_str = my_str
+        if my_list is None:
+            self.my_list = []
+        else:
+            assert isinstance(my_list, list)
+            self.my_list = my_list
+
+
+class BaseTestCharm(ops.CharmBase):
+    errors: typing.Literal['fail', 'raise'] = 'fail'
+
+    def __init__(self, framework: ops.Framework):
+        super().__init__(framework)
+        framework.observe(self.on['my-action'].action, self._on_action)
+
+    @property
+    def action_class(self) -> type[MyAction]:
+        raise NotImplementedError
+
+    def _on_action(self, event: ops.ActionEvent):
+        params = event.load_params(self.action_class, errors=self.errors)
+        # These should not have any type errors.
+        new_float = params.my_float + 2006.8
+        new_int = params.my_int + 1979
+        new_str = params.my_str + 'bar'
+        new_list = params.my_list[:]
+        event.log(f'{new_float=}, {new_int=}, {new_str=}, {new_list=}')
+        event.set_results({'params': params})
+
+
+class MyCharm(BaseTestCharm):
+    @property
+    def action_class(self) -> type[MyAction]:
+        return MyAction
+
+
+# Note that we would really like to have kw_only=True here as well, but that's
+# not available in Python 3.8.
+@dataclasses.dataclass(frozen=True)
 class MyDataclassAction:
     my_str: str
     my_bool: bool = False
     my_int: int = 42
     my_float: float = 3.14
     my_list: list[str] = dataclasses.field(default_factory=list)
-=======
-class MyDataclassConfig:
-    my_bool: bool | None = None
-    my_int: int = 42
-    my_float: float = 3.14
-    my_str: str = 'foo'
-    my_secret: ops.Secret | None = None
->>>>>>> ea8d3155
 
     def __post_init__(self):
         if self.my_int < 0:
@@ -1472,7 +1713,6 @@
 
 class MyDataclassCharm(BaseTestCharm):
     @property
-<<<<<<< HEAD
     def action_class(self) -> type[MyDataclassAction]:
         return MyDataclassAction
 
@@ -1488,23 +1728,6 @@
         my_int: int = pydantic.Field(42)
         my_float: float = pydantic.Field(3.14)
         my_list: list[str] = pydantic.Field(default_factory=list)
-=======
-    def config_class(self) -> type[_ConfigProtocol]:
-        return MyDataclassConfig
-
-
-_test_classes: list[type[BaseTestCharm]] = [MyCharm, MyDataclassCharm]
-
-if pydantic:
-
-    @pydantic.dataclasses.dataclass(frozen=True, config={'arbitrary_types_allowed': True})
-    class MyPydanticDataclassConfig:
-        my_bool: bool | None = pydantic.Field(None)
-        my_int: int = pydantic.Field(42)
-        my_float: float = pydantic.Field(3.14)
-        my_str: str = pydantic.Field('foo')
-        my_secret: ops.Secret | None = pydantic.Field(None)
->>>>>>> ea8d3155
 
         @pydantic.field_validator('my_int')
         @classmethod
@@ -1515,7 +1738,6 @@
 
     class MyPydanticDataclassCharm(BaseTestCharm):
         @property
-<<<<<<< HEAD
         def action_class(self) -> type[MyPydanticDataclassAction]:
             return MyPydanticDataclassAction
 
@@ -1532,38 +1754,10 @@
         @property
         def action_class(self) -> type[MyPydanticBaseModelAction]:
             return MyPydanticBaseModelAction
-=======
-        def config_class(self) -> type[_ConfigProtocol]:
-            return MyPydanticDataclassConfig
-
-    class MyPydanticBaseModelConfig(pydantic.BaseModel):
-        my_bool: bool | None = pydantic.Field(None)
-        my_int: int = pydantic.Field(42)
-        my_float: float = pydantic.Field(3.14)
-        my_str: str = pydantic.Field('foo')
-        my_secret: ops.Secret | None = pydantic.Field(None)
-
-        @pydantic.field_validator('my_int')
-        @classmethod
-        def validate_my_int(cls, my_int: int) -> int:
-            if my_int < 0:
-                raise ValueError('my_int must be zero or positive')
-            return my_int
-
-        class Config:
-            arbitrary_types_allowed = True
-            frozen = True
-
-    class MyPydanticBaseModelCharm(BaseTestCharm):
-        @property
-        def config_class(self) -> type[_ConfigProtocol]:
-            return MyPydanticBaseModelConfig
->>>>>>> ea8d3155
 
     _test_classes.extend((MyPydanticDataclassCharm, MyPydanticBaseModelCharm))
 
 
-<<<<<<< HEAD
 @pytest.mark.parametrize('charm_class', _test_classes)
 def test_action_init(
     charm_class: type[BaseTestCharm],
@@ -1627,52 +1821,10 @@
     request.addfinalizer(harness.cleanup)
     harness.begin()
     params_in = {
-=======
-_config = """
-options:
-    my-bool:
-        type: boolean
-    my-int:
-        type: int
-        default: 42
-    my-float:
-        type: float
-        default: 3.14
-    my-str:
-        type: string
-        default: foo
-    my-secret:
-        type: secret
-"""
-
-
-@pytest.mark.parametrize('charm_class', _test_classes)
-def test_config_init(charm_class: type[BaseTestCharm], request: pytest.FixtureRequest):
-    harness = testing.Harness(charm_class, config=_config)
-    request.addfinalizer(harness.cleanup)
-    harness.begin()
-    typed_config = harness.charm.typed_config
-    assert typed_config.my_bool is None
-    assert typed_config.my_float == 3.14
-    assert isinstance(typed_config.my_float, float)
-    assert typed_config.my_int == 42
-    assert isinstance(typed_config.my_int, int)
-    assert typed_config.my_str == 'foo'
-    assert isinstance(typed_config.my_str, str)
-    assert typed_config.my_secret is None
-
-
-@pytest.mark.parametrize('charm_class', _test_classes)
-def test_config_init_non_default(charm_class: type[ops.CharmBase], request: pytest.FixtureRequest):
-    harness = testing.Harness(charm_class, config=_config)
-    request.addfinalizer(harness.cleanup)
-    harness.update_config({
->>>>>>> ea8d3155
         'my-bool': True,
         'my-float': 2.71,
         'my-int': 24,
         'my-str': 'bar',
-<<<<<<< HEAD
         'my-list': ['a', 'b', 'c'],
     }
     params_out = harness.run_action('my-action', params_in).results['params']
@@ -1797,67 +1949,6 @@
 def test_action_extra_args(request: pytest.FixtureRequest):
     @dataclasses.dataclass
     class Action:
-=======
-    })
-    harness.begin()
-    typed_config = harness.charm.typed_config  # type: ignore
-    typed_config = typing.cast('_ConfigProtocol', typed_config)
-    assert typed_config.my_bool is True
-    assert typed_config.my_float == 2.71
-    assert typed_config.my_int == 24
-    assert typed_config.my_str == 'bar'
-    assert typed_config.my_secret is None
-
-
-@pytest.mark.parametrize(
-    'errors,exc',
-    (('raise', ValueError), ('blocked', ops._main._Abort), (None, ValueError)),
-)
-@pytest.mark.parametrize('charm_class', _test_classes)
-def test_config_with_error_blocked(
-    charm_class: type[ops.CharmBase],
-    errors: typing.Literal['blocked', 'raise'] | None,
-    exc: type[Exception],
-    request: pytest.FixtureRequest,
-):
-    harness = testing.Harness(charm_class, config=_config)
-    request.addfinalizer(harness.cleanup)
-    charm_class._config_errors = errors  # type: ignore
-    request.addfinalizer(lambda: setattr(charm_class, '_config_errors', None))
-    harness.update_config({
-        'my-int': -1,
-    })
-    with pytest.raises(exc):
-        harness.begin()
-    if errors == 'blocked':
-        status_dict = harness._backend.status_get()
-        assert status_dict['status'] == 'blocked'
-        assert 'my_int must be zero or positive' in status_dict['message']
-
-
-@pytest.mark.parametrize('charm_class', _test_classes)
-def test_config_with_secret(charm_class: type[ops.CharmBase], request: pytest.FixtureRequest):
-    harness = testing.Harness(charm_class, config=_config)
-    request.addfinalizer(harness.cleanup)
-    content = {'password': 'admin'}
-    secret_id = harness.add_user_secret(content)
-    harness.grant_secret(secret_id, harness.model.app.name)
-    harness.update_config({
-        'my-secret': secret_id,
-    })
-    harness.begin()
-    typed_config = harness.charm.typed_config  # type: ignore
-    typed_config = typing.cast('_ConfigProtocol', typed_config)
-    secret = typed_config.my_secret
-    assert secret is not None
-    assert secret.id == secret_id
-    assert secret.get_content() == content
-
-
-def test_config_extra_args(request: pytest.FixtureRequest):
-    @dataclasses.dataclass
-    class Config:
->>>>>>> ea8d3155
         a: int
         b: float
         c: str
@@ -1865,7 +1956,6 @@
     class Charm(ops.CharmBase):
         def __init__(self, framework: ops.Framework):
             super().__init__(framework)
-<<<<<<< HEAD
             framework.observe(self.on['action'].action, self._on_action)
 
         def _on_action(self, event: ops.ActionEvent):
@@ -2003,77 +2093,4 @@
                 'filename': 'snap.xz',
                 'compression': {'kind': 'xz', 'quality': 10},
             },
-        )
-=======
-            self.typed_config = self.load_config(Config, 10, c='foo')
-
-    schema = """
-options:
-    b:
-        type: float
-"""
-    harness = testing.Harness(Charm, config=schema)
-    request.addfinalizer(harness.cleanup)
-    harness.update_config({'b': 3.14})
-    harness.begin()
-    typed_config = harness.charm.typed_config
-    assert isinstance(typed_config, Config)
-    assert typed_config.a == 10
-    assert typed_config.b == 3.14
-    assert typed_config.c == 'foo'
-
-
-class SmallConfig:
-    x: int
-
-    # Note that for plain classes we do not try to determine the fields
-    # and instead get all arguments.
-    def __init__(self, x: int, **_):
-        self.x = x
-
-
-@dataclasses.dataclass(frozen=True)
-class SmallDataclassConfig:
-    x: int
-
-
-_small_configs: list[type[object]] = [SmallConfig, SmallDataclassConfig]
-
-if pydantic:
-
-    @pydantic.dataclasses.dataclass(frozen=True)
-    class SmallPydanticDataclassConfig:
-        x: int
-
-    class SmallPydanticBaseModelConfig(pydantic.BaseModel):
-        x: int = pydantic.Field()
-
-    _small_configs.extend((SmallPydanticDataclassConfig, SmallPydanticBaseModelConfig))
-
-
-@pytest.mark.parametrize('config_class', _small_configs)
-def test_config_partial_init(config_class: type[object], request: pytest.FixtureRequest):
-    class Charm(ops.CharmBase):
-        def __init__(self, framework: ops.Framework):
-            super().__init__(framework)
-            self.typed_config = self.load_config(config_class)
-
-    # Harness needs to know about *all* the options, even though the charm does not.
-    schema = """
-options:
-    x:
-        type: int
-    y:
-        type: string
-        description: An int not used in the class
-"""
-    harness = testing.Harness(Charm, config=schema)
-    request.addfinalizer(harness.cleanup)
-    # The raw config contains more fields than the class requires.
-    harness.update_config({'x': 42, 'y': 'foo'})
-    harness.begin()
-    typed_config = harness.charm.typed_config
-    assert isinstance(typed_config, config_class)
-    assert typed_config.x == 42  # type: ignore
-    assert not hasattr(typed_config, 'y')
->>>>>>> ea8d3155
+        )