--- conflicted
+++ resolved
@@ -2731,23 +2731,11 @@
 
 
 class TestModelBackend:
-<<<<<<< HEAD
-    @property
-    def backend(self):
-        backend_instance = getattr(self, '_backend', None)
-        if backend_instance is None:
-            with mock.patch.dict(os.environ, {'JUJU_VERSION': '0.0.0'}):
-                self._backend = _ModelBackend('myapp/0')
-        return self._backend
-
-    def test_relation_get_set_is_app_arg(self):
-=======
     @pytest.fixture
     def backend(self, fake_juju_version: None) -> _ModelBackend:
         return _ModelBackend('myapp/0')
 
     def test_relation_get_set_is_app_arg(self, backend: _ModelBackend):
->>>>>>> 816989e6
         # No is_app provided.
         with pytest.raises(TypeError):
             backend.relation_set(1, {'fookey': 'barval'})  # type: ignore
