--- conflicted
+++ resolved
@@ -4601,7 +4601,6 @@
         assert str(excinfo.value) == 'ERROR cannot access cloud credentials\n'
 
 
-<<<<<<< HEAD
 class TestStatus:
     @pytest.fixture()
     def model(self, fake_juju_version: None):
@@ -4656,85 +4655,6 @@
         assert 'datetime' in data
 
 
-@pytest.mark.skipif(
-    not hasattr(ops.testing, 'Context'), reason='requires optional ops[testing] install'
-)
-def test_departing_unit_in_relations():
-    ctx = ops.testing.Context(
-        ops.CharmBase, meta={'name': 'mycharm', 'requires': {'db': {'interface': 'db'}}}
-    )
-    # In this mocked Juju data, only unit/0 is included.
-    rel = ops.testing.Relation('db', remote_units_data={0: {}}, remote_app_name='db')
-    state_in = ops.testing.State(relations={rel})
-    # We simulate a relation-departed event where the departing unit is unit/1.
-    with ctx(ctx.on.relation_departed(rel, remote_unit=1), state_in) as mgr:
-        mgr.run()
-        # The departing unit, unit/1, should be in the .units set for the relation
-        # even though it was not in the mocked Juju data.
-        assert {unit.name for unit in mgr.charm.model.relations['db'][0].units} == {'db/0', 'db/1'}
-
-
-@pytest.mark.skipif(
-    not hasattr(ops.testing, 'Context'), reason='requires optional ops[testing] install'
-)
-def test_relation_has_correct_units():
-    class Charm(ops.CharmBase):
-        def __init__(self, framework: ops.Framework):
-            super().__init__(framework)
-            framework.observe(self.on['db'].relation_changed, self._on_peer_relation_changed)
-            framework.observe(self.on['peer'].relation_changed, self._on_peer_relation_changed)
-
-        def _on_peer_relation_changed(self, event: ops.RelationChangedEvent):
-            self.event = event
-
-    ctx = ops.testing.Context(
-        Charm,
-        meta={
-            'name': 'mycharm',
-            'requires': {'db': {'interface': 'db'}, 'ingress': {'interface': 'ingress'}},
-            'peers': {'peer': {'interface': 'gossip'}},
-        },
-    )
-    rel1 = ops.testing.Relation(
-        'db', remote_units_data={1: {}, 2: {}, 3: {}}, remote_app_name='test-db'
-    )
-    rel2 = ops.testing.Relation(
-        'ingress', remote_units_data={4: {}, 6: {}}, remote_app_name='test-ingress'
-    )
-    peer = ops.testing.PeerRelation('peer', peers_data={1: {}, 2: {}})
-    state_in = ops.testing.State(relations={rel1, rel2, peer})
-
-    def unit_names(relation: ops.Relation):
-        return {unit.name for unit in relation.units}
-
-    with ctx(ctx.on.relation_changed(peer, remote_unit=1), state_in) as mgr:
-        mgr.run()
-        assert unit_names(mgr.charm.event.relation) == {'mycharm/1', 'mycharm/2'}
-        assert unit_names(mgr.charm.model.relations['peer'][0]) == {'mycharm/1', 'mycharm/2'}
-        assert unit_names(mgr.charm.model.relations['db'][0]) == {
-            'test-db/1',
-            'test-db/2',
-            'test-db/3',
-        }
-        assert unit_names(mgr.charm.model.relations['ingress'][0]) == {
-            'test-ingress/4',
-            'test-ingress/6',
-        }
-
-    with ctx(ctx.on.relation_changed(rel1, remote_unit=1), state_in) as mgr:
-        mgr.run()
-        assert unit_names(mgr.charm.event.relation) == {'test-db/1', 'test-db/2', 'test-db/3'}
-        assert unit_names(mgr.charm.model.relations['peer'][0]) == {'mycharm/1', 'mycharm/2'}
-        assert unit_names(mgr.charm.model.relations['db'][0]) == {
-            'test-db/1',
-            'test-db/2',
-            'test-db/3',
-        }
-        assert unit_names(mgr.charm.model.relations['ingress'][0]) == {
-            'test-ingress/4',
-            'test-ingress/6',
-        }
-=======
 def test_departing_unit_data_available(fake_script: FakeScript):
     fake_script.write('relation-ids', """echo '["db0:1"]'""")
     fake_script.write('relation-list', """echo '["db/0"]'""")
@@ -4756,7 +4676,6 @@
     ]
     assert ['relation-get', '-r', '1', '-', 'db/0', '--format=json'] in calls
     assert ['relation-get', '-r', '1', '-', 'db/1', '--format=json'] in calls
->>>>>>> d47f3fc8
 
 
 if __name__ == '__main__':
