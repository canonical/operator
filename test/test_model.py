--- conflicted
+++ resolved
@@ -768,7 +768,6 @@
                 run()
             self.assertEqual(fake_script_calls(self, clear=True), calls)
 
-<<<<<<< HEAD
     def test_network_get(self):
         network_get_out = ('{"bind-addresses":[{"mac-address":"","interface-name":"",'
                            '"addresses":[{"hostname":"","value":"192.0.2.2","cidr":""}]}]'
@@ -803,43 +802,8 @@
                 run()
             self.assertEqual(fake_script_calls(self, clear=True), calls)
 
-    def test_function_get_error(self):
-        fake_script(self, 'function-get', '')
-        fake_script(self, 'function-get', f'echo fooerror >&2 ; exit 1')
-        with self.assertRaises(ops.model.ModelError):
-            self.backend.function_get()
-        calls = [['function-get', '--format=json']]
-        self.assertEqual(fake_script_calls(self, clear=True), calls)
-
-    def test_function_set_error(self):
-        fake_script(self, 'function-get', '')
-        fake_script(self, 'function-set', f'echo fooerror >&2 ; exit 1')
-        with self.assertRaises(ops.model.ModelError):
-            self.backend.function_set({'foo': 'bar', 'dead': 'beef cafe'})
-        calls = [["function-set", "foo=bar", "dead=beef cafe"]]
-        self.assertEqual(fake_script_calls(self, clear=True), calls)
-
-    def test_function_log_error(self):
-        fake_script(self, 'function-get', '')
-        fake_script(self, 'function-log', f'echo fooerror >&2 ; exit 1')
-        with self.assertRaises(ops.model.ModelError):
-            self.backend.function_log('log-message')
-        calls = [["function-log", "log-message"]]
-        self.assertEqual(fake_script_calls(self, clear=True), calls)
-
-    def test_function_fail_error(self):
-        fake_script(self, 'function-get', '')
-        fake_script(self, 'function-fail', f'echo fooerror >&2 ; exit 1')
-        with self.assertRaises(ops.model.ModelError):
-            self.backend.function_fail('fail-message')
-        calls = [["function-fail", "fail-message"]]
-        self.assertEqual(fake_script_calls(self, clear=True), calls)
-
-    def test_function_get_error_legacy(self):
-=======
     def test_action_get_error(self):
         fake_script(self, 'action-get', '')
->>>>>>> ed093d5c
         fake_script(self, 'action-get', f'echo fooerror >&2 ; exit 1')
         with self.assertRaises(ops.model.ModelError):
             self.backend.action_get()
