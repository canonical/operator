--- conflicted
+++ resolved
@@ -106,16 +106,10 @@
     flow: str,
     lookup_by: Literal['id', 'label'],
 ):
-<<<<<<< HEAD
-    label_count = collections.Counter(flow.split(','))['label']
-    if label_count >= 2 and juju.status().model.version.startswith('3.2.'):
-        pytest.skip('Label is sticky on Juju 3.2 in this case')
-=======
     counts = collections.Counter(flow.split(','))
     if counts['label'] >= 2 and juju.status().model.version.startswith('3.2.'):
         pytest.skip('Label is sticky on Juju 3.2 in this case')
 
->>>>>>> 248d8af7
     if lookup_by == 'id':
         params = {'flow': flow, 'secretid': fresh_secret}
     else:
@@ -134,10 +128,6 @@
     secret = juju.show_secret(secrets[0].uri, reveal=True)
     common_checks(secret, result)
 
-<<<<<<< HEAD
-    counts = collections.Counter(flow.split(','))
-=======
->>>>>>> 248d8af7
     if counts['content']:
         assert result['after']['latest'] == {'val': str(counts['content'])}
     if counts['label']:
