# Copyright 2019 Canonical Ltd.
#
# Licensed under the Apache License, Version 2.0 (the "License");
# you may not use this file except in compliance with the License.
# You may obtain a copy of the License at
#
# http://www.apache.org/licenses/LICENSE-2.0
#
# Unless required by applicable law or agreed to in writing, software
# distributed under the License is distributed on an "AS IS" BASIS,
# WITHOUT WARRANTIES OR CONDITIONS OF ANY KIND, either express or implied.
# See the License for the specific language governing permissions and
# limitations under the License.

import os
import pathlib
import subprocess
import shutil
import tempfile
import unittest


def fake_script(test_case, name, content):
    if not hasattr(test_case, 'fake_script_path'):
        fake_script_path = tempfile.mkdtemp('-fake_script')
        os.environ['PATH'] = '{}:{}'.format(fake_script_path, os.environ["PATH"])

        def cleanup():
            shutil.rmtree(fake_script_path)
            os.environ['PATH'] = os.environ['PATH'].replace(fake_script_path + ':', '')

        test_case.addCleanup(cleanup)
        test_case.fake_script_path = pathlib.Path(fake_script_path)

    with (test_case.fake_script_path / name).open('wt') as f:
        # Before executing the provided script, dump the provided arguments in calls.txt.
        f.write('''#!/bin/bash
{ echo -n $(basename $0); printf ";%s" "$@"; echo; } >> $(dirname $0)/calls.txt
''' + content)
    os.chmod(str(test_case.fake_script_path / name), 0o755)


def fake_script_calls(test_case, clear=False):
<<<<<<< HEAD
    with (test_case.fake_script_path / 'calls.txt').open('r+t') as f:
        calls = [line.split(';') for line in f.read().splitlines()]
        if clear:
            f.truncate(0)
        return calls
=======
    try:
        with open(str(test_case.fake_script_path / 'calls.txt'), 'r+') as f:
            calls = [line.split(';') for line in f.read().splitlines()]
            if clear:
                f.truncate(0)
            return calls
    except FileNotFoundError:
        return []
>>>>>>> 60c43f81


class FakeScriptTest(unittest.TestCase):

    def test_fake_script_works(self):
        fake_script(self, 'foo', 'echo foo runs')
        fake_script(self, 'bar', 'echo bar runs')
        output = subprocess.getoutput('foo a "b c "; bar "d e" f')
        self.assertEqual(output, 'foo runs\nbar runs')
        self.assertEqual(fake_script_calls(self), [
            ['foo', 'a', 'b c '],
            ['bar', 'd e', 'f'],
        ])

    def test_fake_script_clear(self):
        fake_script(self, 'foo', 'echo foo runs')

        output = subprocess.getoutput('foo a "b c"')
        self.assertEqual(output, 'foo runs')

        self.assertEqual(fake_script_calls(self, clear=True), [['foo', 'a', 'b c']])

        fake_script(self, 'bar', 'echo bar runs')

        output = subprocess.getoutput('bar "d e" f')
        self.assertEqual(output, 'bar runs')

        self.assertEqual(fake_script_calls(self, clear=True), [['bar', 'd e', 'f']])

        self.assertEqual(fake_script_calls(self, clear=True), [])<|MERGE_RESOLUTION|>--- conflicted
+++ resolved
@@ -41,22 +41,14 @@
 
 
 def fake_script_calls(test_case, clear=False):
-<<<<<<< HEAD
-    with (test_case.fake_script_path / 'calls.txt').open('r+t') as f:
-        calls = [line.split(';') for line in f.read().splitlines()]
-        if clear:
-            f.truncate(0)
-        return calls
-=======
     try:
-        with open(str(test_case.fake_script_path / 'calls.txt'), 'r+') as f:
+        with (test_case.fake_script_path / 'calls.txt').open('r+t') as f:
             calls = [line.split(';') for line in f.read().splitlines()]
             if clear:
                 f.truncate(0)
             return calls
     except FileNotFoundError:
         return []
->>>>>>> 60c43f81
 
 
 class FakeScriptTest(unittest.TestCase):
