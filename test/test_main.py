--- conflicted
+++ resolved
@@ -874,17 +874,10 @@
         assert 'Using local storage: not a Kubernetes podspec charm' in calls.pop(0)
         assert 'Initializing SQLite local storage: ' in calls.pop(0)
         assert re.search(
-<<<<<<< HEAD
-            '(?ms)juju-log --log-level ERROR -- Uncaught exception while in charm code:\n'
-            'Traceback .most recent call last.:\n'
-            r'  .*'
-            "    raise RuntimeError.'failing as requested'.\n"
-=======
             r'(?ms)juju-log --log-level ERROR -- Uncaught exception while in charm code:\n'
             r'Traceback .most recent call last.:\n'
             r'  .*'
             r"    raise RuntimeError.'failing as requested'.\n"
->>>>>>> 9d2e9673
             r'RuntimeError: failing as requested',
             calls[0],
         )
