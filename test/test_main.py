# Copyright 2019 Canonical Ltd.
#
# Licensed under the Apache License, Version 2.0 (the "License");
# you may not use this file except in compliance with the License.
# You may obtain a copy of the License at
#
# http://www.apache.org/licenses/LICENSE-2.0
#
# Unless required by applicable law or agreed to in writing, software
# distributed under the License is distributed on an "AS IS" BASIS,
# WITHOUT WARRANTIES OR CONDITIONS OF ANY KIND, either express or implied.
# See the License for the specific language governing permissions and
# limitations under the License.

from __future__ import annotations

import abc
import dataclasses
import importlib.util
import io
import logging
import os
import re
import shutil
import subprocess
import sys
import tempfile
import typing
import warnings
from pathlib import Path
from unittest.mock import patch

import pytest

import ops
from ops._main import _should_use_controller_storage
from ops.jujucontext import _JujuContext
from ops.storage import SQLiteStorage

from .charms.test_main.src.charm import MyCharmEvents
from .test_helpers import FakeScript

# This relies on the expected repository structure to find a path to
# source of the charm under test.
TEST_CHARM_DIR = Path(f'{__file__}/../charms/test_main').resolve()

VERSION_LOGLINE = [
    'juju-log',
    '--log-level',
    'DEBUG',
    '--',
    f'ops {ops.__version__} up and running.',
]

logger = logging.getLogger(__name__)


class SymlinkTargetError(Exception):
    pass


@dataclasses.dataclass(frozen=True)
class EventSpec:
    event_type: type[ops.EventBase]
    event_name: str
    env_var: str | None = None
    relation_id: int | None = None
    remote_app: str | None = None
    remote_unit: str | None = None
    model_name: str | None = None
    set_in_env: dict[str, str] | None = None
    workload_name: str | None = None
    notice_id: str | None = None
    notice_type: str | None = None
    notice_key: str | None = None
    departing_unit_name: str | None = None
    secret_id: str | None = None
    secret_label: str | None = None
    secret_revision: str | None = None
    check_name: str | None = None


@patch('ops._main.setup_root_logging', new=lambda *a, **kw: None)  # type: ignore
@patch('ops._main._Manager._emit_charm_event', new=lambda *a, **kw: None)  # type: ignore
@patch('ops.charm._evaluate_status', new=lambda *a, **kw: None)  # type: ignore
class TestCharmInit:
    @patch('sys.stderr', new_callable=io.StringIO)
    def test_breakpoint(self, fake_stderr: io.StringIO):
        class MyCharm(ops.CharmBase):
            pass

        self._check(MyCharm, extra_environ={'JUJU_DEBUG_AT': 'all'})

        with patch('pdb.Pdb.set_trace') as mock:
            breakpoint()

        assert mock.call_count == 1
        assert 'Starting pdb to debug charm operator' in fake_stderr.getvalue()

    def test_no_debug_breakpoint(self):
        class MyCharm(ops.CharmBase):
            pass

        self._check(MyCharm, extra_environ={'JUJU_DEBUG_AT': ''})

        with patch('pdb.Pdb.set_trace') as mock:
            breakpoint()

        assert mock.call_count == 0

    def _check(
        self,
        charm_class: type[ops.CharmBase],
        *,
        extra_environ: dict[str, str] | None = None,
        **kwargs: typing.Any,
    ):
        """Helper for below tests."""
        fake_environ = {
            'JUJU_UNIT_NAME': 'test_main/0',
            'JUJU_MODEL_NAME': 'mymodel',
            'JUJU_VERSION': '2.8.0',
        }
        if extra_environ is not None:
            fake_environ.update(extra_environ)

        with tempfile.TemporaryDirectory() as tmpdirname:
            fake_environ.update({'JUJU_CHARM_DIR': tmpdirname})
            with patch.dict(os.environ, fake_environ):
                tmpdirname = Path(tmpdirname)
                fake_metadata = tmpdirname / 'metadata.yaml'
                with fake_metadata.open('wb') as fh:
                    fh.write(b'name: test')

                ops.main(charm_class, **kwargs)

    def test_init_signature_passthrough(self):
        class MyCharm(ops.CharmBase):
            def __init__(self, framework: ops.Framework):
                super().__init__(framework)

        with warnings.catch_warnings(record=True) as warn_cm:
            self._check(MyCharm)
        assert warn_cm == []

    def test_init_signature_old_key_argument(self):
        class MyCharm(ops.CharmBase):
            def __init__(self, framework: ops.Framework, somekey: typing.Any):
                super().__init__(framework, somekey)  # type: ignore

        # Support for "key" has been deprecated since ops 0.7 and was removed in 2.0
        with pytest.raises(TypeError):
            self._check(MyCharm)

    def test_init_signature_only_framework(self):
        class MyCharm(ops.CharmBase):
            def __init__(self, framework: ops.Framework):
                super().__init__(framework)

        with warnings.catch_warnings(record=True) as warn_cm:
            self._check(MyCharm)
        assert warn_cm == []

    def test_storage_no_storage(self):
        # here we patch juju_backend_available so it refuses to set it up
        with patch('ops.storage.juju_backend_available') as juju_backend_available:
            juju_backend_available.return_value = False
            with pytest.raises(
                RuntimeError,
                match=r'charm set use_juju_for_storage=True, but Juju .* does not support it',
            ):
                self._check(ops.CharmBase, use_juju_for_storage=True)

    def test_storage_with_storage(self):
        # here we patch juju_backend_available, so it gets set up and falls over when used
        with patch('ops.storage.juju_backend_available') as juju_backend_available:
            juju_backend_available.return_value = True
            with pytest.warns(DeprecationWarning, match='Controller storage'):
                with pytest.raises(FileNotFoundError, match='state-get'):
                    self._check(ops.CharmBase, use_juju_for_storage=True)


@patch('sys.argv', new=('hooks/config-changed',))
@patch('ops._main._Manager._setup_root_logging', new=lambda *a, **kw: None)  # type: ignore
@patch('ops.charm._evaluate_status', new=lambda *a, **kw: None)  # type: ignore
class TestDispatch:
    def _check(self, *, dispatch_path: str = ''):
        """Helper for below tests."""

        class MyCharm(ops.CharmBase):
            def __init__(self, framework: ops.Framework):
                super().__init__(framework)

        fake_environ = {
            'JUJU_UNIT_NAME': 'test_main/0',
            'JUJU_MODEL_NAME': 'mymodel',
            'JUJU_DISPATCH_PATH': dispatch_path,
            'JUJU_VERSION': '2.8.0',
        }

        with tempfile.TemporaryDirectory() as tmpdir:
            fake_environ.update({'JUJU_CHARM_DIR': tmpdir})
            tmpdir = Path(tmpdir)
            fake_metadata = tmpdir / 'metadata.yaml'
            with fake_metadata.open('wb') as fh:
                fh.write(b'name: test')
            dispatch = tmpdir / 'dispatch'
            dispatch.write_text('', encoding='utf8')
            dispatch.chmod(0o755)

            with patch.dict(os.environ, fake_environ):
                with patch('ops._main._Manager._emit_charm_event') as mock_charm_event:
                    ops.main(MyCharm)

        assert mock_charm_event.call_count == 1
        return mock_charm_event.call_args[0][0]

    def test_with_dispatch(self):
        """With dispatch, dispatch is used."""
        event = self._check(dispatch_path='hooks/potatos')
        assert event == 'potatos'


_event_test = typing.List[typing.Tuple[EventSpec, typing.Dict[str, typing.Union[str, int, None]]]]


@pytest.fixture
def fake_script(request: pytest.FixtureRequest):
    return FakeScript(request)


class _TestMain(abc.ABC):
    @abc.abstractmethod
    def _setup_entry_point(self):
        """Set up the given entry point in the given directory.

        With dispatch, that would be a symlink pointing at src/charm.py
        or a script that executes src/charm.py.
        """
        return NotImplemented

    @abc.abstractmethod
    def _call_event(
        self,
        fake_script: FakeScript,
        rel_path: Path,
        env: dict[str, str],
    ):
        """Set up the environment and call (i.e. run) the given event."""
        return NotImplemented

    @pytest.fixture
    def setup_charm(self, request: pytest.FixtureRequest, fake_script: FakeScript):
        self._setup_charm_dir(request)

        # Relations events are defined dynamically and modify the class attributes.
        # We use a subclass temporarily to prevent these side effects from leaking.
        class TestCharmEvents(ops.CharmEvents):
            pass

        ops.CharmBase.on = TestCharmEvents()  # type: ignore

        def cleanup():
            ops.CharmBase.on = ops.CharmEvents()  # type: ignore

        request.addfinalizer(cleanup)

        fake_script.write('is-leader', 'echo true')
        fake_script.write('juju-log', 'exit 0')

        # set to something other than None for tests that care
        self.stdout = None
        self.stderr = None

    def _setup_charm_dir(self, request: pytest.FixtureRequest):
        self._tmpdir = Path(tempfile.mkdtemp(prefix='tmp-ops-test-')).resolve()

        def cleanup():
            shutil.rmtree(self._tmpdir, ignore_errors=True)

        request.addfinalizer(cleanup)

        self.JUJU_CHARM_DIR = self._tmpdir / 'test_main'
        self._charm_state_file = self.JUJU_CHARM_DIR / '.unit-state.db'
        self.hooks_dir = self.JUJU_CHARM_DIR / 'hooks'
        charm_path = str(self.JUJU_CHARM_DIR / 'src/charm.py')
        self.charm_exec_path = os.path.relpath(charm_path, str(self.hooks_dir))
        shutil.copytree(str(TEST_CHARM_DIR), str(self.JUJU_CHARM_DIR))

        charm_spec = importlib.util.spec_from_file_location('charm', charm_path)
        assert charm_spec is not None
        self.charm_module = importlib.util.module_from_spec(charm_spec)
        assert charm_spec.loader is not None
        charm_spec.loader.exec_module(self.charm_module)

        self.hooks_dir.mkdir()  # For testing cases when a charm has a legacy hook.
        self._setup_entry_point()

    def _read_and_clear_state(
        self, event_name: str, env: dict[str, str]
    ) -> ops.BoundStoredState | ops.StoredStateData:
        if self._charm_state_file.stat().st_size:
            storage = SQLiteStorage(self._charm_state_file)
            with (self.JUJU_CHARM_DIR / 'metadata.yaml').open() as m:
                af = self.JUJU_CHARM_DIR / 'actions.yaml'
                if af.exists():
                    with af.open() as a:
                        meta = ops.CharmMeta.from_yaml(m, a)
                else:
                    meta = ops.CharmMeta.from_yaml(m)
            framework = ops.Framework(
                storage,
                self.JUJU_CHARM_DIR,
                meta,
                None,  # type: ignore
                event_name,
                juju_debug_at=_JujuContext.from_dict(env).debug_at,
            )

            class ThisCharmEvents(MyCharmEvents):
                pass

            class Charm(self.charm_module.Charm):
                on = ThisCharmEvents()

            mycharm = Charm(framework)
            stored = mycharm._stored
            # Override the saved data with a cleared state
            storage.save_snapshot(stored._data.handle.path, {})
            storage.commit()
            framework.close()
        else:
            stored = ops.StoredStateData(None, None)  # type: ignore
        return stored

    def _simulate_event(self, fake_script: FakeScript, event_spec: EventSpec):
        ppath = Path(__file__).parent
        pypath = str(ppath.parent)
        if 'PYTHONPATH' in os.environ:
            pypath += os.pathsep + os.environ['PYTHONPATH']
        env = os.environ.copy()
        env.update({
            'PATH': os.pathsep.join([str(ppath / 'bin'), env['PATH']]),
            'PYTHONPATH': pypath,
            'JUJU_CHARM_DIR': str(self.JUJU_CHARM_DIR),
            'JUJU_UNIT_NAME': 'test_main/0',
        })
        if event_spec.set_in_env is not None:
            env.update(event_spec.set_in_env)
        if issubclass(event_spec.event_type, ops.SecretEvent):
            assert event_spec.secret_id is not None
            env.update({
                'JUJU_SECRET_ID': event_spec.secret_id,
                'JUJU_SECRET_LABEL': event_spec.secret_label or '',
            })
        if issubclass(event_spec.event_type, (ops.SecretRemoveEvent, ops.SecretExpiredEvent)):
            env.update({
                'JUJU_SECRET_REVISION': str(event_spec.secret_revision or ''),
            })
        if issubclass(event_spec.event_type, ops.RelationEvent):
            rel_name = event_spec.event_name.split('_')[0]
            env.update({
                'JUJU_RELATION': rel_name,
                'JUJU_RELATION_ID': str(event_spec.relation_id),
            })
            remote_app = event_spec.remote_app
            # For juju < 2.7 app name is extracted from JUJU_REMOTE_UNIT.
            if remote_app is not None:
                env['JUJU_REMOTE_APP'] = remote_app

            remote_unit = event_spec.remote_unit
            if remote_unit is None:
                remote_unit = ''
            env['JUJU_REMOTE_UNIT'] = remote_unit

            departing_unit_name = event_spec.departing_unit_name
            if departing_unit_name is None:
                departing_unit_name = ''
            env['JUJU_DEPARTING_UNIT'] = departing_unit_name
        else:
            env.update({
                'JUJU_REMOTE_UNIT': '',
                'JUJU_REMOTE_APP': '',
            })
        if issubclass(event_spec.event_type, ops.WorkloadEvent):
            assert event_spec.workload_name is not None
            env.update({
                'JUJU_WORKLOAD_NAME': event_spec.workload_name,
            })
        if issubclass(event_spec.event_type, ops.PebbleNoticeEvent):
            assert event_spec.notice_id is not None
            assert event_spec.notice_type is not None
            assert event_spec.notice_key is not None
            env.update({
                'JUJU_NOTICE_ID': event_spec.notice_id,
                'JUJU_NOTICE_TYPE': event_spec.notice_type,
                'JUJU_NOTICE_KEY': event_spec.notice_key,
            })
        if issubclass(event_spec.event_type, ops.charm.PebbleCheckEvent):
            assert event_spec.check_name is not None
            env['JUJU_PEBBLE_CHECK_NAME'] = event_spec.check_name
        if issubclass(event_spec.event_type, ops.ActionEvent):
            event_filename = event_spec.event_name[: -len('_action')].replace('_', '-')
            assert event_spec.env_var is not None
            env.update({
                event_spec.env_var: event_filename,
            })
            if event_spec.env_var == 'JUJU_ACTION_NAME':
                event_dir = 'actions'
            else:
                raise RuntimeError('invalid envar name specified for an action event')
        else:
            event_filename = event_spec.event_name.replace('_', '-')
            event_dir = 'hooks'
        if event_spec.model_name is not None:
            env['JUJU_MODEL_NAME'] = event_spec.model_name

        self._call_event(fake_script, Path(event_dir, event_filename), env)
        return self._read_and_clear_state(event_spec.event_name, env)

    @pytest.mark.usefixtures('setup_charm')
    def test_event_reemitted(self, fake_script: FakeScript):
        # First run "install" to make sure all hooks are set up.
        state = self._simulate_event(fake_script, EventSpec(ops.InstallEvent, 'install'))
        assert isinstance(state, ops.BoundStoredState)
        assert list(state.observed_event_types) == ['InstallEvent']

<<<<<<< HEAD
        # The config-changed handler always defers.
        fake_script.write('config-get', "echo '{}'")
=======
>>>>>>> 757d244a
        state = self._simulate_event(
            fake_script, EventSpec(ops.ConfigChangedEvent, 'config-changed')
        )
        assert isinstance(state, ops.BoundStoredState)
        assert list(state.observed_event_types) == ['ConfigChangedEvent']

        # Re-emit should pick the deferred config-changed.
        state = self._simulate_event(
            fake_script, EventSpec(ops.UpdateStatusEvent, 'update-status')
        )
        assert isinstance(state, ops.BoundStoredState)
        assert list(state.observed_event_types) == ['ConfigChangedEvent', 'UpdateStatusEvent']

    @pytest.mark.usefixtures('setup_charm')
    def test_no_reemission_on_collect_metrics(self, fake_script: FakeScript):
        fake_script.write('add-metric', 'exit 0')
        fake_script.write('config-get', "echo '{}'")

        # First run "install" to make sure all hooks are set up.
        state = self._simulate_event(fake_script, EventSpec(ops.InstallEvent, 'install'))
        assert isinstance(state, ops.BoundStoredState)
        assert list(state.observed_event_types) == ['InstallEvent']

        state = self._simulate_event(
            fake_script, EventSpec(ops.ConfigChangedEvent, 'config-changed')
        )
        assert isinstance(state, ops.BoundStoredState)
        assert list(state.observed_event_types) == ['ConfigChangedEvent']

        # Re-emit should not pick the deferred config-changed because
        # collect-metrics runs in a restricted context.
        state = self._simulate_event(
            fake_script, EventSpec(ops.CollectMetricsEvent, 'collect-metrics')
        )
        assert isinstance(state, ops.BoundStoredState)
        assert list(state.observed_event_types) == ['CollectMetricsEvent']

    @pytest.mark.usefixtures('setup_charm')
    def test_multiple_events_handled(self, fake_script: FakeScript):
        fake_script.write('action-get', "echo '{}'")

        # Sample events with a different amount of dashes used
        # and with endpoints from different sections of metadata.yaml
        events_under_test: _event_test = [
            (
                EventSpec(ops.InstallEvent, 'install'),
                {},
            ),
            (
                EventSpec(ops.StartEvent, 'start'),
                {},
            ),
            (
                EventSpec(ops.UpdateStatusEvent, 'update_status'),
                {},
            ),
            (
                EventSpec(ops.LeaderSettingsChangedEvent, 'leader_settings_changed'),
                {},
            ),
            (
                EventSpec(
                    ops.RelationJoinedEvent,
                    'db_relation_joined',
                    relation_id=1,
                    remote_app='remote',
                    remote_unit='remote/0',
                ),
                {
                    'relation_name': 'db',
                    'relation_id': 1,
                    'app_name': 'remote',
                    'unit_name': 'remote/0',
                },
            ),
            (
                EventSpec(
                    ops.RelationChangedEvent,
                    'mon_relation_changed',
                    relation_id=2,
                    remote_app='remote',
                    remote_unit='remote/0',
                ),
                {
                    'relation_name': 'mon',
                    'relation_id': 2,
                    'app_name': 'remote',
                    'unit_name': 'remote/0',
                },
            ),
            (
                EventSpec(
                    ops.RelationChangedEvent,
                    'mon_relation_changed',
                    relation_id=2,
                    remote_app='remote',
                    remote_unit=None,
                ),
                {'relation_name': 'mon', 'relation_id': 2, 'app_name': 'remote'},
            ),
            (
                EventSpec(
                    ops.RelationDepartedEvent,
                    'mon_relation_departed',
                    relation_id=2,
                    remote_app='remote',
                    remote_unit='remote/0',
                    departing_unit_name='remote/42',
                ),
                {
                    'relation_name': 'mon',
                    'relation_id': 2,
                    'app_name': 'remote',
                    'unit_name': 'remote/0',
                    'departing_unit': 'remote/42',
                },
            ),
            (
                EventSpec(ops.RelationBrokenEvent, 'ha_relation_broken', relation_id=3),
                {'relation_name': 'ha', 'relation_id': 3},
            ),
            (
                # Events without a remote app specified (for Juju < 2.7).
                EventSpec(
                    ops.RelationJoinedEvent,
                    'db_relation_joined',
                    relation_id=1,
                    remote_unit='remote/0',
                ),
                {
                    'relation_name': 'db',
                    'relation_id': 1,
                    'app_name': 'remote',
                    'unit_name': 'remote/0',
                },
            ),
            (
                EventSpec(
                    ops.RelationChangedEvent,
                    'mon_relation_changed',
                    relation_id=2,
                    remote_unit='remote/0',
                ),
                {
                    'relation_name': 'mon',
                    'relation_id': 2,
                    'app_name': 'remote',
                    'unit_name': 'remote/0',
                },
            ),
            (
                EventSpec(
                    ops.RelationDepartedEvent,
                    'mon_relation_departed',
                    relation_id=2,
                    remote_unit='remote/0',
                    departing_unit_name='remote/42',
                ),
                {
                    'relation_name': 'mon',
                    'relation_id': 2,
                    'app_name': 'remote',
                    'unit_name': 'remote/0',
                    'departing_unit': 'remote/42',
                },
            ),
            (
                EventSpec(
                    ops.ActionEvent,
                    'start_action',
                    env_var='JUJU_ACTION_NAME',
                    set_in_env={'JUJU_ACTION_UUID': '1'},
                ),
                {},
            ),
            (
                EventSpec(
                    ops.ActionEvent,
                    'foo_bar_action',
                    env_var='JUJU_ACTION_NAME',
                    set_in_env={'JUJU_ACTION_UUID': '2'},
                ),
                {},
            ),
            (
                EventSpec(ops.PebbleReadyEvent, 'test_pebble_ready', workload_name='test'),
                {'container_name': 'test'},
            ),
            (
                EventSpec(
                    ops.PebbleCustomNoticeEvent,
                    'test_pebble_custom_notice',
                    workload_name='test',
                    notice_id='123',
                    notice_type='custom',
                    notice_key='example.com/a',
                ),
                {
                    'container_name': 'test',
                    'notice_id': '123',
                    'notice_type': 'custom',
                    'notice_key': 'example.com/a',
                },
            ),
            (
                EventSpec(
                    ops.PebbleCheckFailedEvent,
                    'test_pebble_check_failed',
                    workload_name='test',
                    check_name='http-check',
                ),
                {
                    'container_name': 'test',
                    'check_name': 'http-check',
                },
            ),
            (
                EventSpec(
                    ops.PebbleCheckRecoveredEvent,
                    'test_pebble_check_recovered',
                    workload_name='test',
                    check_name='http-check',
                ),
                {
                    'container_name': 'test',
                    'check_name': 'http-check',
                },
            ),
            (
                EventSpec(
                    ops.SecretChangedEvent,
                    'secret_changed',
                    secret_id='secret:12345',
                    secret_label='foo',
                ),
                {'id': 'secret:12345', 'label': 'foo'},
            ),
            (
                EventSpec(
                    ops.SecretRotateEvent,
                    'secret_rotate',
                    secret_id='secret:12345',
                    secret_label='foo',
                    secret_revision='42',
                ),
                {'id': 'secret:12345', 'label': 'foo'},
            ),
            (
                EventSpec(
                    ops.SecretRemoveEvent,
                    'secret_remove',
                    secret_id='secret:12345',
                    secret_label='foo',
                    secret_revision='42',
                ),
                {'id': 'secret:12345', 'label': 'foo', 'revision': 42},
            ),
            (
                EventSpec(
                    ops.SecretExpiredEvent,
                    'secret_expired',
                    secret_id='secret:12345',
                    secret_label='foo',
                    secret_revision='42',
                ),
                {'id': 'secret:12345', 'label': 'foo', 'revision': 42},
            ),
        ]

        logger.debug('Expected events %s', events_under_test)

        # First run "install" to make sure all hooks are set up.
        self._simulate_event(fake_script, EventSpec(ops.InstallEvent, 'install'))

        # Simulate hook executions for every event.
        for event_spec, expected_event_data in events_under_test:
            state = self._simulate_event(fake_script, event_spec)
            assert isinstance(state, ops.BoundStoredState)

            state_key = f'on_{event_spec.event_name}'
            handled_events = getattr(state, state_key, [])

            # Make sure that a handler for that event was called once.
            assert len(handled_events) == 1
            # Make sure the event handled by the Charm has the right type.
            handled_event_type = handled_events[0]
            assert handled_event_type == event_spec.event_type.__name__

            assert list(state.observed_event_types) == [event_spec.event_type.__name__]

            if expected_event_data:
                assert getattr(state, f'{event_spec.event_name}_data') == expected_event_data

    @pytest.mark.usefixtures('setup_charm')
    def test_event_not_implemented(self, fake_script: FakeScript):
        """Make sure events without implementation do not cause non-zero exit."""
        # Simulate a scenario where there is a symlink for an event that
        # a charm does not know how to handle.
        hook_path = self.JUJU_CHARM_DIR / 'hooks/not-implemented-event'
        # This will be cleared up in tearDown.
        hook_path.symlink_to('install')

        try:
            self._simulate_event(fake_script, EventSpec(ops.HookEvent, 'not-implemented-event'))
        except subprocess.CalledProcessError:
            pytest.fail(
                'Event simulation for an unsupported event'
                ' results in a non-zero exit code returned'
            )

    @pytest.mark.usefixtures('setup_charm')
    def test_no_actions(self, fake_script: FakeScript):
        (self.JUJU_CHARM_DIR / 'actions.yaml').unlink()
        self._simulate_event(fake_script, EventSpec(ops.InstallEvent, 'install'))

    @pytest.mark.usefixtures('setup_charm')
    def test_empty_actions(self, fake_script: FakeScript):
        (self.JUJU_CHARM_DIR / 'actions.yaml').write_text('')
        self._simulate_event(fake_script, EventSpec(ops.InstallEvent, 'install'))

    @pytest.mark.usefixtures('setup_charm')
    def test_collect_metrics(self, fake_script: FakeScript):
        fake_script.write('add-metric', 'exit 0')
        self._simulate_event(fake_script, EventSpec(ops.InstallEvent, 'install'))
        # Clear the calls during 'install'
        fake_script.calls(clear=True)
        self._simulate_event(fake_script, EventSpec(ops.CollectMetricsEvent, 'collect_metrics'))

        expected = [
            VERSION_LOGLINE,
            ['juju-log', '--log-level', 'DEBUG', '--', 'Emitting Juju event collect_metrics.'],
            ['add-metric', '--labels', 'bar=4.2', 'foo=42'],
            ['is-leader', '--format=json'],
        ]
        calls = fake_script.calls()

        assert calls == expected

    @pytest.mark.usefixtures('setup_charm')
    def test_custom_event(self, fake_script: FakeScript):
        self._simulate_event(fake_script, EventSpec(ops.InstallEvent, 'install'))
        # Clear the calls during 'install'
        fake_script.calls(clear=True)
        self._simulate_event(
            fake_script,
            EventSpec(
                ops.UpdateStatusEvent, 'update-status', set_in_env={'EMIT_CUSTOM_EVENT': '1'}
            ),
        )

        calls = fake_script.calls()

        custom_event_prefix = 'Emitting custom event <CustomEvent via Charm/on/custom'
        expected = [
            VERSION_LOGLINE,
            ['juju-log', '--log-level', 'DEBUG', '--', 'Emitting Juju event update_status.'],
            ['juju-log', '--log-level', 'DEBUG', '--', custom_event_prefix],
            ['is-leader', '--format=json'],
        ]
        # Remove the "[key]>" suffix from the end of the event string
        assert re.match(re.escape(custom_event_prefix) + '.*', calls[2][-1])
        calls[2][-1] = custom_event_prefix
        assert calls == expected

    @pytest.mark.usefixtures('setup_charm')
    def test_logger(self, fake_script: FakeScript):
        fake_script.write('action-get', "echo '{}'")

        test_cases = [
            (
                EventSpec(
                    ops.ActionEvent,
                    'log_critical_action',
                    env_var='JUJU_ACTION_NAME',
                    set_in_env={'JUJU_ACTION_UUID': '1'},
                ),
                ['juju-log', '--log-level', 'CRITICAL', '--', 'super critical'],
            ),
            (
                EventSpec(
                    ops.ActionEvent,
                    'log_error_action',
                    env_var='JUJU_ACTION_NAME',
                    set_in_env={'JUJU_ACTION_UUID': '2'},
                ),
                ['juju-log', '--log-level', 'ERROR', '--', 'grave error'],
            ),
            (
                EventSpec(
                    ops.ActionEvent,
                    'log_warning_action',
                    env_var='JUJU_ACTION_NAME',
                    set_in_env={'JUJU_ACTION_UUID': '3'},
                ),
                ['juju-log', '--log-level', 'WARNING', '--', 'wise warning'],
            ),
            (
                EventSpec(
                    ops.ActionEvent,
                    'log_info_action',
                    env_var='JUJU_ACTION_NAME',
                    set_in_env={'JUJU_ACTION_UUID': '4'},
                ),
                ['juju-log', '--log-level', 'INFO', '--', 'useful info'],
            ),
        ]

        # Set up action symlinks.
        self._simulate_event(fake_script, EventSpec(ops.InstallEvent, 'install'))

        for event_spec, calls in test_cases:
            self._simulate_event(fake_script, event_spec)
            assert calls in fake_script.calls(clear=True)

        # Test warnings are captured and sent to the Juju debug-log,
        event_spec = EventSpec(
            ops.ActionEvent,
            'warn_action',
            env_var='JUJU_ACTION_NAME',
            set_in_env={'JUJU_ACTION_UUID': '5'},
        )
        self._simulate_event(fake_script, event_spec)
        calls = fake_script.calls(clear=True)

        calls_without_message = [call[:-1] for call in calls]
        expected_without_message = ['juju-log', '--log-level', 'WARNING', '--']
        assert expected_without_message in calls_without_message

        idx = calls_without_message.index(expected_without_message)
        warning_message = calls[idx][-1]
        pattern = (
            r'^.*:(\d+):\s+DeprecationWarning:\s+'
            + re.escape('feature x is deprecated, use feature y instead')
            + '$'
        )
        if not re.match(pattern, warning_message):
            pytest.fail(f'Warning was not sent to debug-log: {calls!r}')

    @pytest.mark.usefixtures('setup_charm')
    def test_excepthook(self, fake_script: FakeScript):
        with pytest.raises(subprocess.CalledProcessError):
            self._simulate_event(
                fake_script,
                EventSpec(ops.InstallEvent, 'install', set_in_env={'TRY_EXCEPTHOOK': '1'}),
            )

        calls = [' '.join(i) for i in fake_script.calls()]

        assert calls.pop(0) == ' '.join(VERSION_LOGLINE)
        assert 'Using local storage: not a Kubernetes podspec charm' in calls.pop(0)
        assert 'Initializing SQLite local storage: ' in calls.pop(0)
        assert re.search(
            r'(?ms)juju-log --log-level ERROR -- Uncaught exception while in charm code:\n'
            r'Traceback .most recent call last.:\n'
            r'  .*'
            r"    raise RuntimeError.'failing as requested'.\n"
            r'RuntimeError: failing as requested',
            calls[0],
        )
        assert len(calls) == 1, f'expected 1 call, but got extra: {calls[1:]}'

    @pytest.mark.usefixtures('setup_charm')
    def test_sets_model_name(self, fake_script: FakeScript):
        fake_script.write('action-get', "echo '{}'")
        state = self._simulate_event(
            fake_script,
            EventSpec(
                ops.ActionEvent,
                'get_model_name_action',
                env_var='JUJU_ACTION_NAME',
                model_name='test-model-name',
                set_in_env={'JUJU_ACTION_UUID': '1'},
            ),
        )
        assert isinstance(state, ops.BoundStoredState)
        assert state._on_get_model_name_action == ['test-model-name']

    @pytest.mark.usefixtures('setup_charm')
    def test_has_valid_status(self, fake_script: FakeScript):
        fake_script.write('action-get', "echo '{}'")
        fake_script.write('status-get', """echo '{"status": "unknown", "message": ""}'""")
        state = self._simulate_event(
            fake_script,
            EventSpec(
                ops.ActionEvent,
                'get_status_action',
                env_var='JUJU_ACTION_NAME',
                set_in_env={'JUJU_ACTION_UUID': '1'},
            ),
        )
        assert isinstance(state, ops.BoundStoredState)
        assert state.status_name == 'unknown'
        assert state.status_message == ''
        fake_script.write(
            'status-get', """echo '{"status": "blocked", "message": "help meeee"}'"""
        )
        state = self._simulate_event(
            fake_script,
            EventSpec(
                ops.ActionEvent,
                'get_status_action',
                env_var='JUJU_ACTION_NAME',
                set_in_env={'JUJU_ACTION_UUID': '1'},
            ),
        )
        assert isinstance(state, ops.BoundStoredState)
        assert state.status_name == 'blocked'
        assert state.status_message == 'help meeee'

    @pytest.mark.usefixtures('setup_charm')
    def test_hook_and_dispatch(
        self,
        request: pytest.FixtureRequest,
        fake_script: FakeScript,
    ):
        fake_script_hooks = FakeScript(request, self.hooks_dir)
        fake_script_hooks.write('install', 'exit 0')
        state = self._simulate_event(fake_script, EventSpec(ops.InstallEvent, 'install'))
        assert isinstance(state, ops.BoundStoredState)

        # the script was called, *and*, the .on. was called
        assert fake_script_hooks.calls() == [['install', '']]
        assert list(state.observed_event_types) == ['InstallEvent']

        hook = Path('hooks/install')
        expected = [
            VERSION_LOGLINE,
            [
                'juju-log',
                '--log-level',
                'INFO',
                '--',
                f'Running legacy {hook}.',
            ],
            ['juju-log', '--log-level', 'DEBUG', '--', f'Legacy {hook} exited with status 0.'],
            [
                'juju-log',
                '--log-level',
                'DEBUG',
                '--',
                'Using local storage: not a Kubernetes podspec charm',
            ],
            ['juju-log', '--log-level', 'DEBUG', '--', 'Emitting Juju event install.'],
            ['is-leader', '--format=json'],
        ]
        calls = fake_script.calls()
        assert 'Initializing SQLite local storage: ' in ' '.join(calls.pop(-3))
        assert calls == expected

    @pytest.mark.usefixtures('setup_charm')
    def test_non_executable_hook_and_dispatch(self, fake_script: FakeScript):
        (self.hooks_dir / 'install').write_text('')
        state = self._simulate_event(fake_script, EventSpec(ops.InstallEvent, 'install'))
        assert isinstance(state, ops.BoundStoredState)

        assert list(state.observed_event_types) == ['InstallEvent']

        expected = [
            VERSION_LOGLINE,
            [
                'juju-log',
                '--log-level',
                'WARNING',
                '--',
                'Legacy hooks/install exists but is not executable.',
            ],
            [
                'juju-log',
                '--log-level',
                'DEBUG',
                '--',
                'Using local storage: not a Kubernetes podspec charm',
            ],
            ['juju-log', '--log-level', 'DEBUG', '--', 'Emitting Juju event install.'],
            ['is-leader', '--format=json'],
        ]
        calls = fake_script.calls()
        assert 'Initializing SQLite local storage: ' in ' '.join(calls.pop(-3))
        assert calls == expected

    @pytest.mark.usefixtures('setup_charm')
    def test_hook_and_dispatch_with_failing_hook(
        self,
        request: pytest.FixtureRequest,
        fake_script: FakeScript,
    ):
        self.stdout = self.stderr = tempfile.TemporaryFile()  # noqa: SIM115
        request.addfinalizer(self.stdout.close)

        fake_script_hooks = FakeScript(request, self.hooks_dir)
        fake_script_hooks.write('install', 'exit 42')
        event = EventSpec(ops.InstallEvent, 'install')
        with pytest.raises(subprocess.CalledProcessError):
            self._simulate_event(fake_script, event)

        self.stdout.seek(0)
        assert self.stdout.read() == b''
        self.stderr.seek(0)
        assert self.stderr.read() == b''
        calls = fake_script.calls()
        hook = Path('hooks/install')
        expected = [
            VERSION_LOGLINE,
            [
                'juju-log',
                '--log-level',
                'INFO',
                '--',
                f'Running legacy {hook}.',
            ],
            ['juju-log', '--log-level', 'WARNING', '--', f'Legacy {hook} exited with status 42.'],
        ]
        assert calls == expected

    @pytest.mark.usefixtures('setup_charm')
    def test_hook_and_dispatch_but_hook_is_dispatch(self, fake_script: FakeScript):
        event = EventSpec(ops.InstallEvent, 'install')
        hook_path = self.hooks_dir / 'install'
        for (rel, ind), path in {
            # relative and indirect
            (True, True): Path('../dispatch'),
            # relative and direct
            (True, False): Path(self.charm_exec_path),
            # absolute and direct
            (False, False): (self.hooks_dir / self.charm_exec_path).resolve(),
            # absolute and indirect
            (False, True): self.JUJU_CHARM_DIR / 'dispatch',
        }.items():
            # Sanity check
            assert path.is_absolute() == (not rel)
            assert (path.with_suffix('').name == 'dispatch') == ind
            try:
                hook_path.symlink_to(path)

                state = self._simulate_event(fake_script, event)
                assert isinstance(state, ops.BoundStoredState)

                # The `.on.` method was only called once
                assert list(state.observed_event_types) == ['InstallEvent']
                assert list(state.on_install) == ['InstallEvent']
            finally:
                hook_path.unlink()

    @pytest.mark.usefixtures('setup_charm')
    def test_hook_and_dispatch_but_hook_is_dispatch_copy(self, fake_script: FakeScript):
        hook_path = self.hooks_dir / 'install'
        path = (self.hooks_dir / self.charm_exec_path).resolve()
        shutil.copy(str(path), str(hook_path))

        event = EventSpec(ops.InstallEvent, 'install')
        state = self._simulate_event(fake_script, event)
        assert isinstance(state, ops.BoundStoredState)

        # the .on. was only called once
        assert list(state.observed_event_types) == ['InstallEvent']
        assert list(state.on_install) == ['InstallEvent']
        hook = Path('hooks/install')
        expected = [
            VERSION_LOGLINE,
            [
                'juju-log',
                '--log-level',
                'INFO',
                '--',
                f'Running legacy {hook}.',
            ],
            VERSION_LOGLINE,  # because it called itself
            ['juju-log', '--log-level', 'DEBUG', '--', f'Charm called itself via {hook}.'],
            ['juju-log', '--log-level', 'DEBUG', '--', f'Legacy {hook} exited with status 0.'],
            [
                'juju-log',
                '--log-level',
                'DEBUG',
                '--',
                'Using local storage: not a Kubernetes podspec charm',
            ],
            ['juju-log', '--log-level', 'DEBUG', '--', 'Emitting Juju event install.'],
            ['is-leader', '--format=json'],
        ]
        calls = fake_script.calls()
        assert 'Initializing SQLite local storage: ' in ' '.join(calls.pop(-3))

        assert calls == expected

    @pytest.mark.usefixtures('setup_charm')
    def test_invalid_schema_clean_exit(self, fake_script: FakeScript):
        # First run "install" to make sure all hooks are set up.
        state = self._simulate_event(fake_script, EventSpec(ops.InstallEvent, 'install'))
        assert isinstance(state, ops.BoundStoredState)
        assert list(state.observed_event_types) == ['InstallEvent']

        fake_script.write('config-get', 'echo \'{"invalid": "invalid"}\'')
        state = self._simulate_event(
            fake_script,
            EventSpec(
                ops.ConfigChangedEvent,
                'config-changed',
            ),
        )
        assert isinstance(state, ops.BoundStoredState)
        expected = [['is-leader', '--format=json'], ['config-get', '--format=json']]
        assert [call for call in fake_script.calls() if call[0] != 'juju-log'] == expected

    @pytest.mark.usefixtures('setup_charm')
    def test_invalid_schema_set_status(self, fake_script: FakeScript):
        # First run "install" to make sure all hooks are set up.
        state = self._simulate_event(fake_script, EventSpec(ops.InstallEvent, 'install'))
        assert isinstance(state, ops.BoundStoredState)
        assert list(state.observed_event_types) == ['InstallEvent']

        fake_script.write('config-get', 'echo \'{"invalid": "status message"}\'')
        fake_script.write('status-set', 'exit 0')
        state = self._simulate_event(
            fake_script,
            EventSpec(
                ops.ConfigChangedEvent,
                'config-changed',
            ),
        )
        assert isinstance(state, ops.BoundStoredState)
        expected = [
            ['is-leader', '--format=json'],
            ['config-get', '--format=json'],
            ['status-set', '--application=False', 'blocked', 'Error in config: status message'],
        ]
        assert [call for call in fake_script.calls() if call[0] != 'juju-log'] == expected


class TestMainWithDispatchAsSymlink(_TestMain):
    def _setup_entry_point(self):
        path = self.JUJU_CHARM_DIR / 'dispatch'
        if not path.exists():
            path.symlink_to(os.path.join('src', 'charm.py'))

    def _call_event(
        self,
        fake_script: FakeScript,
        rel_path: Path,
        env: dict[str, str],
    ):
        env['JUJU_DISPATCH_PATH'] = str(rel_path)
        env['JUJU_VERSION'] = '2.8.0'
        dispatch = self.JUJU_CHARM_DIR / 'dispatch'
        fake_script.write(
            'storage-get',
            """
            if [ "$1" = "-s" ]; then
                id=${2#*/}
                key=${2%/*}
                echo "\\"/var/srv/${key}/${id}\\"" # NOQA: test_quote_backslashes
            elif [ "$1" = '--help' ]; then
                printf '%s\\n' \\
                'Usage: storage-get [options] [<key>]' \\
                '   ' \\
                'Summary:' \\
                'print information for storage instance with specified id' \\
                '   ' \\
                'Options:' \\
                '--format  (= smart)' \\
                '    Specify output format (json|smart|yaml)' \\
                '-o, --output (= "")' \\
                '    Specify an output file' \\
                '-s  (= test-stor/0)' \\
                '    specify a storage instance by id' \\
                '   ' \\
                'Details:' \\
                'When no <key> is supplied, all keys values are printed.'
            else
                # Return the same path for all disks since `storage-get`
                # on attach and detach takes no parameters and is not
                # deterministically faked with fake_script
                exit 1
            fi
            """,
        )
        fake_script.write(
            'storage-list',
            """
            echo '["disks/0"]'
            """,
        )
        subprocess.run(
            [sys.executable, str(dispatch)],
            stdout=self.stdout,
            stderr=self.stderr,
            check=True,
            env=env,
            cwd=str(self.JUJU_CHARM_DIR),
        )

    @pytest.mark.usefixtures('setup_charm')
    def test_crash_action(self, request: pytest.FixtureRequest, fake_script: FakeScript):
        self.stderr = tempfile.TemporaryFile('w+t')  # noqa: SIM115
        request.addfinalizer(self.stderr.close)
        fake_script.write('action-get', "echo '{}'")
        with pytest.raises(subprocess.CalledProcessError):
            self._simulate_event(
                fake_script,
                EventSpec(
                    ops.ActionEvent,
                    'keyerror_action',
                    env_var='JUJU_ACTION_NAME',
                    set_in_env={'JUJU_ACTION_UUID': '1'},
                ),
            )
        self.stderr.seek(0)
        stderr = self.stderr.read()
        assert 'KeyError' in stderr
        assert "'foo' not found in 'bar'" in stderr


class TestMainWithDispatchAsScript(_TestMain):
    """Here dispatch is a script that execs the charm.py instead of a symlink."""

    def _setup_entry_point(self):
        path = self.JUJU_CHARM_DIR / 'dispatch'
        if not path.exists():
            path.write_text(
                '#!/bin/sh\nexec "{}" "{}"\n'.format(
                    sys.executable, self.JUJU_CHARM_DIR / 'src/charm.py'
                )
            )
            path.chmod(0o755)

    def _call_event(
        self,
        fake_script: FakeScript,
        rel_path: Path,
        env: dict[str, str],
    ):
        env['JUJU_DISPATCH_PATH'] = str(rel_path)
        env['JUJU_VERSION'] = '2.8.0'
        fake_script.write(
            'storage-get',
            """
            if [ "$1" = "-s" ]; then
                id=${2#*/}
                key=${2%/*}
                echo "\\"/var/srv/${key}/${id}\\"" # NOQA: test_quote_backslashes
            elif [ "$1" = '--help' ]; then
                printf '%s\\n' \\
                'Usage: storage-get [options] [<key>]' \\
                '   ' \\
                'Summary:' \\
                'print information for storage instance with specified id' \\
                '   ' \\
                'Options:' \\
                '--format  (= smart)' \\
                '    Specify output format (json|smart|yaml)' \\
                '-o, --output (= "")' \\
                '    Specify an output file' \\
                '-s  (= test-stor/0)' \\
                '    specify a storage instance by id' \\
                '   ' \\
                'Details:' \\
                'When no <key> is supplied, all keys values are printed.'
            else
                # Return the same path for all disks since `storage-get`
                # on attach and detach takes no parameters and is not
                # deterministically faked with fake_script
                exit 1
            fi
            """,
        )
        fake_script.write(
            'storage-list',
            """
            echo '["disks/0"]'
            """,
        )
        dispatch = self.JUJU_CHARM_DIR / 'dispatch'
        subprocess.check_call([str(dispatch)], env=env, cwd=str(self.JUJU_CHARM_DIR))


class TestStorageHeuristics:
    def test_fallback_to_current_juju_version__too_old(self):
        meta = ops.CharmMeta.from_yaml('series: [kubernetes]')
        with patch.dict(os.environ, {'JUJU_VERSION': '1.0'}):
            juju_context = _JujuContext.from_dict(os.environ)
            assert not _should_use_controller_storage(Path('/xyzzy'), meta, juju_context)

    def test_fallback_to_current_juju_version__new_enough(self):
        meta = ops.CharmMeta.from_yaml('series: [kubernetes]')
        with patch.dict(os.environ, {'JUJU_VERSION': '2.8'}):
            juju_context = _JujuContext.from_dict(os.environ)
            assert _should_use_controller_storage(Path('/xyzzy'), meta, juju_context)

    def test_not_if_not_in_k8s(self):
        meta = ops.CharmMeta.from_yaml('series: [ecs]')
        with patch.dict(os.environ, {'JUJU_VERSION': '2.8'}):
            juju_context = _JujuContext.from_dict(os.environ)
            assert not _should_use_controller_storage(Path('/xyzzy'), meta, juju_context)

    def test_not_if_already_local(self):
        meta = ops.CharmMeta.from_yaml('series: [kubernetes]')
        with patch.dict(os.environ, {'JUJU_VERSION': '2.8'}), tempfile.NamedTemporaryFile() as fd:
            juju_context = _JujuContext.from_dict(os.environ)
            assert not _should_use_controller_storage(Path(fd.name), meta, juju_context)<|MERGE_RESOLUTION|>--- conflicted
+++ resolved
@@ -425,11 +425,7 @@
         assert isinstance(state, ops.BoundStoredState)
         assert list(state.observed_event_types) == ['InstallEvent']
 
-<<<<<<< HEAD
-        # The config-changed handler always defers.
         fake_script.write('config-get', "echo '{}'")
-=======
->>>>>>> 757d244a
         state = self._simulate_event(
             fake_script, EventSpec(ops.ConfigChangedEvent, 'config-changed')
         )
