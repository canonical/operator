--- conflicted
+++ resolved
@@ -1,11 +1,4 @@
-<<<<<<< HEAD
-from __future__ import annotations
-
-from ops.charm import CharmBase, CharmEvents, CollectStatusEvent, StartEvent
-from ops.framework import CommitEvent, EventBase, EventSource, PreCommitEvent
-=======
 from typing import Any
->>>>>>> 1da0d860
 
 import ops
 
