# Copyright 2023 Canonical Ltd.
# See LICENSE file for licensing details.

from __future__ import annotations

<<<<<<< HEAD
from ops.charm import CharmBase, CharmEvents, CollectStatusEvent, StartEvent
from ops.framework import CommitEvent, EventBase, EventSource, Framework, PreCommitEvent
=======
from collections.abc import Mapping
from typing import Any
>>>>>>> 6c2bdeec

from scenario import Context, State
from scenario.state import _Event

from ops.charm import CharmBase, CharmEvents, CollectStatusEvent, StartEvent
from ops.framework import CommitEvent, EventBase, EventSource, PreCommitEvent


class Foo(EventBase):
    pass


class MyCharmEvents(CharmEvents):
    foo = EventSource(Foo)


class MyCharm(CharmBase):
<<<<<<< HEAD
    META = {'name': 'mycharm'}
    on = MyCharmEvents()  # type: ignore
=======
    META: Mapping[str, Any] = {'name': 'mycharm'}
    on = MyCharmEvents()
>>>>>>> 6c2bdeec

    def __init__(self, framework: Framework):
        super().__init__(framework)
        framework.observe(self.on.start, self._on_start)
        framework.observe(self.on.foo, self._on_foo)

    def _on_start(self, e: EventBase):
        self.on.foo.emit()

    def _on_foo(self, e: EventBase):
        pass


def test_capture_custom_evt_nonspecific_capture_include_fw_evts():
    ctx = Context(MyCharm, meta=MyCharm.META, capture_framework_events=True)
    ctx.run(ctx.on.start(), State())

    emitted = ctx.emitted_events
    assert len(emitted) == 5
    assert isinstance(emitted[0], StartEvent)
    assert isinstance(emitted[1], Foo)
    assert isinstance(emitted[2], CollectStatusEvent)
    assert isinstance(emitted[3], PreCommitEvent)
    assert isinstance(emitted[4], CommitEvent)


def test_capture_juju_evt():
    ctx = Context(MyCharm, meta=MyCharm.META)
    ctx.run(ctx.on.start(), State())

    emitted = ctx.emitted_events
    assert len(emitted) == 2
    assert isinstance(emitted[0], StartEvent)
    assert isinstance(emitted[1], Foo)


def test_capture_deferred_evt():
    ctx = Context(MyCharm, meta=MyCharm.META, capture_deferred_events=True)
    deferred = [_Event('foo').deferred(handler=MyCharm._on_foo)]
    ctx.run(ctx.on.start(), State(deferred=deferred))

    emitted = ctx.emitted_events
    assert len(emitted) == 3
    assert isinstance(emitted[0], Foo)
    assert isinstance(emitted[1], StartEvent)
    assert isinstance(emitted[2], Foo)


def test_capture_no_deferred_evt():
    ctx = Context(MyCharm, meta=MyCharm.META)
    deferred = [_Event('foo').deferred(handler=MyCharm._on_foo)]
    ctx.run(ctx.on.start(), State(deferred=deferred))

    emitted = ctx.emitted_events
    assert len(emitted) == 2
    assert isinstance(emitted[0], StartEvent)
    assert isinstance(emitted[1], Foo)<|MERGE_RESOLUTION|>--- conflicted
+++ resolved
@@ -3,19 +3,14 @@
 
 from __future__ import annotations
 
-<<<<<<< HEAD
-from ops.charm import CharmBase, CharmEvents, CollectStatusEvent, StartEvent
-from ops.framework import CommitEvent, EventBase, EventSource, Framework, PreCommitEvent
-=======
 from collections.abc import Mapping
 from typing import Any
->>>>>>> 6c2bdeec
 
 from scenario import Context, State
 from scenario.state import _Event
 
 from ops.charm import CharmBase, CharmEvents, CollectStatusEvent, StartEvent
-from ops.framework import CommitEvent, EventBase, EventSource, PreCommitEvent
+from ops.framework import CommitEvent, EventBase, EventSource, Framework, PreCommitEvent
 
 
 class Foo(EventBase):
@@ -27,13 +22,8 @@
 
 
 class MyCharm(CharmBase):
-<<<<<<< HEAD
-    META = {'name': 'mycharm'}
-    on = MyCharmEvents()  # type: ignore
-=======
     META: Mapping[str, Any] = {'name': 'mycharm'}
     on = MyCharmEvents()
->>>>>>> 6c2bdeec
 
     def __init__(self, framework: Framework):
         super().__init__(framework)
