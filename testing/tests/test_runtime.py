--- conflicted
+++ resolved
@@ -15,14 +15,6 @@
 import ops
 from ops._main import _Abort
 
-<<<<<<< HEAD
-from scenario import Context, ActiveStatus
-from scenario.state import Relation, State, _CharmSpec, _Event
-from scenario._runtime import Runtime
-from scenario.errors import UncaughtCharmError
-
-=======
->>>>>>> 6c2bdeec
 
 def charm_type() -> type[ops.CharmBase]:
     class _CharmEvents(ops.CharmEvents):
