--- conflicted
+++ resolved
@@ -117,18 +117,10 @@
         kwargs = {}
     with ctx(getattr(ctx.on, event_name)(*args, **kwargs), state_in) as mgr:
         mgr.run()
-<<<<<<< HEAD
-        assert len(mgr.charm.observed) == 2
-        assert isinstance(mgr.charm.observed[1], ops.CollectStatusEvent)
-        evt = mgr.charm.observed[0]
-        assert isinstance(evt, event_kind)
-        assert evt.secret.id == secret.id
-=======
         secret_event, collect_status = mgr.charm.observed
         assert isinstance(secret_event, event_kind)
         assert secret_event.secret.id == secret.id
         assert isinstance(collect_status, ops.CollectStatusEvent)
->>>>>>> 3dd5ace1
 
 
 @pytest.mark.parametrize(
@@ -152,20 +144,11 @@
     # is used for all secrets.
     with ctx(getattr(ctx.on, event_name)(secret, revision=42), state_in) as mgr:
         mgr.run()
-<<<<<<< HEAD
-        assert len(mgr.charm.observed) == 2
-        assert isinstance(mgr.charm.observed[1], ops.CollectStatusEvent)
-        evt = mgr.charm.observed[0]
-        assert isinstance(evt, event_kind)
-        assert evt.secret.id == secret.id
-        assert evt.revision == 42
-=======
         secret_event, collect_status = mgr.charm.observed
         assert isinstance(secret_event, event_kind)
         assert secret_event.secret.id == secret.id
         assert secret_event.revision == 42
         assert isinstance(collect_status, ops.CollectStatusEvent)
->>>>>>> 3dd5ace1
 
 
 @pytest.mark.parametrize("event_name", ["secret_expired", "secret_remove"])
@@ -196,20 +179,11 @@
     #   ctx.run(ctx.on.storage_attached(storage), state)
     with ctx(getattr(ctx.on, event_name)(storage), state_in) as mgr:
         mgr.run()
-<<<<<<< HEAD
-        assert len(mgr.charm.observed) == 2
-        assert isinstance(mgr.charm.observed[1], ops.CollectStatusEvent)
-        evt = mgr.charm.observed[0]
-        assert isinstance(evt, event_kind)
-        assert evt.storage.name == storage.name
-        assert evt.storage.index == storage.index
-=======
         storage_event, collect_status = mgr.charm.observed
         assert isinstance(storage_event, event_kind)
         assert storage_event.storage.name == storage.name
         assert storage_event.storage.index == storage.index
         assert isinstance(collect_status, ops.CollectStatusEvent)
->>>>>>> 3dd5ace1
 
 
 def test_action_event_no_params():
@@ -218,16 +192,9 @@
     #   ctx.run(ctx.on.action(action_name), state)
     with ctx(ctx.on.action("act"), scenario.State()) as mgr:
         mgr.run()
-<<<<<<< HEAD
-        assert len(mgr.charm.observed) == 2
-        assert isinstance(mgr.charm.observed[1], ops.CollectStatusEvent)
-        evt = mgr.charm.observed[0]
-        assert isinstance(evt, ops.ActionEvent)
-=======
         action_event, collect_status = mgr.charm.observed
         assert isinstance(action_event, ops.ActionEvent)
         assert isinstance(collect_status, ops.CollectStatusEvent)
->>>>>>> 3dd5ace1
 
 
 def test_action_event_with_params():
@@ -238,20 +205,11 @@
     call_event = ctx.on.action("act", params={"param": "hello"})
     with ctx(call_event, scenario.State()) as mgr:
         mgr.run()
-<<<<<<< HEAD
-        assert len(mgr.charm.observed) == 2
-        assert isinstance(mgr.charm.observed[1], ops.CollectStatusEvent)
-        evt = mgr.charm.observed[0]
-        assert isinstance(evt, ops.ActionEvent)
-        assert evt.id == call_event.action.id
-        assert evt.params["param"] == call_event.action.params["param"]
-=======
         action_event, collect_status = mgr.charm.observed
         assert isinstance(action_event, ops.ActionEvent)
         assert action_event.id == call_event.action.id
         assert action_event.params["param"] == call_event.action.params["param"]
         assert isinstance(collect_status, ops.CollectStatusEvent)
->>>>>>> 3dd5ace1
 
 
 def test_pebble_ready_event():
@@ -262,18 +220,10 @@
     #   ctx.run(ctx.on.pebble_ready(container), state)
     with ctx(ctx.on.pebble_ready(container), state_in) as mgr:
         mgr.run()
-<<<<<<< HEAD
-        assert len(mgr.charm.observed) == 2
-        assert isinstance(mgr.charm.observed[1], ops.CollectStatusEvent)
-        evt = mgr.charm.observed[0]
-        assert isinstance(evt, ops.PebbleReadyEvent)
-        assert evt.workload.name == container.name
-=======
         pebble_ready_event, collect_status = mgr.charm.observed
         assert isinstance(pebble_ready_event, ops.PebbleReadyEvent)
         assert pebble_ready_event.workload.name == container.name
         assert isinstance(collect_status, ops.CollectStatusEvent)
->>>>>>> 3dd5ace1
 
 
 @pytest.mark.parametrize("as_kwarg", [True, False])
@@ -298,22 +248,12 @@
         kwargs = {}
     with ctx(getattr(ctx.on, event_name)(*args, **kwargs), state_in) as mgr:
         mgr.run()
-<<<<<<< HEAD
-        assert len(mgr.charm.observed) == 2
-        assert isinstance(mgr.charm.observed[1], ops.CollectStatusEvent)
-        evt = mgr.charm.observed[0]
-        assert isinstance(evt, event_kind)
-        assert evt.relation.id == relation.id
-        assert evt.app.name == relation.remote_app_name
-        assert evt.unit is None
-=======
         relation_event, collect_status = mgr.charm.observed
         assert isinstance(relation_event, event_kind)
         assert relation_event.relation.id == relation.id
         assert relation_event.app.name == relation.remote_app_name
         assert relation_event.unit is None
         assert isinstance(collect_status, ops.CollectStatusEvent)
->>>>>>> 3dd5ace1
 
 
 def test_relation_complex_name():
@@ -324,21 +264,12 @@
     state_in = scenario.State(relations=[relation])
     with ctx(ctx.on.relation_created(relation), state_in) as mgr:
         mgr.run()
-<<<<<<< HEAD
-        assert len(mgr.charm.observed) == 2
-        evt = mgr.charm.observed[0]
-        assert isinstance(evt, ops.RelationCreatedEvent)
-        assert evt.relation.id == relation.id
-        assert evt.app.name == relation.remote_app_name
-        assert evt.unit is None
-=======
         relation_event, collect_status = mgr.charm.observed
         assert isinstance(relation_event, ops.RelationCreatedEvent)
         assert relation_event.relation.id == relation.id
         assert relation_event.app.name == relation.remote_app_name
         assert relation_event.unit is None
         assert isinstance(collect_status, ops.CollectStatusEvent)
->>>>>>> 3dd5ace1
 
 
 @pytest.mark.parametrize("event_name", ["relation_created", "relation_broken"])
@@ -366,22 +297,12 @@
     # The unit is chosen automatically.
     with ctx(getattr(ctx.on, event_name)(relation), state_in) as mgr:
         mgr.run()
-<<<<<<< HEAD
-        assert len(mgr.charm.observed) == 2
-        assert isinstance(mgr.charm.observed[1], ops.CollectStatusEvent)
-        evt = mgr.charm.observed[0]
-        assert isinstance(evt, event_kind)
-        assert evt.relation.id == relation.id
-        assert evt.app.name == relation.remote_app_name
-        assert evt.unit.name == "remote/1"
-=======
         relation_event, collect_status = mgr.charm.observed
         assert isinstance(relation_event, event_kind)
         assert relation_event.relation.id == relation.id
         assert relation_event.app.name == relation.remote_app_name
         assert relation_event.unit.name == "remote/1"
         assert isinstance(collect_status, ops.CollectStatusEvent)
->>>>>>> 3dd5ace1
 
 
 @pytest.mark.parametrize(
@@ -401,22 +322,12 @@
     #   ctx.run(ctx.on.baz_relation_changed(unit=unit_ordinal), state)
     with ctx(getattr(ctx.on, event_name)(relation, remote_unit=2), state_in) as mgr:
         mgr.run()
-<<<<<<< HEAD
-        assert len(mgr.charm.observed) == 2
-        assert isinstance(mgr.charm.observed[1], ops.CollectStatusEvent)
-        evt = mgr.charm.observed[0]
-        assert isinstance(evt, event_kind)
-        assert evt.relation.id == relation.id
-        assert evt.app.name == relation.remote_app_name
-        assert evt.unit.name == "remote/2"
-=======
         relation_event, collect_status = mgr.charm.observed
         assert isinstance(relation_event, event_kind)
         assert relation_event.relation.id == relation.id
         assert relation_event.app.name == relation.remote_app_name
         assert relation_event.unit.name == "remote/2"
         assert isinstance(collect_status, ops.CollectStatusEvent)
->>>>>>> 3dd5ace1
 
 
 def test_relation_departed_event():
@@ -429,15 +340,13 @@
         ctx.on.relation_departed(relation, remote_unit=2, departing_unit=1), state_in
     ) as mgr:
         mgr.run()
-<<<<<<< HEAD
-        assert len(mgr.charm.observed) == 2
-        assert isinstance(mgr.charm.observed[1], ops.CollectStatusEvent)
-        evt = mgr.charm.observed[0]
-        assert isinstance(evt, ops.RelationDepartedEvent)
-        assert evt.relation.id == relation.id
-        assert evt.app.name == relation.remote_app_name
-        assert evt.unit.name == "remote/2"
-        assert evt.departing_unit.name == "remote/1"
+        relation_event, collect_status = mgr.charm.observed
+        assert isinstance(relation_event, ops.RelationDepartedEvent)
+        assert relation_event.relation.id == relation.id
+        assert relation_event.app.name == relation.remote_app_name
+        assert relation_event.unit.name == "remote/2"
+        assert relation_event.departing_unit.name == "remote/1"
+        assert isinstance(collect_status, ops.CollectStatusEvent)
 
 
 class CustomEvent(ops.EventBase):
@@ -600,10 +509,9 @@
     ctx = scenario.Context(CustomCharm, meta=META, actions=ACTIONS)
     with ctx(ctx.on.custom(MyConsumer.on.foo_started), scenario.State()) as mgr:
         mgr.run()
-        assert len(mgr.charm.observed) == 2
-        assert isinstance(mgr.charm.observed[1], ops.CollectStatusEvent)
-        evt = mgr.charm.observed[0]
-        assert isinstance(evt, CustomEvent)
+        custom_event, collect_status = mgr.charm.observed
+        assert isinstance(collect_status, ops.CollectStatusEvent)
+        assert isinstance(custom_event, CustomEvent)
 
 
 def test_custom_event_with_args():
@@ -613,12 +521,11 @@
         scenario.State(),
     ) as mgr:
         mgr.run()
-        assert len(mgr.charm.observed) == 2
-        assert isinstance(mgr.charm.observed[1], ops.CollectStatusEvent)
-        evt = mgr.charm.observed[0]
-        assert isinstance(evt, CustomEventWithArgs)
-        assert evt.arg0 == "foo"
-        assert evt.arg1 == 42
+        custom_event, collect_status = mgr.charm.observed
+        assert isinstance(collect_status, ops.CollectStatusEvent)
+        assert isinstance(custom_event, CustomEventWithArgs)
+        assert custom_event.arg0 == "foo"
+        assert custom_event.arg1 == 42
 
 
 def test_custom_event_is_hookevent():
@@ -767,15 +674,6 @@
 
     with ctx(ctx.on.custom(OtherConsumer.on.foo_changed), scenario.State()) as mgr:
         mgr.run()
-        evt, cs = mgr.charm.observed
-        assert isinstance(cs, ops.CollectStatusEvent)
-        assert isinstance(evt, OtherEvent)
-=======
-        relation_event, collect_status = mgr.charm.observed
-        assert isinstance(relation_event, ops.RelationDepartedEvent)
-        assert relation_event.relation.id == relation.id
-        assert relation_event.app.name == relation.remote_app_name
-        assert relation_event.unit.name == "remote/2"
-        assert relation_event.departing_unit.name == "remote/1"
-        assert isinstance(collect_status, ops.CollectStatusEvent)
->>>>>>> 3dd5ace1
+        evt, collect_status = mgr.charm.observed
+        assert isinstance(collect_status, ops.CollectStatusEvent)
+        assert isinstance(evt, OtherEvent)