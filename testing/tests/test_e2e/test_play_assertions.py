--- conflicted
+++ resolved
@@ -5,21 +5,11 @@
 
 import dataclasses
 
+import pytest
+from scenario.state import BlockedStatus, Relation, State
+
 import ops
-import pytest
-<<<<<<< HEAD
 
-from scenario.state import Relation, State
-from scenario.state import BlockedStatus
-=======
-from scenario.state import BlockedStatus as ScenarioBlockedStatus
-from scenario.state import Relation, State
-
-from ops.charm import CharmBase
-from ops.framework import Framework
-from ops.model import ActiveStatus, BlockedStatus
-
->>>>>>> 6c2bdeec
 from ..helpers import jsonpatch_delta, trigger
 
 
