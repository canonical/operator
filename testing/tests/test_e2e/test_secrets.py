--- conflicted
+++ resolved
@@ -704,12 +704,7 @@
 
 def common_assertions(scenario_secret: Secret | None, result: Result):
     if scenario_secret:
-<<<<<<< HEAD
-        # https://github.com/canonical/operator/issues/2125
-        assert scenario_secret.owner in ('app', 'application')
-=======
         assert scenario_secret.owner == 'app'
->>>>>>> 656911d0
         assert not scenario_secret.remote_grants
 
         assert result.get('after')
