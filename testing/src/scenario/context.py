# Copyright 2023 Canonical Ltd.
# See LICENSE file for licensing details.

"""Test Context

The test `Context` object provides the context of the wider Juju system that the
specific `State` exists in, and the events that can be executed on that `State`.
"""

from __future__ import annotations

import functools
import pathlib
import tempfile
import warnings
from contextlib import contextmanager
from typing import (
    Generic,
    TYPE_CHECKING,
    Any,
    Callable,
    Mapping,
)

import ops
from ops._private.harness import ActionFailed

from .errors import (
    AlreadyEmittedError,
    ContextSetupError,
    MetadataNotFoundError,
)
from .logger import logger as scenario_logger
from .state import (
    CharmType,
    CheckInfo,
    Container,
    Notice,
    Secret,
    Storage,
    _Action,
    _CharmSpec,
    _Event,
)
from ._runtime import Runtime

if TYPE_CHECKING:  # pragma: no cover
    from ops._private.harness import ExecArgs
    from ._ops_main_mock import Ops
    from .state import (
        AnyJson,
        JujuLogLine,
        RelationBase,
        State,
        _EntityStatus,
    )
    from opentelemetry.sdk.trace import ReadableSpan

logger = scenario_logger.getChild('runtime')

_DEFAULT_JUJU_VERSION = '3.6.4'


class Manager(Generic[CharmType]):
    """Context manager to offer test code some runtime charm object introspection.

    This class should not be instantiated directly: use a :class:`Context`
    in a ``with`` statement instead, for example::

        ctx = Context(MyCharm)
        with ctx(ctx.on.start(), State()) as mgr:
            mgr.charm.setup()
            mgr.run()
            assert len(mgr.juju_log) > 0
    """

    juju_log: list[JujuLogLine]
    """A record of what the charm has sent to juju-log."""

    app_status_history: list[_EntityStatus]
    """A record of the app statuses the charm has set.

    Assert that the charm has followed the expected path by checking the app
    status history like so::

        ctx = Context(MyCharm)
        with ctx(ctx.on.start(), State()) as mgr:
            state_out = mgr.run()
            assert mgr.app_status_history == [
                UnknownStatus(),
                MaintenanceStatus('...'),
            ]
        assert state_out.app_status == ActiveStatus()

    Note that the *current* status is **not** in the app status history.
    """

    unit_status_history: list[_EntityStatus]
    """A record of the unit statuses the charm has set.

    Assert that the charm has followed the expected path by checking the unit
    status history like so::

        ctx = Context(MyCharm)
        with ctx(ctx.on.start(), State()) as mgr:
            state_out = mgr.run()
            assert mgr.unit_status_history == [
                UnknownStatus(),
                MaintenanceStatus('...'),
                WaitingStatus('...'),
            ]
        assert state_out.unit_status == ActiveStatus()

    Note that the *current* status is **not** in the unit status history.

    Also note that, unless you initialise the State with a preexisting status,
    the first status in the history will always be ``unknown``.
    """

    exec_history: dict[str, list[ExecArgs]]
    """A record of the exec calls made by the charm."""

    workload_version_history: list[str]
    """A record of the workload versions the charm has set.

    Assert that the charm has set one or more workload versions during a hook
    execution::

        ctx = Context(MyCharm)
        with ctx(ctx.on.start(), State()) as mgr:
            assert mgr.workload_version_history == ['1', '1.2', '1.5']

    Note that the *current* version is **not** in the version history.
    """

    removed_secret_revisions: list[int]
    """A record of the secret revisions the charm has removed."""

    emitted_events: list[ops.EventBase]
    """A record of the events (including custom) that the charm has processed.

    You can configure which events will be captured by passing the following
    arguments to :class:`Context`:

    -  `capture_deferred_events`: If you want to include re-emitted deferred events.
    -  `capture_framework_events`: If you want to include Ops framework events.

    For example::

        def test_emitted():
            ctx = Context(
                MyCharm,
                capture_deferred_events=True,
                capture_framework_events=True,
            )
            deferred = ctx.on.update_status().deferred(MyCharm._on_foo)
            with ctx(ctx.on.start(), State(deferred=[deferred])) as mgr:
                assert len(mgr.emitted_events) == 5
                assert [e.handle.kind for e in mgr.emitted_events] == [
                    'update_status',
                    'start',
                    'collect_unit_status',
                    'pre_commit',
                    'commit',
                ]
    """

    requested_storages: dict[str, int]
    """A record of the storages the charm has requested."""

    trace_data: list[ReadableSpan]
    """Trace data generated during the last run.

    Each entry is a :py:class:`opentelemetry.sdk.trace.ReadableSpan`. Tests should not rely on the
    order of this list. Rather, tests could validate parent/child relationships or containment by
    start and end timestamps.
    """

    action_logs: list[str]
    """Logs associated with the action output, set by the charm with :meth:`ops.ActionEvent.log`.

    This will be empty when handling a non-action event.
    """

    action_results: dict[str, Any] | None
    """A key-value mapping assigned by the charm as a result of the action.

    This will be ``None`` if the charm never calls :meth:`ops.ActionEvent.set_results`
    """

    def __init__(
        self,
        ctx: Context[CharmType],
        arg: _Event,
        state_in: State,
    ):
        self._ctx = ctx
        self._arg = arg
        self._state_in = state_in

        self._emitted: bool = False

        # Streaming side effects from running an event.
        self.juju_log = []
        self.app_status_history = []
        self.unit_status_history = []
        self.exec_history = {}
        self.workload_version_history = []
        self.removed_secret_revisions = []
        self.emitted_events = []
        self.requested_storages = {}
        self.trace_data = []
        self.action_logs = []
        self.action_results = None

        self.ops: Ops[CharmType] | None = None

    @property
    def charm(self) -> CharmType:
        """The charm object instantiated by ops to handle the event.

        The charm is only available during the context manager scope.
        """
        if self.ops is None or self.ops.charm is None:
            raise RuntimeError(
                'you should __enter__ this context manager before accessing this',
            )
        return self.ops.charm

    @property
    def _runner(self):
        return self._ctx._run  # noqa

    def __enter__(self):
        self._wrapped_ctx = wrapped_ctx = self._runner(self._arg, self._state_in)
        self.ops = wrapped_ctx.__enter__()
        return self

    def run(self) -> State:
        """Emit the event and proceed with charm execution.

        This can only be done once.
        """
        if self._emitted:
            raise AlreadyEmittedError('Can only run once.')
        if not self.ops:
            raise RuntimeError(
                'you should __enter__ this context manager before running it',
            )
        self._emitted = True
        self.ops.run()

        # wrap up Runtime.exec() so that we can gather the output state
        self._wrapped_ctx.__exit__(None, None, None)

        assert self._ctx._output_state is not None
        return self._ctx._output_state

    def __exit__(self, exc_type: Any, exc_val: Any, exc_tb: Any):
        if not self._emitted:
            logger.debug(
                "user didn't emit the event within the context manager scope. "
                'Doing so implicitly upon exit...',
            )
            self.run()
        if exc_type is not None:
            self._wrapped_ctx.__exit__(exc_type, exc_val, exc_tb)


def _copy_doc(original_func: Callable[..., Any]):
    """Copy the docstring from `original_func` to the wrapped function."""

    def decorator(wrapper_func: Callable[..., Any]):
        @functools.wraps(wrapper_func)
        def wrapped(*args: Any, **kwargs: Any):
            return wrapper_func(*args, **kwargs)

        wrapped.__doc__ = original_func.__doc__
        return wrapped

    return decorator


class CharmEvents:
    """Events generated by Juju or ops pertaining to the application lifecycle.

    The events listed as attributes of this class should be accessed via the
    :attr:`Context.on` attribute. For example::

        ctx.run(ctx.on.config_changed(), state)

    This behaves similarly to the :class:`ops.CharmEvents` class but is much
    simpler as there are no dynamically named attributes, and no ``__getattr__``
    version to get events. In addition, all of the attributes are methods,
    which are used to connect the event to the specific object that they relate
    to (or, for simpler events like "start" or "stop", take no arguments).
    """

    @staticmethod
    @_copy_doc(ops.InstallEvent)
    def install():
        return _Event('install')

    @staticmethod
    @_copy_doc(ops.StartEvent)
    def start():
        return _Event('start')

    @staticmethod
    @_copy_doc(ops.StopEvent)
    def stop():
        return _Event('stop')

    @staticmethod
    @_copy_doc(ops.RemoveEvent)
    def remove():
        return _Event('remove')

    @staticmethod
    @_copy_doc(ops.UpdateStatusEvent)
    def update_status():
        return _Event('update_status')

    @staticmethod
    @_copy_doc(ops.ConfigChangedEvent)
    def config_changed():
        return _Event('config_changed')

    @staticmethod
    @_copy_doc(ops.UpgradeCharmEvent)
    def upgrade_charm():
        return _Event('upgrade_charm')

    @staticmethod
    @_copy_doc(ops.PreSeriesUpgradeEvent)
    def pre_series_upgrade():
        return _Event('pre_series_upgrade')

    @staticmethod
    @_copy_doc(ops.PostSeriesUpgradeEvent)
    def post_series_upgrade():
        return _Event('post_series_upgrade')

    @staticmethod
    @_copy_doc(ops.LeaderElectedEvent)
    def leader_elected():
        return _Event('leader_elected')

    @staticmethod
    @_copy_doc(ops.SecretChangedEvent)
    def secret_changed(secret: Secret):
        if secret.owner:
            raise ValueError(
                'This unit will never receive secret-changed for a secret it owns.',
            )
        return _Event('secret_changed', secret=secret)

    @staticmethod
    @_copy_doc(ops.SecretExpiredEvent)
    def secret_expired(secret: Secret, *, revision: int):
        if not secret.owner:
            raise ValueError(
                'This unit will never receive secret-expire for a secret it does not own.',
            )
        return _Event('secret_expired', secret=secret, secret_revision=revision)

    @staticmethod
    @_copy_doc(ops.SecretRotateEvent)
    def secret_rotate(secret: Secret):
        if not secret.owner:
            raise ValueError(
                'This unit will never receive secret-rotate for a secret it does not own.',
            )
        return _Event('secret_rotate', secret=secret)

    @staticmethod
    @_copy_doc(ops.SecretRemoveEvent)
    def secret_remove(secret: Secret, *, revision: int):
        if not secret.owner:
            raise ValueError(
                'This unit will never receive secret-removed for a secret it does not own.',
            )
        return _Event('secret_remove', secret=secret, secret_revision=revision)

    @staticmethod
    def collect_app_status():
        """Event triggered at the end of every hook to collect app statuses for evaluation"""
        return _Event('collect_app_status')

    @staticmethod
    def collect_unit_status():
        """Event triggered at the end of every hook to collect unit statuses for evaluation"""
        return _Event('collect_unit_status')

    @staticmethod
    @_copy_doc(ops.RelationCreatedEvent)
    def relation_created(relation: RelationBase):
        return _Event(f'{relation.endpoint}_relation_created', relation=relation)

    @staticmethod
    @_copy_doc(ops.RelationJoinedEvent)
    def relation_joined(relation: RelationBase, *, remote_unit: int | None = None):
        return _Event(
            f'{relation.endpoint}_relation_joined',
            relation=relation,
            relation_remote_unit_id=remote_unit,
        )

    @staticmethod
    @_copy_doc(ops.RelationChangedEvent)
    def relation_changed(
        relation: RelationBase,
        *,
        remote_unit: int | None = None,
    ):
        return _Event(
            f'{relation.endpoint}_relation_changed',
            relation=relation,
            relation_remote_unit_id=remote_unit,
        )

    @staticmethod
    @_copy_doc(ops.RelationDepartedEvent)
    def relation_departed(
        relation: RelationBase,
        *,
        remote_unit: int | None = None,
        departing_unit: int | None = None,
    ):
        return _Event(
            f'{relation.endpoint}_relation_departed',
            relation=relation,
            relation_remote_unit_id=remote_unit,
            relation_departed_unit_id=departing_unit,
        )

    @staticmethod
    @_copy_doc(ops.RelationBrokenEvent)
    def relation_broken(relation: RelationBase):
        return _Event(f'{relation.endpoint}_relation_broken', relation=relation)

    @staticmethod
    @_copy_doc(ops.StorageAttachedEvent)
    def storage_attached(storage: Storage):
        return _Event(f'{storage.name}_storage_attached', storage=storage)

    @staticmethod
    @_copy_doc(ops.StorageDetachingEvent)
    def storage_detaching(storage: Storage):
        return _Event(f'{storage.name}_storage_detaching', storage=storage)

    @staticmethod
    @_copy_doc(ops.PebbleReadyEvent)
    def pebble_ready(container: Container):
        return _Event(f'{container.name}_pebble_ready', container=container)

    @staticmethod
    @_copy_doc(ops.PebbleCustomNoticeEvent)
    def pebble_custom_notice(container: Container, notice: Notice):
        return _Event(
            f'{container.name}_pebble_custom_notice',
            container=container,
            notice=notice,
        )

    @staticmethod
    @_copy_doc(ops.PebbleCheckFailedEvent)
    def pebble_check_failed(container: Container, info: CheckInfo):
        return _Event(
            f'{container.name}_pebble_check_failed',
            container=container,
            check_info=info,
        )

    @staticmethod
    @_copy_doc(ops.PebbleCheckRecoveredEvent)
    def pebble_check_recovered(container: Container, info: CheckInfo):
        return _Event(
            f'{container.name}_pebble_check_recovered',
            container=container,
            check_info=info,
        )

    @staticmethod
    @_copy_doc(ops.ActionEvent)
    def action(
        name: str,
        params: Mapping[str, AnyJson] | None = None,
        id: str | None = None,
    ):
        kwargs: dict[str, Any] = {}
        if params:
            kwargs['params'] = params
        if id:
            kwargs['id'] = id
        return _Event(f'{name}_action', action=_Action(name, **kwargs))

    @staticmethod
    def custom(
        event: ops.BoundEvent,
        *args: Any,
        **kwargs: Any,
    ):
        """Event triggered by a charm library.

        For example, suppose that a library uses a ``DatabaseRequirer`` object
        to emit a ``DatabaseReadyEvent`` event, with charm code::

            class MyCharm(ops.CharmBase):
                def __init__(self, framework: ops.Framework):
                    super().__init__(framework)
                    self.db = DatabaseRequirer(self, 'db-relation')
                    framework.observe(self.db.on.ready, self._on_db_ready)

        To emit a ``DatabaseReadyEvent`` event::

            ctx.run(ctx.on.custom(
                DatabaseRequirer.on.ready, 1, 2, foo='bar'
            ), state)

        Custom events do not have access to the Juju context of the originating
        hook event.

        If the custom event takes more arguments than an :attr:`ops.Handle`,
        pass these as additional arguments to ``custom()``. Any of these
        arguments that are State components (such as
        :attr:`ops.testing.Relation`) will be converted to their ops
        counterparts (such as :attr:`ops.Relation`).
        """
        if issubclass(event.event_type, ops.HookEvent):
            raise ValueError(
                'custom events should subclass EventBase directly - testing events that inherit '
                'from a Juju hook event must be done by running the underlying Juju event, for '
                'example: ctx.run(ctx.on.relation_changed(relation), state)'
            )
        return _Event(
            f'{{custom}}.{type(event.emitter).__name__}.{event.event_kind}',
            custom_event=event,
            custom_event_args=args,
            custom_event_kwargs=kwargs,
        )


class Context(Generic[CharmType]):
    """Represents a simulated charm's execution context.

    The main entry point to running a test. It contains:

    - the charm source code being executed
    - the metadata files associated with it
    - a charm project repository root
    - the Juju version to be simulated

    After you have instantiated ``Context``, typically you will call :meth:`run()` to execute the
    charm once, write any assertions you like on the output state returned by the call, write any
    assertions you like on the ``Context`` attributes, then discard the ``Context``.

    Each ``Context`` instance is in principle designed to be single-use:
    ``Context`` is not cleaned up automatically between charm runs.

    Any side effects generated by executing the charm, that are not rightful part of the
    ``State``, are available when using ``Context`` as a context manager. This allows you to write
    assertions not only on the output state, but also, to some extent, on the path the charm took
    to get there.

    A typical test will look like::

        from charm import MyCharm, MyCustomEvent  # noqa

        def test_foo():
            # Arrange: set the context up
            ctx = Context(MyCharm)
            # Act: prepare the state and emit an event
            state_out = ctx.run(ctx.on.update_status(), State())
            # Assert: verify the output state is what you think it should be
            assert state_out.unit_status == ActiveStatus('foobar')
            # Assert: verify the Context contains what you think it should
            assert len(ctx.emitted_events) == 4
            assert isinstance(ctx.emitted_events[3], MyCustomEvent)

    If you need access to the charm object that will handle the event, or the side effects, use the
    class in a ``with`` statement, like::

        def test_foo():
            ctx = Context(MyCharm)
            with ctx(ctx.on.start(), State()) as manager:
                manager.charm._some_private_setup()
                manager.run()
                assert manager.charm._some_private_attribute == "bar"

    Note that you can't call ``run()`` multiple times. The context 'pauses' ops
    right before emitting the event, but otherwise this is a regular test; you
    can't emit multiple events in a single charm execution.
    """

    app_name: str
    """The name of the application that this charm is deployed as."""

    unit_id: int
    """The unit ID that this charm is deployed to."""

    charm_root: str | pathlib.Path | None
    """The charm root directory to use when executing the charm.

    Before running the event, the charm's ``/src``, any libs, and the metadata, config, and action
    YAML is copied to the charm root. If ``charm_root`` is None, then a temporary directory is
    created and used. To set up the charm root directory with other files, pass in the location of
    the directory to use. If a ``charm_root`` is provided, the tests are also able to inspect the
    content of the directory after the event has run, unlike the temporary directory, which is
    automatically deleted after the run.
    """

    on: CharmEvents
    """The events that this charm can respond to.

    Use this when calling :meth:`run` to specify the event to emit.
    """

    def __init__(
        self,
        charm_type: type[CharmType],
        meta: dict[str, Any] | None = None,
        *,
        actions: dict[str, Any] | None = None,
        config: dict[str, Any] | None = None,
        charm_root: str | pathlib.Path | None = None,
        juju_version: str = _DEFAULT_JUJU_VERSION,
        capture_deferred_events: bool = False,
        capture_framework_events: bool = False,
        app_name: str | None = None,
        unit_id: int | None = 0,
        machine_id: str | None = None,
        app_trusted: bool = False,
    ):
        """Represents a simulated charm's execution context.

        If the charm, say, expects a ``./src/foo/bar.yaml`` file present relative to the
        execution cwd, you need to use the ``charm_root`` argument. For example::

            import tempfile
            virtual_root = tempfile.TemporaryDirectory()
            local_path = Path(local_path.name)
            (local_path / 'foo').mkdir()
            (local_path / 'foo' / 'bar.yaml').write_text('foo: bar')
            Context(... charm_root=virtual_root).run(...)

        :arg charm_type: the :class:`ops.CharmBase` subclass to handle the event.
        :arg meta: charm metadata to use. Needs to be a valid metadata.yaml format (as a dict).
            If none is provided, we will search for a ``metadata.yaml`` file in the charm root.
        :arg actions: charm actions to use. Needs to be a valid actions.yaml format (as a dict).
            If none is provided, we will search for a ``actions.yaml`` file in the charm root.
        :arg config: charm config to use. Needs to be a valid config.yaml format (as a dict).
            If none is provided, we will search for a ``config.yaml`` file in the charm root.
        :arg juju_version: Juju agent version to simulate.
        :arg app_name: App name that this charm is deployed as. Defaults to the charm name as
            defined in the metadata.
        :arg unit_id: Unit ID that this charm is deployed as, surfaced to the charm in the
            JUJU_UNIT_NAME envvar. Defaults to 0 if unset.
        :arg machine_id: Juju Machine ID that this charm is deployed onto,
            surfaced to the charm as the JUJU_MACHINE_ID envvar.
            Only applicable to machine charms. Unset by default.
        :arg app_trusted: whether the charm has Juju trust (deployed with ``--trust`` or added with
            ``juju trust``).
        :arg charm_root: virtual charm filesystem root the charm will be executed with.
        """

        if not any((meta, actions, config)):
            logger.debug('Autoloading charmspec...')
            try:
                spec: _CharmSpec[CharmType] = _CharmSpec.autoload(charm_type)
            except MetadataNotFoundError as e:
                raise ContextSetupError(
                    f'Cannot setup scenario with `charm_type`={charm_type}. '
                    f'Did you forget to pass `meta` to this Context?',
                ) from e

        else:
            if not meta:
                meta = {'name': str(charm_type.__name__)}
            spec = _CharmSpec(
                charm_type=charm_type,
                meta=meta,
                actions=actions,
                config=config,
            )

        self.charm_spec = spec
        self.charm_root = charm_root
        self.juju_version = juju_version
        if juju_version.split('.')[0] == '2':
            logger.warning(
                'Juju 2.x is closed and unsupported. You may encounter inconsistencies.',
            )

        self.app_name = app_name or self.charm_spec.meta.get('name')
        self.unit_id = unit_id
        self._machine_id = machine_id
        self.app_trusted = app_trusted
        self._tmp = tempfile.TemporaryDirectory()

        # config for what events to be captured in emitted_events.
        self.capture_deferred_events = capture_deferred_events
        self.capture_framework_events = capture_framework_events

        # streaming side effects from running an event
        self._juju_log: list[JujuLogLine] = []
        self._app_status_history: list[_EntityStatus] = []
        self._unit_status_history: list[_EntityStatus] = []
        self._exec_history: dict[str, list[ExecArgs]] = {}
        self._workload_version_history: list[str] = []
        self._removed_secret_revisions: list[int] = []
        self._emitted_events: list[ops.EventBase] = []
        self._requested_storages: dict[str, int] = {}
        self._trace_data = []

        # set by Runtime.exec() in self._run()
        self._output_state: State | None = None
        # set if we're being used to create a context manager (None otherwise)
        self._manager: Manager[CharmType] | None = None

        # operations (and embedded tasks) from running actions
        self._action_logs: list[str] = []
        self._action_results: dict[str, Any] | None = None
        self._action_failure_message: str | None = None

        self.on = CharmEvents()

    def _deprecated_side_effect_access(self, attr: str):
        warnings.warn(
            f"Accessing '{attr}' on the Context object is deprecated. Use the Context as a "
            f"context manager instead, with 'mgr.{attr}`",
            DeprecationWarning,
            stacklevel=3,
        )
        return getattr(self, f'_{attr}')

    @property
    def juju_log(self) -> list[JujuLogLine]:
        """A record of what the charm has sent to juju-log"""
        return self._deprecated_side_effect_access('juju_log')

    @property
    def app_status_history(self) -> list[_EntityStatus]:
        """A record of the app statuses the charm has set."""
        return self._deprecated_side_effect_access('app_status_history')

    @property
    def unit_status_history(self) -> list[_EntityStatus]:
        """A record of the unit statuses the charm has set."""
        return self._deprecated_side_effect_access('unit_status_history')

    @property
    def exec_history(self) -> dict[str, list[ExecArgs]]:
        """A record of the exec calls made by the charm."""
        return self._deprecated_side_effect_access('exec_history')

    @property
    def workload_version_history(self) -> list[str]:
        """A record of the workload versions the charm has set."""
        return self._deprecated_side_effect_access('workload_version_history')

    @property
    def removed_secret_revisions(self) -> list[int]:
        """A record of the secret revisions the charm has removed"""
        return self._deprecated_side_effect_access('removed_secret_revisions')

    @property
    def emitted_events(self) -> list[ops.EventBase]:
        """A record of the events (including custom) that the charm has processed."""
        return self._deprecated_side_effect_access('emitted_events')

    @property
    def requested_storages(self) -> dict[str, int]:
        """A record of the storages the charm has requested"""
        return self._deprecated_side_effect_access('requested_storages')

    @property
    def trace_data(self) -> list[ReadableSpan]:
        """Trace data generated during the last run."""
        return self._deprecated_side_effect_access('trace_data')

    @property
    def action_logs(self) -> list[str]:
        """The logs associated with the action output, set by the charm with :meth:`ops.ActionEvent.log`"""
        return self._deprecated_side_effect_access('action_logs')

    @property
    def action_results(self) -> dict[str, Any] | None:
        """A key-value mapping assigned by the charm as a result of the action."""
        return self._deprecated_side_effect_access('action_results')

    def _set_output_state(self, output_state: State):
        """Hook for Runtime to set the output state."""
        self._output_state = output_state

    def _get_container_root(self, container_name: str):
        """Get the path to a tempdir where this container's simulated root will live."""
        return pathlib.Path(self._tmp.name) / 'containers' / container_name

    def _get_storage_root(self, name: str, index: int) -> pathlib.Path:
        """Get the path to a tempdir where this storage's simulated root will live."""
        storage_root = pathlib.Path(self._tmp.name) / 'storages' / f'{name}-{index}'
        # in the case of _get_container_root, _MockPebbleClient will ensure the dir exists.
        storage_root.mkdir(parents=True, exist_ok=True)
        return storage_root

    def _record_status(self, state: State, is_app: bool):
        """Record the previous status before a status change."""
        # In the future, we will only store this on the manager.
        if is_app:
            self._app_status_history.append(state.app_status)
            if self._manager is not None:
                self._manager.app_status_history.append(state.app_status)
        else:
            self._unit_status_history.append(state.unit_status)
            if self._manager is not None:
                self._manager.unit_status_history.append(state.unit_status)

    def __call__(self, event: _Event, state: State) -> Manager[CharmType]:
        """Context manager to introspect live charm object before and after the event is emitted.

        Usage::

            ctx = Context(MyCharm)
            with ctx(ctx.on.start(), State()) as manager:
                manager.charm._some_private_setup()
                manager.run()  # this will fire the event
                assert manager.charm._some_private_attribute == "bar"  # noqa

        Args:
            event: the event that the charm will respond to.
            state: the :class:`State` instance to use when handling the event.
        """
        mgr = Manager(self, event, state)
        self._manager = mgr
        return mgr

    def run_action(self, action: str, state: State):
        """Use `run()` instead.

        :private:
        """
        raise AttributeError(
            f'call with `ctx.run`, like `ctx.run(ctx.on.action({action!r})` '
            'and find the results in `ctx.action_results`',
        )

    def run(self, event: _Event, state: State) -> State:
        """Trigger a charm execution with an event and a State.

        Calling this function will call ``ops.main`` and set up the context according to the
        specified :class:`State`, then emit the event on the charm.

        :arg event: the event that the charm will respond to. Use the :attr:`on` attribute to
            specify the event; for example: ``ctx.on.start()``.
        :arg state: the :class:`State` instance to use as data source for the hook command
            calls that the charm will invoke when handling the event.
        """
        # Help people transition from Scenario 6:
        if isinstance(event, str):
            event = event.replace('-', '_')  # type: ignore
            if event in (
                'install',
                'start',
                'stop',
                'remove',
                'update_status',
                'config_changed',
                'upgrade_charm',
                'pre_series_upgrade',
                'post_series_upgrade',
                'leader_elected',
                'collect_app_status',
                'collect_unit_status',
            ):  # type: ignore
                suggested = f'{event}()'
            elif event in ('secret_changed', 'secret_rotate'):  # type: ignore
                suggested = f'{event}(my_secret)'
            elif event in ('secret_expired', 'secret_remove'):  # type: ignore
                suggested = f'{event}(my_secret, revision=1)'
            elif event in (
                'relation_created',
                'relation_joined',
                'relation_changed',
                'relation_departed',
                'relation_broken',
            ):  # type: ignore
                suggested = f'{event}(my_relation)'
            elif event in ('storage_attached', 'storage_detaching'):  # type: ignore
                suggested = f'{event}(my_storage)'
            elif event == 'pebble_ready':
                suggested = f'{event}(my_container)'
            elif event == 'pebble_custom_notice':
                suggested = f'{event}(my_container, my_notice)'
            else:
                suggested = 'event()'
            raise TypeError(
                f'call with an event from `ctx.on`, like `ctx.on.{suggested}`',
            )
        if callable(event):
            raise TypeError(
                'You should call the event method. Did you forget to add parentheses?',
            )

<<<<<<< HEAD
        if event.action:
            # Reset the logs, failure status, and results, in case the context
            # is reused.
            self._action_logs.clear()
            if self._action_results is not None:
                self._action_results.clear()
            self._action_failure_message = None
=======
>>>>>>> 6aaacfdf
        with self._run(event=event, state=state) as ops:
            ops.run()
        # We know that the output state will have been set by this point,
        # so let the type checkers know that too.
        assert self._output_state is not None
        return self._output_state

    @contextmanager
    def _run(self, event: _Event, state: State):
        runtime = Runtime(
            app_name=self.app_name,
            charm_spec=self.charm_spec,
            juju_version=self.juju_version,
            charm_root=self.charm_root,
            unit_id=self.unit_id,
            machine_id=self._machine_id,
        )
        if event.action:
            # Reset the logs, failure status, and results, in case the context
            # is reused.
            self.action_logs.clear()
            if self.action_results is not None:
                self.action_results.clear()
            self._action_failure_message = None

        with runtime.exec(
            state=state,
            event=event,
            context=self,
        ) as ops:
            yield ops

        if event.action and self._action_failure_message is not None:
            raise ActionFailed(
                self._action_failure_message,
                state=self._output_state,  # type: ignore
            )<|MERGE_RESOLUTION|>--- conflicted
+++ resolved
@@ -902,16 +902,6 @@
                 'You should call the event method. Did you forget to add parentheses?',
             )
 
-<<<<<<< HEAD
-        if event.action:
-            # Reset the logs, failure status, and results, in case the context
-            # is reused.
-            self._action_logs.clear()
-            if self._action_results is not None:
-                self._action_results.clear()
-            self._action_failure_message = None
-=======
->>>>>>> 6aaacfdf
         with self._run(event=event, state=state) as ops:
             ops.run()
         # We know that the output state will have been set by this point,
@@ -932,9 +922,9 @@
         if event.action:
             # Reset the logs, failure status, and results, in case the context
             # is reused.
-            self.action_logs.clear()
-            if self.action_results is not None:
-                self.action_results.clear()
+            self._action_logs.clear()
+            if self._action_results is not None:
+                self._action_results.clear()
             self._action_failure_message = None
 
         with runtime.exec(
