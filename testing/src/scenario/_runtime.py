# Copyright 2023 Canonical Ltd.
# See LICENSE file for licensing details.

"""Test framework runtime."""

import contextlib
import copy
import dataclasses
import os
import pathlib
import tempfile
import typing
from typing import (
    TYPE_CHECKING,
    Dict,
    Optional,
    Type,
    TypeVar,
    Union,
)

import yaml
from ops import (
    pebble,
    EventBase,
)
from ops.jujucontext import _JujuContext
from ops._private.harness import ActionFailed

from .errors import NoObserverError, UncaughtCharmError
from .logger import logger as scenario_logger
from .state import (
    PeerRelation,
    Relation,
    SubordinateRelation,
)

if TYPE_CHECKING:  # pragma: no cover
    from .context import Context
    from .state import CharmType, State, _CharmSpec, _Event

logger = scenario_logger.getChild('runtime')

RUNTIME_MODULE = pathlib.Path(__file__).parent


class Runtime:
    """Charm runtime wrapper.

    This object bridges a local environment and a charm artifact.
    """

    def __init__(
        self,
<<<<<<< HEAD
        charm_spec: "_CharmSpec[CharmType]",
        charm_root: Optional[Union[str, pathlib.Path]] = None,
        juju_version: str = "3.0.0",
=======
        charm_spec: '_CharmSpec[CharmType]',
        charm_root: Optional[Union[str, Path]] = None,
        juju_version: str = '3.0.0',
>>>>>>> 9d2e9673
        app_name: Optional[str] = None,
        unit_id: Optional[int] = 0,
    ):
        self._charm_spec = charm_spec
        self._juju_version = juju_version
        self._charm_root = charm_root

        app_name = app_name or self._charm_spec.meta.get('name')
        if not app_name:
            raise ValueError('invalid metadata: mandatory "name" field is missing.')

        self._app_name = app_name
        self._unit_id = unit_id

<<<<<<< HEAD
    def _get_event_env(self, state: "State", event: "_Event", charm_root: pathlib.Path):
=======
    def _get_event_env(self, state: 'State', event: '_Event', charm_root: Path):
>>>>>>> 9d2e9673
        """Build the simulated environment the operator framework expects."""
        env = {
            'JUJU_VERSION': self._juju_version,
            'JUJU_UNIT_NAME': f'{self._app_name}/{self._unit_id}',
            '_': './dispatch',
            'JUJU_DISPATCH_PATH': f'hooks/{event.name}',
            'JUJU_MODEL_NAME': state.model.name,
            'JUJU_MODEL_UUID': state.model.uuid,
            'JUJU_CHARM_DIR': str(charm_root.absolute()),
        }

        if event._is_action_event and (action := event.action):
            env.update(
                {
                    'JUJU_ACTION_NAME': action.name.replace('_', '-'),
                    'JUJU_ACTION_UUID': action.id,
                },
            )

        if event._is_relation_event and (relation := event.relation):
            if isinstance(relation, PeerRelation):
                remote_app_name = self._app_name
            elif isinstance(relation, (Relation, SubordinateRelation)):
                remote_app_name = relation.remote_app_name
            else:
                raise ValueError(f'Unknown relation type: {relation}')
            env.update(
                {
                    'JUJU_RELATION': relation.endpoint,
                    'JUJU_RELATION_ID': str(relation.id),
                    'JUJU_REMOTE_APP': remote_app_name,
                },
            )

            remote_unit_id = event.relation_remote_unit_id

            # don't check truthiness because remote_unit_id could be 0
            if remote_unit_id is None and not event.name.endswith(
                ('_relation_created', 'relation_broken'),
            ):
                remote_unit_ids = relation._remote_unit_ids

                if len(remote_unit_ids) == 1:
                    remote_unit_id = remote_unit_ids[0]
                    logger.info(
                        "there's only one remote unit, so we set JUJU_REMOTE_UNIT to it, "
                        'but you probably should be parametrizing the event with `remote_unit_id` '
                        'to be explicit.',
                    )
                elif len(remote_unit_ids) > 1:
                    remote_unit_id = remote_unit_ids[0]
                    logger.warning(
                        'remote unit ID unset, and multiple remote unit IDs are present; '
                        'We will pick the first one and hope for the best. You should be passing '
                        '`remote_unit_id` to the Event constructor.',
                    )
                else:
                    logger.warning(
                        'remote unit ID unset; no remote unit data present. '
                        'Is this a realistic scenario?',
                    )

            if remote_unit_id is not None:
                remote_unit = f'{remote_app_name}/{remote_unit_id}'
                env['JUJU_REMOTE_UNIT'] = remote_unit
                if event.name.endswith('_relation_departed'):
                    if event.relation_departed_unit_id:
                        env['JUJU_DEPARTING_UNIT'] = (
                            f'{remote_app_name}/{event.relation_departed_unit_id}'
                        )
                    else:
                        env['JUJU_DEPARTING_UNIT'] = remote_unit

        if container := event.container:
            env.update({'JUJU_WORKLOAD_NAME': container.name})

        if notice := event.notice:
            if hasattr(notice.type, 'value'):
                notice_type = typing.cast(pebble.NoticeType, notice.type).value
            else:
                notice_type = str(notice.type)
            env.update(
                {
                    'JUJU_NOTICE_ID': notice.id,
                    'JUJU_NOTICE_TYPE': notice_type,
                    'JUJU_NOTICE_KEY': notice.key,
                },
            )

        if check_info := event.check_info:
            env['JUJU_PEBBLE_CHECK_NAME'] = check_info.name

        if storage := event.storage:
            env.update({'JUJU_STORAGE_ID': f'{storage.name}/{storage.index}'})

        if secret := event.secret:
            env.update(
                {
                    'JUJU_SECRET_ID': secret.id,
                    'JUJU_SECRET_LABEL': secret.label or '',
                },
            )
            # Don't check truthiness because revision could be 0.
            if event.secret_revision is not None:
                env['JUJU_SECRET_REVISION'] = str(event.secret_revision)

        return env

    @staticmethod
    def _wrap(charm_type: Type['CharmType']) -> Type['CharmType']:
        # dark sorcery to work around framework using class attrs to hold on to event sources
        # this should only be needed if we call play multiple times on the same runtime.
        class WrappedEvents(charm_type.on.__class__):
            """The charm's event sources, but wrapped."""

        WrappedEvents.__name__ = charm_type.on.__class__.__name__

        class WrappedCharm(charm_type):
            """The test charm's type, but with events wrapped."""

            on = WrappedEvents()

        WrappedCharm.__name__ = charm_type.__name__
        return typing.cast(Type['CharmType'], WrappedCharm)

    @contextlib.contextmanager
    def _virtual_charm_root(self):
        # If we are using runtime on a real charm, we can make some assumptions about the
        # directory structure we are going to find.
        # If we're, say, dynamically defining charm types and doing tests on them, we'll have to
        # generate the metadata files ourselves. To be sure, we ALWAYS use a tempdir. Ground truth
        # is what the user passed via the CharmSpec
        spec = self._charm_spec

        if charm_virtual_root := self._charm_root:
            charm_virtual_root_is_custom = True
            virtual_charm_root = pathlib.Path(charm_virtual_root)
        else:
            charm_virtual_root = tempfile.TemporaryDirectory()
            virtual_charm_root = pathlib.Path(charm_virtual_root.name)
            charm_virtual_root_is_custom = False

        metadata_yaml = virtual_charm_root / 'metadata.yaml'
        config_yaml = virtual_charm_root / 'config.yaml'
        actions_yaml = virtual_charm_root / 'actions.yaml'

<<<<<<< HEAD
        metadata_files_present: Dict[pathlib.Path, Optional[str]] = {
            file: file.read_text()
            if charm_virtual_root_is_custom and file.exists()
            else None
=======
        metadata_files_present: Dict[Path, Optional[str]] = {
            file: file.read_text() if charm_virtual_root_is_custom and file.exists() else None
>>>>>>> 9d2e9673
            for file in (metadata_yaml, config_yaml, actions_yaml)
        }

        any_metadata_files_present_in_charm_virtual_root = any(
            v is not None for v in metadata_files_present.values()
        )

        if spec.is_autoloaded and charm_virtual_root_is_custom:
            # since the spec is autoloaded, in theory the metadata contents won't differ, so we can
            # overwrite away even if the custom vroot is the real charm root (the local repo).
            # Still, log it for clarity.
            if any_metadata_files_present_in_charm_virtual_root:
                logger.debug(
                    f'metadata files found in custom charm_root {charm_virtual_root}. '
                    f'The spec was autoloaded so the contents should be identical. '
                    f'Proceeding...',
                )

        elif not spec.is_autoloaded and any_metadata_files_present_in_charm_virtual_root:
            logger.warning(
                f'Some metadata files found in custom user-provided charm_root '
                f'{charm_virtual_root} while you have passed meta, config or actions to '
                f'Context.run(). '
                'Single source of truth are the arguments passed to Context.run(). '
                'charm_root metadata files will be overwritten for the '
                'duration of this test, and restored afterwards. '
                'To avoid this, clean any metadata files from the charm_root before calling run.',
            )

        metadata_yaml.write_text(yaml.safe_dump(spec.meta))
        config_yaml.write_text(yaml.safe_dump(spec.config or {}))
        actions_yaml.write_text(yaml.safe_dump(spec.actions or {}))

        yield virtual_charm_root

        if charm_virtual_root_is_custom:
            for file, previous_content in metadata_files_present.items():
                if previous_content is None:  # None == file did not exist before
                    file.unlink()
                else:
                    file.write_text(previous_content)

        else:
            # charm_virtual_root is a tempdir
            typing.cast(tempfile.TemporaryDirectory, charm_virtual_root).cleanup()  # type: ignore

<<<<<<< HEAD
    @contextlib.contextmanager
    def _exec_ctx(self, ctx: "Context[CharmType]"):
=======
    @contextmanager
    def _exec_ctx(self, ctx: 'Context'):
>>>>>>> 9d2e9673
        """python 3.8 compatibility shim"""
        with self._virtual_charm_root() as temporary_charm_root:
            yield temporary_charm_root

    @contextlib.contextmanager
    def exec(
        self,
<<<<<<< HEAD
        state: "State",
        event: "_Event",
        context: "Context[CharmType]",
=======
        state: 'State',
        event: '_Event',
        context: 'Context',
>>>>>>> 9d2e9673
    ):
        """Runs an event with this state as initial state on a charm.

        Returns the 'output state', that is, the state as mutated by the charm during the
        event handling.

        This will set the environment up and call ops.main().
        After that it's up to Ops.
        """
        from ._consistency_checker import check_consistency  # avoid cycles

        check_consistency(state, event, self._charm_spec, self._juju_version)

        charm_type = self._charm_spec.charm_type
        logger.info(f'Preparing to fire {event.name} on {charm_type.__name__}')

        # we make a copy to avoid mutating the input state
        output_state = copy.deepcopy(state)

<<<<<<< HEAD
        logger.info(" - generating virtual charm root")
        with self._exec_ctx(context) as temporary_charm_root:
            logger.info(" - preparing env")
=======
        logger.info(' - generating virtual charm root')
        with self._exec_ctx(context) as (temporary_charm_root, captured):
            logger.info(' - preparing env')
>>>>>>> 9d2e9673
            env = self._get_event_env(
                state=state,
                event=event,
                charm_root=temporary_charm_root,
            )
            juju_context = _JujuContext.from_dict(env)
            # We need to set JUJU_VERSION in os.environ, because charms may use
            # `JujuVersion.from_environ()` to get the (simulated) Juju version.
            # For consistency, we put all the other ones there too, although we'd
            # like to change this in the future.
            previous_env = os.environ.copy()
            os.environ.update(env)

            logger.info(' - entering ops.main (mocked)')
            from ._ops_main_mock import Ops  # noqa: F811

            try:
                ops = Ops(
                    state=output_state,
                    event=event,
                    context=context,
                    charm_spec=dataclasses.replace(
                        self._charm_spec,
                        charm_type=self._wrap(charm_type),
                    ),
                    juju_context=juju_context,
                )

                yield ops

            except (NoObserverError, ActionFailed):
                raise  # propagate along
            except Exception as e:
                raise UncaughtCharmError(
                    f'Uncaught exception ({type(e)}) in operator/charm code: {e!r}',
                ) from e

            finally:
                for key in tuple(os.environ):
                    if key not in previous_env:
                        del os.environ[key]
                os.environ.update(previous_env)
                logger.info(' - exited ops.main')

<<<<<<< HEAD
        logger.info("event dispatched. done.")
        context._set_output_state(ops.state)


_T = TypeVar("_T", bound=EventBase)
=======
        context.emitted_events.extend(captured)
        logger.info('event dispatched. done.')
        context._set_output_state(ops.state)


_T = TypeVar('_T', bound=EventBase)


@contextmanager
def capture_events(
    *types: Type[EventBase],
    include_framework: bool = False,
    include_deferred: bool = True,
):
    """Capture all events of type `*types` (using instance checks).

    Arguments exposed so that you can define your own fixtures if you want to.

    Example::
    >>> from ops import StartEvent
    >>> from scenario import Event, State
    >>> from charm import MyCustomEvent, MyCharm  # noqa
    >>>
    >>> def test_my_event():
    >>>     with capture_events(StartEvent, MyCustomEvent) as captured:
    >>>         trigger(State(), ("start", MyCharm, meta=MyCharm.META)
    >>>
    >>>     assert len(captured) == 2
    >>>     e1, e2 = captured
    >>>     assert isinstance(e2, MyCustomEvent)
    >>>     assert e2.custom_attr == 'foo'
    """
    allowed_types = types or (EventBase,)

    captured: List[EventBase] = []
    _real_emit = Framework._emit
    _real_reemit = Framework.reemit

    def _wrapped_emit(self: Framework, evt: EventBase):
        if not include_framework and isinstance(
            evt,
            (PreCommitEvent, CommitEvent, CollectStatusEvent),
        ):
            return _real_emit(self, evt)

        if isinstance(evt, allowed_types):
            # dump/undump the event to ensure any custom attributes are (re)set by restore()
            evt.restore(evt.snapshot())
            captured.append(evt)

        return _real_emit(self, evt)

    def _wrapped_reemit(self: Framework):
        # Framework calls reemit() before emitting the main juju event. We intercept that call
        # and capture all events in storage.

        if not include_deferred:
            return _real_reemit(self)

        # load all notices from storage as events.
        for event_path, _, _ in self._storage.notices():
            event_handle = Handle.from_path(event_path)
            try:
                event = self.load_snapshot(event_handle)
            except NoTypeError:
                continue
            event = typing.cast(EventBase, event)
            event.deferred = False
            self._forget(event)  # prevent tracking conflicts

            if not include_framework and isinstance(
                event,
                (PreCommitEvent, CommitEvent),
            ):
                continue

            if isinstance(event, allowed_types):
                captured.append(event)

        return _real_reemit(self)

    Framework._emit = _wrapped_emit  # type: ignore
    Framework.reemit = _wrapped_reemit

    yield captured

    Framework._emit = _real_emit
    Framework.reemit = _real_reemit
>>>>>>> 9d2e9673
<|MERGE_RESOLUTION|>--- conflicted
+++ resolved
@@ -15,15 +15,11 @@
     Dict,
     Optional,
     Type,
-    TypeVar,
     Union,
 )
 
 import yaml
-from ops import (
-    pebble,
-    EventBase,
-)
+from ops import pebble
 from ops.jujucontext import _JujuContext
 from ops._private.harness import ActionFailed
 
@@ -52,15 +48,9 @@
 
     def __init__(
         self,
-<<<<<<< HEAD
-        charm_spec: "_CharmSpec[CharmType]",
+        charm_spec: '_CharmSpec[CharmType]',
         charm_root: Optional[Union[str, pathlib.Path]] = None,
-        juju_version: str = "3.0.0",
-=======
-        charm_spec: '_CharmSpec[CharmType]',
-        charm_root: Optional[Union[str, Path]] = None,
         juju_version: str = '3.0.0',
->>>>>>> 9d2e9673
         app_name: Optional[str] = None,
         unit_id: Optional[int] = 0,
     ):
@@ -75,11 +65,7 @@
         self._app_name = app_name
         self._unit_id = unit_id
 
-<<<<<<< HEAD
-    def _get_event_env(self, state: "State", event: "_Event", charm_root: pathlib.Path):
-=======
-    def _get_event_env(self, state: 'State', event: '_Event', charm_root: Path):
->>>>>>> 9d2e9673
+    def _get_event_env(self, state: 'State', event: '_Event', charm_root: pathlib.Path):
         """Build the simulated environment the operator framework expects."""
         env = {
             'JUJU_VERSION': self._juju_version,
@@ -226,15 +212,8 @@
         config_yaml = virtual_charm_root / 'config.yaml'
         actions_yaml = virtual_charm_root / 'actions.yaml'
 
-<<<<<<< HEAD
         metadata_files_present: Dict[pathlib.Path, Optional[str]] = {
-            file: file.read_text()
-            if charm_virtual_root_is_custom and file.exists()
-            else None
-=======
-        metadata_files_present: Dict[Path, Optional[str]] = {
             file: file.read_text() if charm_virtual_root_is_custom and file.exists() else None
->>>>>>> 9d2e9673
             for file in (metadata_yaml, config_yaml, actions_yaml)
         }
 
@@ -281,13 +260,8 @@
             # charm_virtual_root is a tempdir
             typing.cast(tempfile.TemporaryDirectory, charm_virtual_root).cleanup()  # type: ignore
 
-<<<<<<< HEAD
     @contextlib.contextmanager
-    def _exec_ctx(self, ctx: "Context[CharmType]"):
-=======
-    @contextmanager
-    def _exec_ctx(self, ctx: 'Context'):
->>>>>>> 9d2e9673
+    def _exec_ctx(self, ctx: 'Context[CharmType]'):
         """python 3.8 compatibility shim"""
         with self._virtual_charm_root() as temporary_charm_root:
             yield temporary_charm_root
@@ -295,15 +269,9 @@
     @contextlib.contextmanager
     def exec(
         self,
-<<<<<<< HEAD
-        state: "State",
-        event: "_Event",
-        context: "Context[CharmType]",
-=======
         state: 'State',
         event: '_Event',
-        context: 'Context',
->>>>>>> 9d2e9673
+        context: 'Context[CharmType]',
     ):
         """Runs an event with this state as initial state on a charm.
 
@@ -323,15 +291,9 @@
         # we make a copy to avoid mutating the input state
         output_state = copy.deepcopy(state)
 
-<<<<<<< HEAD
-        logger.info(" - generating virtual charm root")
+        logger.info(' - generating virtual charm root')
         with self._exec_ctx(context) as temporary_charm_root:
-            logger.info(" - preparing env")
-=======
-        logger.info(' - generating virtual charm root')
-        with self._exec_ctx(context) as (temporary_charm_root, captured):
             logger.info(' - preparing env')
->>>>>>> 9d2e9673
             env = self._get_event_env(
                 state=state,
                 event=event,
@@ -376,99 +338,5 @@
                 os.environ.update(previous_env)
                 logger.info(' - exited ops.main')
 
-<<<<<<< HEAD
-        logger.info("event dispatched. done.")
-        context._set_output_state(ops.state)
-
-
-_T = TypeVar("_T", bound=EventBase)
-=======
-        context.emitted_events.extend(captured)
         logger.info('event dispatched. done.')
-        context._set_output_state(ops.state)
-
-
-_T = TypeVar('_T', bound=EventBase)
-
-
-@contextmanager
-def capture_events(
-    *types: Type[EventBase],
-    include_framework: bool = False,
-    include_deferred: bool = True,
-):
-    """Capture all events of type `*types` (using instance checks).
-
-    Arguments exposed so that you can define your own fixtures if you want to.
-
-    Example::
-    >>> from ops import StartEvent
-    >>> from scenario import Event, State
-    >>> from charm import MyCustomEvent, MyCharm  # noqa
-    >>>
-    >>> def test_my_event():
-    >>>     with capture_events(StartEvent, MyCustomEvent) as captured:
-    >>>         trigger(State(), ("start", MyCharm, meta=MyCharm.META)
-    >>>
-    >>>     assert len(captured) == 2
-    >>>     e1, e2 = captured
-    >>>     assert isinstance(e2, MyCustomEvent)
-    >>>     assert e2.custom_attr == 'foo'
-    """
-    allowed_types = types or (EventBase,)
-
-    captured: List[EventBase] = []
-    _real_emit = Framework._emit
-    _real_reemit = Framework.reemit
-
-    def _wrapped_emit(self: Framework, evt: EventBase):
-        if not include_framework and isinstance(
-            evt,
-            (PreCommitEvent, CommitEvent, CollectStatusEvent),
-        ):
-            return _real_emit(self, evt)
-
-        if isinstance(evt, allowed_types):
-            # dump/undump the event to ensure any custom attributes are (re)set by restore()
-            evt.restore(evt.snapshot())
-            captured.append(evt)
-
-        return _real_emit(self, evt)
-
-    def _wrapped_reemit(self: Framework):
-        # Framework calls reemit() before emitting the main juju event. We intercept that call
-        # and capture all events in storage.
-
-        if not include_deferred:
-            return _real_reemit(self)
-
-        # load all notices from storage as events.
-        for event_path, _, _ in self._storage.notices():
-            event_handle = Handle.from_path(event_path)
-            try:
-                event = self.load_snapshot(event_handle)
-            except NoTypeError:
-                continue
-            event = typing.cast(EventBase, event)
-            event.deferred = False
-            self._forget(event)  # prevent tracking conflicts
-
-            if not include_framework and isinstance(
-                event,
-                (PreCommitEvent, CommitEvent),
-            ):
-                continue
-
-            if isinstance(event, allowed_types):
-                captured.append(event)
-
-        return _real_reemit(self)
-
-    Framework._emit = _wrapped_emit  # type: ignore
-    Framework.reemit = _wrapped_reemit
-
-    yield captured
-
-    Framework._emit = _real_emit
-    Framework.reemit = _real_reemit
->>>>>>> 9d2e9673
+        context._set_output_state(ops.state)