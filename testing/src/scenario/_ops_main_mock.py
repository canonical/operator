# Copyright 2023 Canonical Ltd.
# See LICENSE file for licensing details.

from __future__ import annotations

import dataclasses
import functools
import logging
import marshal
import re
import sys
import warnings
from collections.abc import Sequence
from typing import TYPE_CHECKING, Any, Generic, cast

import ops
import ops.storage
<<<<<<< HEAD

from ops.framework import _event_regex
from ops.log import JujuLogHandler, _get_juju_log_and_app_id
=======
>>>>>>> 40191cc2
from ops._main import _Dispatcher, _Manager
from ops._main import logger as ops_logger
from ops.framework import _event_regex

from .context import Context
from .errors import BadOwnerPath, NoObserverError
from .logger import logger as scenario_logger
from .mocking import _MockModelBackend
from .state import (
    CharmType,
    Container,
    DeferredEvent,
    RelationBase,
    Secret,
    Storage,
    StoredState,
)

if TYPE_CHECKING:  # pragma: no cover
    from .context import Context
    from .state import State, _CharmSpec, _Event

EVENT_REGEX = re.compile(_event_regex)
STORED_STATE_REGEX = re.compile(
    r'((?P<owner_path>.*)\/)?(?P<_data_type_name>\D+)\[(?P<name>.*)\]',
)

logger = scenario_logger.getChild('ops_main_mock')

# pyright: reportPrivateUsage=false


class UnitStateDB:
    """Wraps the unit-state database with convenience methods for adjusting the state."""

    def __init__(self, underlying_store: ops.storage.SQLiteStorage):
        self._db = underlying_store

    def get_stored_states(self) -> frozenset[StoredState]:
        """Load any StoredState data structures from the db."""
        db = self._db
        stored_states: set[StoredState] = set()
        for handle_path in db.list_snapshots():
            if not EVENT_REGEX.match(handle_path) and (
                match := STORED_STATE_REGEX.match(handle_path)
            ):
                stored_state_snapshot = db.load_snapshot(handle_path)
                kwargs = match.groupdict()
                sst = StoredState(content=stored_state_snapshot, **kwargs)
                stored_states.add(sst)

        return frozenset(stored_states)

    def get_deferred_events(self) -> list[DeferredEvent]:
        """Load any DeferredEvent data structures from the db."""
        db = self._db
        deferred: list[DeferredEvent] = []
        for handle_path in db.list_snapshots():
            if EVENT_REGEX.match(handle_path):
                notices = db.notices(handle_path)
                for handle, owner, observer in notices:
                    try:
                        snapshot_data = db.load_snapshot(handle)
                    except ops.storage.NoSnapshotError:
                        snapshot_data: dict[str, Any] = {}

                    event = DeferredEvent(
                        handle_path=handle,
                        owner=owner,
                        observer=observer,
                        snapshot_data=snapshot_data,
                    )
                    deferred.append(event)

        return deferred

    def apply_state(self, state: State):
        """Add DeferredEvent and StoredState from this State instance to the storage."""
        db = self._db
        for event in state.deferred:
            db.save_notice(event.handle_path, event.owner, event.observer)
            try:
                marshal.dumps(event.snapshot_data)
            except ValueError as e:
                raise ValueError(
                    f'unable to save the data for {event}, it must contain only simple types.',
                ) from e
            db.save_snapshot(event.handle_path, event.snapshot_data)

        for stored_state in state.stored_states:
            db.save_snapshot(stored_state._handle_path, stored_state.content)


class Ops(_Manager, Generic[CharmType]):
    """Class to manage stepping through ops setup, event emission and framework commit."""

    def __init__(
        self,
        state: State,
        event: _Event,
        context: Context[CharmType],
        charm_spec: _CharmSpec[CharmType],
        juju_context: ops.JujuContext,
    ):
        self.state = state
        self.event = event
        self.context = context
        self.charm_spec = charm_spec
        self.store = None
        self.captured_events: list[ops.EventBase] = []
        self.trace_data = []

        try:
            import ops_tracing._mock  # break circular import

            self._tracing_mock = ops_tracing._mock.patch_tracing()
            self._tracing_exporter = self._tracing_mock.__enter__()
        except ImportError:
            self._tracing_mock = None
            self._tracing_exporter = None

        model_backend = _MockModelBackend(
            state=state,
            event=event,
            context=context,
            charm_spec=charm_spec,
            juju_context=juju_context,
        )

        super().__init__(self.charm_spec.charm_type, model_backend, juju_context=juju_context)

    def _load_charm_meta(self):
        metadata = (self._charm_root / 'metadata.yaml').read_text()
        actions_meta = self._charm_root / 'actions.yaml'
        actions_metadata = actions_meta.read_text() if actions_meta.exists() else None
        config_meta = self._charm_root / 'config.yaml'
        config_metadata = config_meta.read_text() if config_meta.exists() else None

        return ops.CharmMeta.from_yaml(metadata, actions_metadata, config_metadata)

    @property
    def _framework_class(self):
        return functools.partial(CapturingFramework, context=self.context)

    def _setup_root_logging(self):
        # The warnings module captures this in _showwarning_orig, but we
        # shouldn't really be using a private method, so capture it ourselves as
        # well.
        original_showwarning = warnings.showwarning
        super()._setup_root_logging()
        # Ops also sets up logging to capture warnings, but we want the normal
        # output.
        logging.captureWarnings(False)
        warnings.showwarning = original_showwarning
        # Ops sets sys.excepthook to go to Juju's debug-log, but that's not
        # useful in a testing context, so we reset it here.
        sys.excepthook = sys.__excepthook__

    def _make_storage(self, _: _Dispatcher):
        # TODO: add use_juju_for_storage support
        storage = ops.storage.SQLiteStorage(':memory:')
        logger.info('Copying input state to storage.')
        self.store = UnitStateDB(storage)
        self.store.apply_state(self.state)
        return storage

    def _get_event_to_emit(self, event_name: str):
        if self.event._is_custom_event:
            assert self.event.custom_event is not None
            emitter_type = type(self.event.custom_event.emitter)
            # We require the event source to be an attribute on the charm object.
            # Essentially, we are replacing the unbound event with a bound one.
            for attr_name in dir(self.charm):
                attr = getattr(self.charm, attr_name)
                if not isinstance(attr, ops.Object):
                    continue
                for sub_attr_name in dir(attr):
                    sub_attr = getattr(attr, sub_attr_name)
                    if not isinstance(sub_attr, ops.ObjectEvents):
                        continue
                    if type(sub_attr) is not emitter_type:
                        continue
                    return getattr(sub_attr, self.event.custom_event.event_kind)

        owner = self._get_owner(self.charm, self.event.owner_path) if self.event else self.charm.on

        try:
            event_to_emit = getattr(owner, event_name)
        except AttributeError:
            ops_logger.debug('Event %s not defined for %s.', event_name, self.charm)
            raise NoObserverError(
                f'Cannot fire {event_name!r} on {owner}: invalid event (not on charm.on).',
            ) from None
        return event_to_emit

    def _object_to_ops_object(self, obj: Any) -> Any:
        if hasattr(obj, '_to_ops'):
            return obj._to_ops()
        if isinstance(obj, Secret):
            return self.charm.model.get_secret(id=obj.id, label=obj.label)
        if isinstance(obj, RelationBase):
            return self.charm.model.get_relation(obj.endpoint, obj.id)
        if isinstance(obj, Container):
            return self.charm.unit.get_container(obj.name)
        elif isinstance(obj, Storage):
            for storage in self.charm.model.storages[obj.name]:
                if storage.index == obj.index:
                    return storage
        return obj

    def _get_event_args(self, bound_event: ops.BoundEvent) -> tuple[list[Any], dict[str, Any]]:
        # For custom events, if the caller provided us with explicit args, we
        # merge them with the Juju ones (to handle libraries subclassing the
        # Juju events). We also handle converting from Scenario to ops types,
        # since the test code typically won't be able to create the ops objects,
        # as a model is required for many.
        args, kwargs = super()._get_event_args(bound_event)
        if self.event.custom_event_args is not None:
            for arg in self.event.custom_event_args:
                args.append(self._object_to_ops_object(arg))
        if self.event.custom_event_kwargs is not None:
            for key, value in self.event.custom_event_kwargs.items():
                kwargs[key] = self._object_to_ops_object(value)
        return args, kwargs

    @staticmethod
    def _get_owner(root: Any, path: Sequence[str]) -> ops.ObjectEvents:
        """Walk path on root to an ObjectEvents instance."""
        obj = root
        try:
            for step in path:
                obj = getattr(obj, step)
        except AttributeError:
            raise BadOwnerPath(
                f'event_owner_path {path!r} invalid: {step!r} leads to nowhere.',
            ) from None
        if not isinstance(obj, ops.ObjectEvents):
            raise BadOwnerPath(
                f'event_owner_path {path!r} invalid: does not lead to an ObjectEvents instance.',
            )
        return obj

    def _close(self):
        """Now that we're done processing this event, read the charm state and expose it."""
        logger.info('Copying storage to output state.')
        assert self.store is not None
        deferred = self.store.get_deferred_events()
        stored_state = self.store.get_stored_states()
        self.state = dataclasses.replace(self.state, deferred=deferred, stored_states=stored_state)

    def destroy(self):
        # Must be run first, so that ops._main trace span is finished and can be read back.
        super().destroy()
        if self._tracing_mock:
            assert self._tracing_exporter
            self.trace_data = self._tracing_exporter.get_finished_spans()
            self._tracing_mock.__exit__(None, None, None)

        # Clean up logging handlers to avoid test pollution.
        logger = logging.getLogger()
        for handler in logger.handlers[:]:
            if isinstance(handler, JujuLogHandler):
                logger.removeHandler(handler)
        _get_juju_log_and_app_id.cache_clear()


class CapturingFramework(ops.Framework):
    def __init__(self, *args: Any, context: Context[CharmType], **kwargs: Any):
        super().__init__(*args, **kwargs)
        self._context = context

    def _emit(self, event: ops.EventBase):
        if self._context.capture_framework_events or not isinstance(
            event,
            (ops.PreCommitEvent, ops.CommitEvent, ops.CollectStatusEvent),
        ):
            # Dump/undump the event to ensure any custom attributes are (re)set by restore().
            event.restore(event.snapshot())
            self._context.emitted_events.append(event)

        return super()._emit(event)

    def _reemit(self, single_event_path: str | None = None):
        if not self._context.capture_deferred_events or single_event_path is not None:
            return super()._reemit(single_event_path)

        # Load all notices from storage as events.
        for event_path, _, _ in self._storage.notices(single_event_path):
            event_handle = ops.Handle.from_path(event_path)
            try:
                event = self.load_snapshot(event_handle)
            except ops.NoTypeError:
                continue
            event = cast('ops.EventBase', event)
            event.deferred = False
            self._forget(event)  # prevent tracking conflicts

            # Dump/undump the event to ensure any custom attributes are (re)set by restore().
            event.restore(event.snapshot())
            self._context.emitted_events.append(event)

        return super()._reemit(single_event_path)<|MERGE_RESOLUTION|>--- conflicted
+++ resolved
@@ -15,15 +15,11 @@
 
 import ops
 import ops.storage
-<<<<<<< HEAD
-
-from ops.framework import _event_regex
-from ops.log import JujuLogHandler, _get_juju_log_and_app_id
-=======
->>>>>>> 40191cc2
+
 from ops._main import _Dispatcher, _Manager
 from ops._main import logger as ops_logger
 from ops.framework import _event_regex
+from ops.log import JujuLogHandler, _get_juju_log_and_app_id
 
 from .context import Context
 from .errors import BadOwnerPath, NoObserverError
