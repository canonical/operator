--- conflicted
+++ resolved
@@ -12,9 +12,6 @@
 from typing import (
     TYPE_CHECKING,
     Any,
-<<<<<<< HEAD
-    Sequence,
-=======
     Dict,
     FrozenSet,
     Generic,
@@ -23,7 +20,6 @@
     Set,
     Tuple,
     cast,
->>>>>>> 1da0d860
 )
 
 import ops
@@ -251,13 +247,8 @@
         return obj
 
     def _get_event_args(
-<<<<<<< HEAD
-        self, bound_event: ops.framework.BoundEvent
-    ) -> tuple[list[Any], dict[str, Any]]:
-=======
         self, charm: ops.CharmBase, bound_event: ops.framework.BoundEvent
     ) -> Tuple[List[Any], Dict[str, Any]]:
->>>>>>> 1da0d860
         # For custom events, if the caller provided us with explicit args, we
         # merge them with the Juju ones (to handle libraries subclassing the
         # Juju events). We also handle converting from Scenario to ops types,
