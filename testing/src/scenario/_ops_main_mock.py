--- conflicted
+++ resolved
@@ -13,17 +13,11 @@
     Any,
     Dict,
     FrozenSet,
-<<<<<<< HEAD
     Generic,
     List,
     Sequence,
     Set,
-=======
-    List,
-    Sequence,
-    Set,
     Tuple,
->>>>>>> ff81b13f
 )
 
 import ops
@@ -185,10 +179,7 @@
         self.store.apply_state(self.state)
         return storage
 
-<<<<<<< HEAD
     def _get_event_to_emit(self, charm: ops.CharmBase, event_name: str):
-=======
-    def _get_event_to_emit(self, event_name: str):
         if self.event._is_custom_event:
             assert self.event.custom_event is not None
             emitter_type = type(self.event.custom_event.emitter)
@@ -206,7 +197,6 @@
                         continue
                     return getattr(sub_attr, self.event.custom_event.event_kind)
 
->>>>>>> ff81b13f
         owner = (
             self._get_owner(charm, self.event.owner_path) if self.event else charm.on
         )
