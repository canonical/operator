--- conflicted
+++ resolved
@@ -17,12 +17,7 @@
 from typing import (
     TYPE_CHECKING,
     Any,
-<<<<<<< HEAD
-    Dict,
     Iterable,
-    List,
-=======
->>>>>>> 455ff0ad
     Literal,
     Mapping,
     NoReturn,
@@ -993,11 +988,11 @@
             )
             raise pebble.ConnectionError(msg)
 
-    def get_identities(self) -> Dict[str, pebble.Identity]:
+    def get_identities(self) -> dict[str, pebble.Identity]:
         return self._container.identities
 
     def replace_identities(
-        self, identities: Mapping[str, Union[pebble.IdentityDict, pebble.Identity, None]]
+        self, identities: Mapping[str, pebble.IdentityDict | pebble.Identity | None]
     ) -> None:
         for name, identity in identities.items():
             if identity is None:
