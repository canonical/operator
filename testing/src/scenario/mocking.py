--- conflicted
+++ resolved
@@ -137,19 +137,11 @@
 class _MockModelBackend(_ModelBackend):  # type: ignore
     def __init__(
         self,
-<<<<<<< HEAD
-        state: "State",
-        event: "_Event",
-        charm_spec: "_CharmSpec[CharmType]",
-        context: "Context[CharmType]",
-        juju_context: "_JujuContext",
-=======
         state: 'State',
         event: '_Event',
         charm_spec: '_CharmSpec[CharmType]',
-        context: 'Context',
+        context: 'Context[CharmType]',
         juju_context: '_JujuContext',
->>>>>>> 9d2e9673
     ):
         super().__init__(juju_context=juju_context)
         self._state = state
@@ -756,16 +748,9 @@
         container_root: Path,
         mounts: Dict[str, Mount],
         *,
-<<<<<<< HEAD
-        state: "State",
-        charm_spec: "_CharmSpec[CharmType]",
-        context: "Context[CharmType]",
-=======
         state: 'State',
-        event: '_Event',
         charm_spec: '_CharmSpec[CharmType]',
-        context: 'Context',
->>>>>>> 9d2e9673
+        context: 'Context[CharmType]',
         container_name: str,
     ):
         self._state = state
