# Copyright 2023 Canonical Ltd.
# See LICENSE file for licensing details.

"""Juju and Pebble mocking

This module contains mocks for the Juju and Pebble APIs that are used by ops
to interact with the Juju controller and the Pebble service manager.
"""

from __future__ import annotations

import datetime
import io
import shutil
import uuid
from pathlib import Path
from typing import (
    TYPE_CHECKING,
    Any,
    Literal,
    Mapping,
    NoReturn,
    TextIO,
    cast,
    get_args,
)

from ops import (
    JujuVersion,
    pebble,
    SecretInfo,
    SecretNotFoundError,
    RelationNotFoundError,
    SecretRotate,
    ModelError,
)
from ops._private.harness import ExecArgs, _TestingPebbleClient
from ops.jujucontext import _JujuContext
from ops.model import CloudSpec as CloudSpec_Ops
from ops.model import Port as Port_Ops
from ops.model import Secret as Secret_Ops  # lol
from ops.model import (
    _format_action_result_dict,
    _ModelBackend,
    _SettableStatusName,
)
from ops.pebble import Client, ExecError

from .errors import ActionMissingFromContextError
from .logger import logger as scenario_logger
from .state import (
    CharmType,
    CheckInfo,
    JujuLogLine,
    Mount,
    Network,
    PeerRelation,
    Relation,
    RelationBase,
    Storage,
    SubordinateRelation,
    _EntityStatus,
    _port_cls_by_protocol,
    _RawPortProtocolLiteral,
)

if TYPE_CHECKING:  # pragma: no cover
    from .context import Context
    from .state import Container as ContainerSpec
    from .state import Exec, Secret, State, _CharmSpec, _Event

logger = scenario_logger.getChild('mocking')


class _MockExecProcess:
    def __init__(
        self,
        change_id: int,
        args: ExecArgs,
        return_code: int,
        stdin: TextIO | io.BytesIO | None,
        stdout: TextIO | io.BytesIO | None,
        stderr: TextIO | io.BytesIO | None,
    ):
        self._change_id = change_id
        self._args = args
        self._return_code = return_code
        self._waited = False
        self.stdin = stdin
        self.stdout = stdout
        self.stderr = stderr

    def __del__(self):
        if not self._waited:
            self._close_stdin()

    def _close_stdin(self):
        if self._args.stdin is None and self.stdin is not None:
            self.stdin.seek(0)
            self._args.stdin = self.stdin.read()

    def wait(self):
        """Wait for the (mock) process to finish."""
        self._close_stdin()
        self._waited = True
        if self._return_code != 0:
            raise ExecError(list(self._args.command), self._return_code, None, None)

    def wait_output(self):
        """Wait for the (mock) process to finish and return tuple of (stdout, stderr)."""
        self._close_stdin()
        self._waited = True
        stdout = self.stdout.read() if self.stdout is not None else None
        stderr = self.stderr.read() if self.stderr is not None else None
        if self._return_code != 0:
            raise ExecError(
                list(self._args.command),
                self._return_code,
                stdout,  # type: ignore
                stderr,  # type: ignore
            )
        return stdout, stderr

<<<<<<< HEAD
    def send_signal(self, sig: int | str) -> NoReturn:  # noqa: U100
=======
    def send_signal(self, sig: Union[int, str]) -> NoReturn:
>>>>>>> 1da0d860
        """Send the given signal to the (mock) process."""
        raise NotImplementedError()


_NOT_GIVEN = object()  # non-None default value sentinel


# pyright: reportIncompatibleMethodOverride=false
class _MockModelBackend(_ModelBackend):  # type: ignore
    def __init__(
        self,
<<<<<<< HEAD
        state: State,
        event: _Event,
        charm_spec: _CharmSpec[CharmType],
        context: Context,
        juju_context: _JujuContext,
=======
        state: 'State',
        event: '_Event',
        charm_spec: '_CharmSpec[CharmType]',
        context: 'Context[CharmType]',
        juju_context: '_JujuContext',
>>>>>>> 1da0d860
    ):
        super().__init__(juju_context=juju_context)
        self._state = state
        self._event = event
        self._context = context
        self._charm_spec = charm_spec

    def opened_ports(self) -> set[Port_Ops]:
        return {
            Port_Ops(protocol=port.protocol, port=port.port) for port in self._state.opened_ports
        }

    def open_port(
        self,
        protocol: _RawPortProtocolLiteral,
        port: int | None = None,
    ):
        port_ = _port_cls_by_protocol[protocol](port=port)  # type: ignore
        ports = set(self._state.opened_ports)
        if port_ not in ports:
            ports.add(port_)
        if ports != self._state.opened_ports:
            self._state._update_opened_ports(frozenset(ports))

    def close_port(
        self,
        protocol: _RawPortProtocolLiteral,
        port: int | None = None,
    ):
        _port = _port_cls_by_protocol[protocol](port=port)  # type: ignore
        ports = set(self._state.opened_ports)
        if _port in ports:
            ports.remove(_port)
        if ports != self._state.opened_ports:
            self._state._update_opened_ports(frozenset(ports))

    def get_pebble(self, socket_path: str) -> Client:
        container_name = socket_path.split('/')[
            3
        ]  # /charm/containers/<container_name>/pebble.socket
        container_root = self._context._get_container_root(container_name)
        try:
            mounts = self._state.get_container(container_name).mounts
        except KeyError:
            # container not defined in state.
            mounts = {}

        return cast(
            'Client',
            _MockPebbleClient(
                socket_path=socket_path,
                container_root=container_root,
                mounts=mounts,
                state=self._state,
                charm_spec=self._charm_spec,
                context=self._context,
                container_name=container_name,
            ),
        )

    def _get_relation_by_id(self, rel_id: int) -> RelationBase:
        try:
            return self._state.get_relation(rel_id)
        except KeyError:
            raise RelationNotFoundError() from None

    def _get_secret(self, id: str | None = None, label: str | None = None):
        if JujuVersion(self._context.juju_version) < '3.0.2':
            raise ModelError(
                'secrets are only available in juju >= 3.0.2.'
                'Set ``Context.juju_version`` to 3.0.2+ to use them.',
            )

        canonicalize_id = Secret_Ops._canonicalize_id

        if id:
            # in scenario, you can create Secret(id="foo"),
            # but ops.Secret will prepend a "secret:" prefix to that ID.
            # we allow getting secret by either version.
            secrets = [
                s
                for s in self._state.secrets
                if canonicalize_id(s.id, model_uuid=self._state.model.uuid)
                == canonicalize_id(id, model_uuid=self._state.model.uuid)
            ]
            if not secrets:
                raise SecretNotFoundError(id)
            return secrets[0]

        if label:
            try:
                return self._state.get_secret(label=label)
            except KeyError:
                raise SecretNotFoundError(label) from None

        # if all goes well, this should never be reached. ops.model.Secret will check upon
        # instantiation that either an id or a label are set, and raise a TypeError if not.
        raise RuntimeError('need id or label.')

    def _check_app_data_access(self, is_app: bool):
        if not isinstance(is_app, bool):
            raise TypeError('is_app parameter to relation_get must be a boolean')

        if not is_app:
            return

        version = JujuVersion(self._context.juju_version)
        if not version.has_app_data():
            raise RuntimeError(
                f'setting application data is not supported on Juju version {version}',
            )

    def relation_get(self, relation_id: int, member_name: str, is_app: bool):
        self._check_app_data_access(is_app)
        relation = self._get_relation_by_id(relation_id)
        if is_app and member_name == self.app_name:
            return relation.local_app_data
        if is_app:
            if isinstance(relation, PeerRelation):
                return relation.local_app_data
            if isinstance(relation, (Relation, SubordinateRelation)):
                return relation.remote_app_data
            raise TypeError('relation_get: unknown relation type')
        if member_name == self.unit_name:
            return relation.local_unit_data

        unit_id = int(member_name.split('/')[-1])
        return relation._get_databag_for_remote(unit_id)  # noqa

    def relation_model_get(self, relation_id: int) -> dict[str, Any]:
        if JujuVersion(self._context.juju_version) < '3.6.2':
            raise ModelError('Relation.remote_model is only available on Juju >= 3.6.2')

        relation = self._get_relation_by_id(relation_id)
        # Only Relation has remote_model_uuid, not the other subclasses of RelationBase.
        if isinstance(relation, Relation) and relation.remote_model_uuid is not None:
            uuid = relation.remote_model_uuid
        else:
            uuid = self._state.model.uuid
        return {'uuid': uuid}

    def is_leader(self):
        return self._state.leader

    def status_get(self, *, is_app: bool = False):
        status = self._state.app_status if is_app else self._state.unit_status
        return {'status': status.name, 'message': status.message}

    def relation_ids(self, relation_name: str):
        return [rel.id for rel in self._state.relations if rel.endpoint == relation_name]

    def relation_list(self, relation_id: int) -> tuple[str, ...]:
        relation = self._get_relation_by_id(relation_id)

        if isinstance(relation, PeerRelation):
            return tuple(f'{self.app_name}/{unit_id}' for unit_id in relation.peers_data)
        remote_name = self.relation_remote_app_name(relation_id)
        return tuple(f'{remote_name}/{unit_id}' for unit_id in relation._remote_unit_ids)

    def config_get(self):
        state_config = self._state.config.copy()  # dedup or we'll mutate the state!

        # add defaults
        charm_config = self._charm_spec.config
        if not charm_config:
            return state_config

        for key, value in charm_config['options'].items():
            # if it has a default, and it's not overwritten from State, use it:
            if key not in state_config:
                default_value = value.get('default', _NOT_GIVEN)
                if default_value is not _NOT_GIVEN:  # accept False as default value
                    state_config[key] = default_value

        return state_config  # full config

    def network_get(self, binding_name: str, relation_id: int | None = None):
        # validation:
        extra_bindings = self._charm_spec.meta.get('extra-bindings', ())
        all_endpoints = self._charm_spec.get_all_relations()
        non_sub_relations = {
            name for name, meta in all_endpoints if meta.get('scope') != 'container'
        }

        # - is binding_name a valid binding name?
        if binding_name in extra_bindings:
            logger.warning('extra-bindings is a deprecated feature')  # fyi

            # - verify that if the binding is an extra binding, we're not ignoring a relation_id
            if relation_id is not None:
                # this should not happen
                logger.error(
                    'cannot pass relation_id to network_get if the binding name is '
                    'that of an extra-binding. Extra-bindings are not mapped to relation IDs.',
                )
        elif binding_name == 'juju-info':
            # implicit relation that always exists
            pass
        # - verify that the binding is a relation endpoint name, but not a subordinate one
        elif binding_name not in non_sub_relations:
            logger.error(
                f'cannot get network binding for {binding_name}: is not a valid relation '
                f'endpoint name nor an extra-binding.',
            )
            raise RelationNotFoundError()

        # We look in State.networks for an override. If not given, we return a default network.
        try:
            network = self._state.get_network(binding_name)
        except KeyError:
            network = Network('default')  # The name is not used in the output.
        return network._hook_tool_output_fmt()

    # setter methods: these can mutate the state.
    def application_version_set(self, version: str):
        if workload_version := self._state.workload_version:
            # do not record if empty = unset
            self._context.workload_version_history.append(workload_version)

        self._state._update_workload_version(version)

    def status_set(
        self,
        status: _SettableStatusName,
        message: str = '',
        *,
        is_app: bool = False,
    ):
        valid_names = get_args(_SettableStatusName)
        if status not in valid_names:
            raise ModelError(
                f'ERROR invalid status "{status}", expected one of [{", ".join(valid_names)}]',
            )
        self._context._record_status(self._state, is_app)
        status_obj = _EntityStatus.from_status_name(status, message)
        self._state._update_status(status_obj, is_app)

    def juju_log(self, level: str, message: str):
        self._context.juju_log.append(JujuLogLine(level, message))

    def relation_set(self, relation_id: int, data: Mapping[str, str], is_app: bool) -> None:
        self._check_app_data_access(is_app)
        # NOTE: The code below currently does not have any effect, because
        # the dictionary has already had the same set/delete operations
        # applied to it by RelationDataContent -- unlike in production,
        # where this method calls out to Juju's relation-set to operate on
        # the real databag, this method currently operates on the same
        # dictionary object that RelationDataContent does.
        relation = self._get_relation_by_id(relation_id)
        if is_app:
            if not self._state.leader:
                # will in practice not be reached because RelationData will check leadership
                # and raise RelationDataAccessError upstream on this path
                raise RuntimeError('needs leadership to set app data')
            tgt = relation.local_app_data
        else:
            tgt = relation.local_unit_data
        for key, value in data.items():
            tgt[key] = value

    def secret_add(
        self,
        content: dict[str, str],
        *,
        label: str | None = None,
        description: str | None = None,
        expire: datetime.datetime | None = None,
        rotate: SecretRotate | None = None,
        owner: Literal['unit', 'app'] | None = None,
    ) -> str:
        from .state import Secret

        secret = Secret(
            content,
            label=label,
            description=description,
            expire=expire,
            rotate=rotate,
            owner=owner,
        )
        secrets = set(self._state.secrets)
        secrets.add(secret)
        self._state._update_secrets(frozenset(secrets))
        return secret.id

    def _check_can_manage_secret(
        self,
        secret: Secret,
    ):
        if secret.owner is None:
            raise SecretNotFoundError(
                'this secret is not owned by this unit/app or granted to it. '
                'Did you forget passing it to State.secrets?',
            )
        if secret.owner == 'app' and not self.is_leader():
            understandable_error = SecretNotFoundError(
                f'App-owned secret {secret.id!r} can only be managed by the leader.',
            )
            # charm-facing side: respect ops error
            raise ModelError('ERROR permission denied') from understandable_error

    def secret_get(
        self,
        *,
        id: str | None = None,
        label: str | None = None,
        refresh: bool = False,
        peek: bool = False,
    ) -> dict[str, str]:
        secret = self._get_secret(id, label)
        # If both the id and label are provided, then update the label.
        if id is not None and label is not None:
            secret._set_label(label)
        juju_version = JujuVersion(self._context.juju_version)
        if not (juju_version == '3.1.7' or juju_version >= '3.3.1'):
            # In this medieval Juju chapter,
            # secret owners always used to track the latest revision.
            # ref: https://bugs.launchpad.net/juju/+bug/2037120
            if secret.owner is not None:
                refresh = True

        if peek or refresh:
            if refresh:
                secret._track_latest_revision()
            assert secret.latest_content is not None
            return secret.latest_content

        return secret.tracked_content

    def secret_info_get(
        self,
        *,
        id: str | None = None,
        label: str | None = None,
    ) -> SecretInfo:
        secret = self._get_secret(id, label)
        # If both the id and label are provided, then update the label.
        if id is not None and label is not None:
            secret._set_label(label)

        # only "manage"=write access level can read secret info
        self._check_can_manage_secret(secret)

        return SecretInfo(
            id=secret.id,
            label=secret.label,
            revision=secret._latest_revision,
            expires=secret.expire,
            rotation=secret.rotate,
            rotates=None,  # not implemented yet.
            model_uuid=self._state.model.uuid,
        )

    def secret_set(
        self,
        id: str,
        *,
        content: dict[str, str] | None = None,
        label: str | None = None,
        description: str | None = None,
        expire: datetime.datetime | None = None,
        rotate: SecretRotate | None = None,
    ):
        secret = self._get_secret(id, label)
        self._check_can_manage_secret(secret)

        if content == secret.latest_content:
            # In Juju 3.6 and higher, this is a no-op, but it's good to warn
            # charmers if they are doing this, because it's not generally good
            # practice.
            # https://bugs.launchpad.net/juju/+bug/2069238
            logger.warning(
                f'secret {id} contents set to the existing value: new revision not needed',
            )

        secret._update_metadata(
            content=content,
            label=label,
            description=description,
            expire=expire,
            rotate=rotate,
        )

    def secret_grant(self, id: str, relation_id: int, *, unit: str | None = None):
        secret = self._get_secret(id)
        self._check_can_manage_secret(secret)

        grantee = unit or self.relation_remote_app_name(
            relation_id,
            _raise_on_error=True,
        )

        if not secret.remote_grants.get(relation_id):
            secret.remote_grants[relation_id] = set()

        secret.remote_grants[relation_id].add(cast('str', grantee))

    def secret_revoke(self, id: str, relation_id: int, *, unit: str | None = None):
        secret = self._get_secret(id)
        self._check_can_manage_secret(secret)

        grantee = unit or self.relation_remote_app_name(
            relation_id,
            _raise_on_error=True,
        )
        secret.remote_grants[relation_id].remove(cast('str', grantee))
        if not secret.remote_grants[relation_id]:
            del secret.remote_grants[relation_id]

    def secret_remove(self, id: str, *, revision: int | None = None):
        secret = self._get_secret(id)
        self._check_can_manage_secret(secret)

        # Removing all revisions means that the secret is removed, so is no
        # longer in the state.
        if revision is None:
            secrets = set(self._state.secrets)
            secrets.remove(secret)
            self._state._update_secrets(frozenset(secrets))
            return

        # Juju does not prevent removing the tracked or latest revision, but it
        # is always a mistake to do this. Rather than having the state model a
        # secret where the tracked/latest revision cannot be retrieved but the
        # secret still exists, we raise instead, so that charms know that there
        # is a problem with their code.
        if revision in (secret._tracked_revision, secret._latest_revision):
            raise ValueError(
                'Charms should not remove the latest revision of a secret. '
                'Add a new revision with `set_content()` instead, and the previous '
                'revision will be cleaned up by the secret owner when no longer in use.',
            )

        # For all other revisions, the content is not visible to the charm
        # (this is as designed: the secret is being removed, so it should no
        # longer be in use). That means that the state does not need to be
        # modified - however, unit tests should be able to verify that the remove call was
        # executed, so we track that in a history list in the context.
        self._context.removed_secret_revisions.append(revision)

    def relation_remote_app_name(
        self,
        relation_id: int,
        _raise_on_error: bool = False,
    ) -> str | None:
        # ops catches RelationNotFoundErrors and returns None:
        try:
            relation = self._get_relation_by_id(relation_id)
        except RelationNotFoundError:
            if _raise_on_error:
                raise
            return None

        if isinstance(relation, PeerRelation):
            return self.app_name
        if isinstance(relation, (Relation, SubordinateRelation)):
            return relation.remote_app_name
        raise TypeError('relation_remote_app_name: unknown relation type')

    def action_set(self, results: dict[str, Any]):
        if not self._event.action:
            raise ActionMissingFromContextError(
                'not in the context of an action event: cannot action-set',
            )
        # let ops validate the results dict
        _format_action_result_dict(results)
        # but then we will store it in its unformatted,
        # original form for testing ease
        if self._context.action_results:
            self._context.action_results.update(results)
        else:
            self._context.action_results = results

    def action_fail(self, message: str = ''):
        if not self._event.action:
            raise ActionMissingFromContextError(
                'not in the context of an action event: cannot action-fail',
            )
        self._context._action_failure_message = message

    def action_log(self, message: str):
        if not self._event.action:
            raise ActionMissingFromContextError(
                'not in the context of an action event: cannot action-log',
            )
        self._context.action_logs.append(message)

    def action_get(self):
        action = self._event.action
        if not action:
            raise ActionMissingFromContextError(
                'not in the context of an action event: cannot action-get',
            )
        return action.params

    def storage_add(self, name: str, count: int = 1):
        if not isinstance(count, int) or isinstance(count, bool):
            raise TypeError(
                f'storage count must be integer, got: {count} ({type(count)})',
            )

        if '/' in name:
            # this error is raised by Harness but not by ops at runtime
            raise ModelError('storage name cannot contain "/"')

        self._context.requested_storages[name] = count

    def storage_list(self, name: str) -> list[int]:
        return [storage.index for storage in self._state.storages if storage.name == name]

    def _storage_event_details(self) -> tuple[int, str]:
        storage = self._event.storage
        if not storage:
            # only occurs if this method is called when outside the scope of a storage event
            raise RuntimeError('unable to find storage key in ""')
        fs_path = storage.get_filesystem(self._context)
        return storage.index, str(fs_path)

    def storage_get(self, storage_name_id: str, attribute: str) -> str:
        if not len(attribute) > 0:  # assume it's an empty string.
            raise RuntimeError(
                'calling storage_get with `attribute=""` will return a dict '
                'and not a string. This usage is not supported.',
            )

        if attribute != 'location':
            # this should not happen: in ops it's hardcoded to be "location"
            raise NotImplementedError(
                f'storage-get not implemented for attribute={attribute}',
            )

        name, index = storage_name_id.split('/')
        index = int(index)
        storages: list[Storage] = [
            s for s in self._state.storages if s.name == name and s.index == index
        ]

        # should not really happen: sanity checks. In practice, ops will guard against these paths.
        if not storages:
            raise RuntimeError(f'Storage with name={name} and index={index} not found.')
        if len(storages) > 1:
            raise RuntimeError(
                f'Multiple Storage instances with name={name} and index={index} found. '
                f'Inconsistent state.',
            )

        storage = storages[0]
        fs_path = storage.get_filesystem(self._context)
        return str(fs_path)

    def planned_units(self) -> int:
        return self._state.planned_units

    # legacy ops API that we don't intend to mock:
    def pod_spec_set(
        self,
<<<<<<< HEAD
        spec: Mapping[str, Any],  # noqa: U100
        k8s_resources: Mapping[str, Any] | None = None,  # noqa: U100
=======
        spec: Mapping[str, Any],
        k8s_resources: Optional[Mapping[str, Any]] = None,
>>>>>>> 1da0d860
    ) -> NoReturn:
        raise NotImplementedError(
            'pod-spec-set is not implemented in Scenario (and probably never will be: '
            "it's deprecated API)",
        )

    def add_metrics(
        self,
<<<<<<< HEAD
        metrics: Mapping[str, int | float],  # noqa: U100
        labels: Mapping[str, str] | None = None,  # noqa: U100
=======
        metrics: Mapping[str, Union[int, float]],
        labels: Optional[Mapping[str, str]] = None,
>>>>>>> 1da0d860
    ) -> NoReturn:
        raise NotImplementedError(
            'add-metrics is not implemented in Scenario (and probably never will be: '
            "it's deprecated API)",
        )

    def resource_get(self, resource_name: str) -> str:
        # We assume that there are few enough resources that a linear search
        # will perform well enough.
        for resource in self._state.resources:
            if resource.name == resource_name:
                return str(resource.path)
        # ops will not let us get there if the resource name is unknown from metadata.
        # but if the user forgot to add it in State, then we remind you of that.
        raise RuntimeError(
            f'Inconsistent state: resource {resource_name} not found in State. please pass it.',
        )

    def credential_get(self) -> CloudSpec_Ops:
        if not self._context.app_trusted:
            raise ModelError(
                'ERROR charm is not trusted, initialise Context with `app_trusted=True`',
            )
        if not self._state.model.cloud_spec:
            raise ModelError(
                'ERROR cloud spec is empty, initialise it with '
                '`State(model=Model(..., cloud_spec=ops.CloudSpec(...)))`',
            )
        return self._state.model.cloud_spec._to_ops()


class _MockPebbleClient(_TestingPebbleClient):
    def __init__(
        self,
        socket_path: str,
        container_root: Path,
        mounts: dict[str, Mount],
        *,
<<<<<<< HEAD
        state: State,
        event: _Event,
        charm_spec: _CharmSpec[CharmType],
        context: Context,
=======
        state: 'State',
        charm_spec: '_CharmSpec[CharmType]',
        context: 'Context[CharmType]',
>>>>>>> 1da0d860
        container_name: str,
    ):
        self._state = state
        self.socket_path = socket_path
        self._charm_spec = charm_spec
        self._context = context
        self._container_name = container_name

        # wipe just in case
        if container_root.exists():
            # Path.rmdir will fail if root is nonempty
            shutil.rmtree(container_root)

        # initialize simulated filesystem
        container_root.mkdir(parents=True)
        for _, mount in mounts.items():
            path = Path(mount.location).parts
            mounting_dir = container_root.joinpath(*path[1:])
            mounting_dir.parent.mkdir(parents=True, exist_ok=True)
            mounting_dir.symlink_to(mount.source)

        self._root = container_root

        self._notices: dict[tuple[str, str], pebble.Notice] = {}
        self._last_notice_id = 0
        self._changes: dict[str, pebble.Change] = {}

        # load any existing notices and check information from the state
        self._notices: dict[tuple[str, str], pebble.Notice] = {}
        self._check_infos: dict[str, pebble.CheckInfo] = {}
        try:
            container = state.get_container(self._container_name)
        except KeyError:
            # The container is in the metadata but not in the state - perhaps
            # this is an install event, at which point the container doesn't
            # exist yet. This means there will be no notices or check infos.
            pass
        else:
            for notice in container.notices:
                if hasattr(notice.type, 'value'):
                    notice_type = cast('pebble.NoticeType', notice.type).value
                else:
                    notice_type = str(notice.type)
                self._notices[notice_type, notice.key] = notice._to_ops()
            now = datetime.datetime.now()
            for check in container.check_infos:
                self._check_infos[check.name] = check._to_ops()
                kind = (
                    pebble.ChangeKind.PERFORM_CHECK.value
                    if check.status == pebble.CheckStatus.UP
                    else pebble.ChangeKind.RECOVER_CHECK.value
                )
                change = pebble.Change(
                    pebble.ChangeID(str(uuid.uuid4())),
                    kind,
                    summary=check.name,
                    status=pebble.ChangeStatus.DOING.value,
                    tasks=[],
                    ready=False,
                    err=None,
                    spawn_time=now,
                    ready_time=now,
                )
                assert check.change_id is not None
                self._changes[check.change_id] = change

    def get_plan(self) -> pebble.Plan:
        return self._container.plan

    def _update_state_check_infos(self):
        """Copy any new or changed check infos into the state."""
        infos: set[CheckInfo] = set()
        for info in self._check_infos.values():
            if isinstance(info.level, str):
                level = pebble.CheckLevel(info.level)
            else:
                level = info.level
            if isinstance(info.status, str):
                status = pebble.CheckStatus(info.status)
            else:
                status = info.status
            check_info = CheckInfo(
                name=info.name,
                level=level,
                startup=info.startup,
                status=status,
                failures=info.failures,
                threshold=info.threshold,
                change_id=info.change_id,
            )
            infos.add(check_info)
        object.__setattr__(self._container, 'check_infos', frozenset(infos))

    def replan_services(self, timeout: float = 30.0, delay: float = 0.1):
        super().replan_services(timeout=timeout, delay=delay)
        self._update_state_check_infos()

    def add_layer(
        self,
        label: str,
        layer: str | pebble.LayerDict | pebble.Layer,
        *,
        combine: bool = False,
    ):
        super().add_layer(label, layer, combine=combine)
        self._update_state_check_infos()

    def start_checks(self, names: list[str]) -> list[str]:
        started = super().start_checks(names)
        self._update_state_check_infos()
        return started

    def stop_checks(self, names: list[str]) -> list[str]:
        stopped = super().stop_checks(names)
        self._update_state_check_infos()
        return stopped

    @property
    def _container(self) -> ContainerSpec:
        container_name = self.socket_path.split('/')[-2]
        try:
            return next(
                filter(lambda x: x.name == container_name, self._state.containers),
            )
        except StopIteration:
            raise RuntimeError(
                f'container with name={container_name!r} not found. '
                f'Did you forget a Container, or is the socket path '
                f'{self.socket_path!r} wrong?',
            )

    @property
    def _layers(self) -> dict[str, pebble.Layer]:
        return self._container.layers

    @property
    def _service_status(self) -> dict[str, pebble.ServiceStatus]:
        return self._container.service_statuses

    # Based on a method of the same name from Harness.
    def _find_exec_handler(self, command: list[str]) -> Exec | None:
        handlers = {exec.command_prefix: exec for exec in self._container.execs}
        # Start with the full command and, each loop iteration, drop the last
        # element, until it matches one of the command prefixes in the execs.
        # This includes matching against the empty list, which will match any
        # command, if there is not a more specific match.
        for prefix_len in reversed(range(len(command) + 1)):
            command_prefix = tuple(command[:prefix_len])
            if command_prefix in handlers:
                return handlers[command_prefix]
        # None of the command prefixes in the execs matched the command, no
        # matter how much of it was used, so we have failed to find a handler.
        return None

    def exec(
        self,
        command: list[str],
        *,
        environment: dict[str, str] | None = None,
        working_dir: str | None = None,
        timeout: float | None = None,
        user_id: int | None = None,
        user: str | None = None,
        group_id: int | None = None,
        group: str | None = None,
        stdin: str | bytes | TextIO | None = None,
        stdout: TextIO | None = None,
        stderr: TextIO | None = None,
        encoding: str | None = 'utf-8',
        combine_stderr: bool = False,
        **kwargs: Any,
    ):
        handler = self._find_exec_handler(command)
        if not handler:
            raise ExecError(
                command,
                127,
                '',
                f'mock for cmd {command} not found. Please patch out whatever '
                f'leads to the call, or pass to the Container {self._container.name} '
                f'a scenario.Exec mock for the command your charm is attempting '
                f'to run, such as '
                f"'Container(..., execs={{scenario.Exec({list(command)}, ...)}})'",
            )

        if stdin is None:
            proc_stdin = self._transform_exec_handler_output('', encoding)
        else:
            proc_stdin = None
            stdin = stdin.read() if hasattr(stdin, 'read') else stdin  # type: ignore
        if stdout is None:
            proc_stdout = self._transform_exec_handler_output(handler.stdout, encoding)
        else:
            proc_stdout = None
            stdout.write(handler.stdout)
        if stderr is None:
            proc_stderr = self._transform_exec_handler_output(handler.stderr, encoding)
        else:
            proc_stderr = None
            stderr.write(handler.stderr)

        args = ExecArgs(
            command=command,
            environment=environment or {},
            working_dir=working_dir,
            timeout=timeout,
            user_id=user_id,
            user=user,
            group_id=group_id,
            group=group,
            stdin=stdin,  # type:ignore  # If None, will be replaced by proc_stdin.read() later.
            encoding=encoding,
            combine_stderr=combine_stderr,
        )
        try:
            self._context.exec_history[self._container_name].append(args)
        except KeyError:
            self._context.exec_history[self._container_name] = [args]

        change_id = handler._run()
        return cast(
            'pebble.ExecProcess[Any]',
            _MockExecProcess(
                change_id=change_id,
                args=args,
                return_code=handler.return_code,
                stdin=proc_stdin,
                stdout=proc_stdout,
                stderr=proc_stderr,
            ),
        )

    def _check_connection(self):
        if not self._container.can_connect:
            msg = (
                f'Cannot connect to Pebble; did you forget to set '
                f'can_connect=True for container {self._container.name}?'
            )
            raise pebble.ConnectionError(msg)<|MERGE_RESOLUTION|>--- conflicted
+++ resolved
@@ -121,11 +121,7 @@
             )
         return stdout, stderr
 
-<<<<<<< HEAD
-    def send_signal(self, sig: int | str) -> NoReturn:  # noqa: U100
-=======
     def send_signal(self, sig: Union[int, str]) -> NoReturn:
->>>>>>> 1da0d860
         """Send the given signal to the (mock) process."""
         raise NotImplementedError()
 
@@ -137,19 +133,11 @@
 class _MockModelBackend(_ModelBackend):  # type: ignore
     def __init__(
         self,
-<<<<<<< HEAD
-        state: State,
-        event: _Event,
-        charm_spec: _CharmSpec[CharmType],
-        context: Context,
-        juju_context: _JujuContext,
-=======
         state: 'State',
         event: '_Event',
         charm_spec: '_CharmSpec[CharmType]',
         context: 'Context[CharmType]',
         juju_context: '_JujuContext',
->>>>>>> 1da0d860
     ):
         super().__init__(juju_context=juju_context)
         self._state = state
@@ -706,13 +694,8 @@
     # legacy ops API that we don't intend to mock:
     def pod_spec_set(
         self,
-<<<<<<< HEAD
-        spec: Mapping[str, Any],  # noqa: U100
-        k8s_resources: Mapping[str, Any] | None = None,  # noqa: U100
-=======
         spec: Mapping[str, Any],
         k8s_resources: Optional[Mapping[str, Any]] = None,
->>>>>>> 1da0d860
     ) -> NoReturn:
         raise NotImplementedError(
             'pod-spec-set is not implemented in Scenario (and probably never will be: '
@@ -721,13 +704,8 @@
 
     def add_metrics(
         self,
-<<<<<<< HEAD
-        metrics: Mapping[str, int | float],  # noqa: U100
-        labels: Mapping[str, str] | None = None,  # noqa: U100
-=======
         metrics: Mapping[str, Union[int, float]],
         labels: Optional[Mapping[str, str]] = None,
->>>>>>> 1da0d860
     ) -> NoReturn:
         raise NotImplementedError(
             'add-metrics is not implemented in Scenario (and probably never will be: '
@@ -766,16 +744,9 @@
         container_root: Path,
         mounts: dict[str, Mount],
         *,
-<<<<<<< HEAD
-        state: State,
-        event: _Event,
-        charm_spec: _CharmSpec[CharmType],
-        context: Context,
-=======
         state: 'State',
         charm_spec: '_CharmSpec[CharmType]',
         context: 'Context[CharmType]',
->>>>>>> 1da0d860
         container_name: str,
     ):
         self._state = state
