--- conflicted
+++ resolved
@@ -121,11 +121,7 @@
             )
         return stdout, stderr
 
-<<<<<<< HEAD
-    def send_signal(self, sig: Union[int, str]) -> NoReturn:
-=======
     def send_signal(self, sig: int | str) -> NoReturn:
->>>>>>> 1e0a39c9
         """Send the given signal to the (mock) process."""
         raise NotImplementedError()
 
@@ -699,11 +695,7 @@
     def pod_spec_set(
         self,
         spec: Mapping[str, Any],
-<<<<<<< HEAD
-        k8s_resources: Optional[Mapping[str, Any]] = None,
-=======
         k8s_resources: Mapping[str, Any] | None = None,
->>>>>>> 1e0a39c9
     ) -> NoReturn:
         raise NotImplementedError(
             'pod-spec-set is not implemented in Scenario (and probably never will be: '
@@ -712,13 +704,8 @@
 
     def add_metrics(
         self,
-<<<<<<< HEAD
-        metrics: Mapping[str, Union[int, float]],
-        labels: Optional[Mapping[str, str]] = None,
-=======
         metrics: Mapping[str, int | float],
         labels: Mapping[str, str] | None = None,
->>>>>>> 1e0a39c9
     ) -> NoReturn:
         raise NotImplementedError(
             'add-metrics is not implemented in Scenario (and probably never will be: '
