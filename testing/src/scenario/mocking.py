--- conflicted
+++ resolved
@@ -136,13 +136,8 @@
         state: State,
         event: _Event,
         charm_spec: _CharmSpec[CharmType],
-<<<<<<< HEAD
         context: Context[CharmType],
-        juju_context: _JujuContext,
-=======
-        context: Context,
         juju_context: JujuContext,
->>>>>>> 508cd621
     ):
         super().__init__(juju_context=juju_context)
         self._state = state
