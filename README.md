--- conflicted
+++ resolved
@@ -2,8 +2,6 @@
 
 The Operator Framework provides a simple, lightweight, and powerful way of encapsulating operational experience in code.
 
-<<<<<<< HEAD
-<<<<<<< HEAD
 The framework will help you to:
 
 * model the integration of your services
@@ -12,7 +10,6 @@
 * keep your code simple and readable
 
 
-<<<<<<< HEAD
 The following overall structure for your charm directory is recommended:
 
 ```
@@ -137,18 +134,6 @@
 - flake8
 
 Then you can try `./run_tests`, it should all go green.
-=======
-# Getting Started
-
-Please find the [Beginner Docs](./docs/GettingStarted.md) here
->>>>>>> Charm Operator Framework Docs
-=======
-# Getting Started
-
-=======
-# Getting Started
-
->>>>>>> 170c462b
 ## Table of contents
 
 [Introduction](##Introduction)
@@ -260,9 +245,4 @@
 ```
 ## More Links
 
-<<<<<<< HEAD
-[Charms in detail](./docs/charmsindetail.md)
->>>>>>> Review changes 1/2
-=======
-[Charms in detail](./docs/charmsindetail.md)
->>>>>>> 170c462b
+[Charms in detail](./docs/charmsindetail.md)