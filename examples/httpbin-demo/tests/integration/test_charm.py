# Copyright 2025 Canonical Ltd.
#
# Licensed under the Apache License, Version 2.0 (the "License");
# you may not use this file except in compliance with the License.
# You may obtain a copy of the License at
#
# http://www.apache.org/licenses/LICENSE-2.0
#
# Unless required by applicable law or agreed to in writing, software
# distributed under the License is distributed on an "AS IS" BASIS,
# WITHOUT WARRANTIES OR CONDITIONS OF ANY KIND, either express or implied.
# See the License for the specific language governing permissions and
# limitations under the License.

import logging
from pathlib import Path

import jubilant
import yaml

logger = logging.getLogger(__name__)

METADATA = yaml.safe_load(Path("./charmcraft.yaml").read_text())
APP_NAME = METADATA["name"]


def test_build_and_deploy(charm: Path, juju: jubilant.Juju):
    """Build the charm-under-test and deploy it together with related charms.

    Assert on the unit status before any relations/configurations take place.
    """
    resources = {"httpbin-image": METADATA["resources"]["httpbin-image"]["upstream-source"]}

    # Deploy the charm and wait for active/idle status
<<<<<<< HEAD
    juju.deploy(f"./{charm}", app=APP_NAME, resources=resources)
    juju.wait(jubilant.all_active)
=======
    juju.deploy(f'./{charm}', app=APP_NAME, resources=resources)
    juju.wait(jubilant.all_active)


def test_block_on_invalid_config(charm: Path, juju: jubilant.Juju):
    """Check that the charm goes into blocked status if log-level is invalid."""
    # The value of log-level should be one of info, debug, and so on.
    juju.config(APP_NAME, {'log-level': 'foo'})
    juju.wait(jubilant.all_blocked)
    juju.config(APP_NAME, reset='log-level')
>>>>>>> 77fb0096
<|MERGE_RESOLUTION|>--- conflicted
+++ resolved
@@ -32,18 +32,13 @@
     resources = {"httpbin-image": METADATA["resources"]["httpbin-image"]["upstream-source"]}
 
     # Deploy the charm and wait for active/idle status
-<<<<<<< HEAD
     juju.deploy(f"./{charm}", app=APP_NAME, resources=resources)
-    juju.wait(jubilant.all_active)
-=======
-    juju.deploy(f'./{charm}', app=APP_NAME, resources=resources)
     juju.wait(jubilant.all_active)
 
 
 def test_block_on_invalid_config(charm: Path, juju: jubilant.Juju):
     """Check that the charm goes into blocked status if log-level is invalid."""
     # The value of log-level should be one of info, debug, and so on.
-    juju.config(APP_NAME, {'log-level': 'foo'})
+    juju.config(APP_NAME, {"log-level": "foo"})
     juju.wait(jubilant.all_blocked)
-    juju.config(APP_NAME, reset='log-level')
->>>>>>> 77fb0096
+    juju.config(APP_NAME, reset="log-level")