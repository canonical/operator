--- conflicted
+++ resolved
@@ -127,34 +127,18 @@
             return
         logger.debug("Log level for gunicorn changed to '%s'", config.log_level)
 
-<<<<<<< HEAD
-    def _make_pebble_layer(self, log_level: str) -> ops.pebble.LayerDict:
-        """Return a dictionary representing a Pebble layer."""
-        return {
-            "summary": "httpbin layer",
-            "description": "pebble config layer for httpbin",
+    def _make_pebble_layer(self, log_level: str) -> ops.pebble.Layer:
+        """Return a Pebble layer that starts gunicorn with the specified log level."""
+        environment = {"GUNICORN_CMD_ARGS": f"--log-level {log_level}"}
+        layer: ops.pebble.LayerDict = {  # Typing as a LayerDict hints the layer's keys.
             "services": {
                 SERVICE_NAME: {
                     "override": "replace",
                     "summary": "httpbin",
                     "command": "gunicorn -b 0.0.0.0:80 httpbin:app -k gevent",
                     "startup": "enabled",
-                    "environment": {"GUNICORN_CMD_ARGS": f"--log-level {log_level}"},
-                }
-=======
-    def _make_pebble_layer(self, log_level: str) -> ops.pebble.Layer:
-        """Return a Pebble layer that starts gunicorn with the specified log level."""
-        environment = {'GUNICORN_CMD_ARGS': f'--log-level {log_level}'}
-        layer: ops.pebble.LayerDict = {  # Typing as a LayerDict hints the layer's keys.
-            'services': {
-                SERVICE_NAME: {
-                    'override': 'replace',
-                    'summary': 'httpbin',
-                    'command': 'gunicorn -b 0.0.0.0:80 httpbin:app -k gevent',
-                    'startup': 'enabled',
-                    'environment': environment,
+                    "environment": environment,
                 },
->>>>>>> 77fb0096
             },
         }
         return ops.pebble.Layer(layer)
