#!/usr/bin/env python3
# Copyright 2023 Canonical Ltd.
# See LICENSE file for licensing details.
<<<<<<< HEAD

=======
>>>>>>> 85ff75b3
import datetime
import json
import os
import re
import shlex
import sys
import tempfile
from dataclasses import asdict
from enum import Enum
from itertools import chain
from pathlib import Path
from subprocess import run
from textwrap import dedent
from typing import Any, BinaryIO, Dict, Iterable, List, Optional, TextIO, Tuple, Union

import ops.pebble
import typer
import yaml
from ops.storage import SQLiteStorage

from scenario.runtime import UnitStateDB
from scenario.scripts.errors import InvalidTargetUnitName, InvalidTargetModelName
from scenario.scripts.logger import logger as root_scripts_logger
from scenario.scripts.utils import JujuUnitName
from scenario.state import (
    Address,
    BindAddress,
    Container,
    Model,
    Mount,
    Network,
    Relation,
    Secret,
    State,
    Status,
    _EntityStatus,
)

logger = root_scripts_logger.getChild(__file__)

JUJU_RELATION_KEYS = frozenset({"egress-subnets", "ingress-address", "private-address"})
JUJU_CONFIG_KEYS = frozenset({})

SNAPSHOT_OUTPUT_DIR = (Path(os.getcwd()).parent / "snapshot_storage").absolute()
CHARM_SUBCLASS_REGEX = re.compile(r"class (\D+)\(CharmBase\):")


def _try_format(string: str):
    try:
        import black

        try:
            return black.format_str(string, mode=black.Mode())
        except black.parsing.InvalidInput as e:
            logger.error(f"error parsing {string}: {e}")
            return string
    except ModuleNotFoundError:
        logger.warning("install black for formatting")
        return string


def format_state(state: State):
    """Pretty-print this State as-is."""
    return _try_format(repr(state))


def format_test_case(
    state: State,
    charm_type_name: str = None,
    event_name: str = None,
    juju_version: str = None,
):
    """Format this State as a pytest test case."""
    ct = charm_type_name or "CHARM_TYPE,  # TODO: replace with charm type name"
    en = event_name or "EVENT_NAME,  # TODO: replace with event name"
    jv = juju_version or "3.0,  # TODO: check juju version is correct"
    return _try_format(
        dedent(
            f"""
            from scenario.state import *
            from charm import {ct}
            
            def test_case():
                # Arrange: prepare the state
                state = {state}
                
                #Act: trigger an event on the state 
                out = state.trigger(
                    {en}
                    {ct}
                    juju_version="{jv}"
                    )
                    
                # Assert: verify that the output state is the way you want it to be
                # TODO: add assertions
            
            """
        )
    )


def _juju_run(cmd: str, model=None) -> Dict[str, Any]:
    """Execute juju {command} in a given model."""
    _model = f" -m {model}" if model else ""
    cmd = f"juju {cmd}{_model} --format json"
    raw = run(shlex.split(cmd), capture_output=True, text=True).stdout
    return json.loads(raw)


def _juju_ssh(target: JujuUnitName, cmd: str, model: Optional[str] = None) -> str:
    _model = f" -m {model}" if model else ""
    command = f"juju ssh{_model} {target.unit_name} {cmd}"
    raw = run(shlex.split(command), capture_output=True, text=True).stdout
    return raw


def _juju_exec(target: JujuUnitName, model: Optional[str], cmd: str) -> str:
    """Execute a juju command.

    Notes:
        Visit the Juju documentation to view all possible Juju commands:
        https://juju.is/docs/olm/juju-cli-commands
    """
    _model = f" -m {model}" if model else ""
    _target = f" -u {target}" if target else ""
    return run(
        shlex.split(f"juju exec{_model}{_target} -- {cmd}"),
        capture_output=True,
        text=True,
    ).stdout


def get_leader(target: JujuUnitName, model: Optional[str]):
    # could also get it from _juju_run('status')...
    logger.info("getting leader...")
    return _juju_exec(target, model, "is-leader") == "True"


def get_network(target: JujuUnitName, model: Optional[str], endpoint: str) -> Network:
    """Get the Network data structure for this endpoint."""
    raw = _juju_exec(target, model, f"network-get {endpoint}")
    jsn = yaml.safe_load(raw)

    bind_addresses = []
    for raw_bind in jsn["bind-addresses"]:
        addresses = []
        for raw_adds in raw_bind["addresses"]:
            addresses.append(
                Address(
                    hostname=raw_adds["hostname"],
                    value=raw_adds["value"],
                    cidr=raw_adds["cidr"],
                    address=raw_adds.get("address", ""),
                )
            )

        bind_addresses.append(
            BindAddress(
                interface_name=raw_bind.get("interface-name", ""), addresses=addresses
            )
        )
    return Network(
        name=endpoint,
        bind_addresses=bind_addresses,
        egress_subnets=jsn.get("egress-subnets", None),
        ingress_addresses=jsn.get("ingress-addresses", None),
    )


def get_secrets(
    target: JujuUnitName,
    model: Optional[str],
    metadata: Dict,
    relations: Tuple[str, ...] = (),
) -> List[Secret]:
    """Get Secret list from the charm."""
    logger.warning("Secrets snapshotting not implemented yet. Also, are you *sure*?")
    return []


def get_networks(
    target: JujuUnitName,
    model: Optional[str],
    metadata: Dict,
    include_dead: bool = False,
    relations: Tuple[str, ...] = (),
) -> List[Network]:
    """Get all Networks from this unit."""
    logger.info("getting networks...")
    networks = []
    networks.append(get_network(target, model, "juju-info"))

    endpoints = relations  # only alive relations
    if include_dead:
        endpoints = chain(
            metadata.get("provides", ()),
            metadata.get("requires", ()),
            metadata.get("peers", ()),
        )

    for endpoint in endpoints:
        logger.debug(f"  getting network for endpoint {endpoint!r}")
        networks.append(get_network(target, model, endpoint))
    return networks


def get_metadata(target: JujuUnitName, model: Model):
    """Get metadata.yaml from this target."""
    logger.info("fetching metadata...")

    meta_path = target.remote_charm_root / "metadata.yaml"

    raw_meta = _juju_ssh(
        target,
        f"cat {meta_path}",
        model=model.name,
    )
    return yaml.safe_load(raw_meta)


class RemotePebbleClient:
    """Clever little class that wraps calls to a remote pebble client."""

    # TODO: there is a .pebble.state in kubernetes containers at
    #  /var/lib/pebble/default/.pebble.state
    #  figure out what it's for.

    def __init__(
        self, container: str, target: JujuUnitName, model: Optional[str] = None
    ):
        self.socket_path = f"/charm/containers/{container}/pebble.socket"
        self.container = container
        self.target = target
        self.model = model

    def _run(self, cmd: str) -> str:
        _model = f" -m {self.model}" if self.model else ""
        command = f"juju ssh{_model} --container {self.container} {self.target.unit_name} /charm/bin/pebble {cmd}"
        proc = run(shlex.split(command), capture_output=True, text=True)
        if proc.returncode == 0:
            return proc.stdout
        raise RuntimeError(
            f"error wrapping pebble call with {command}: "
            f"process exited with {proc.returncode}; "
            f"stdout = {proc.stdout}; "
            f"stderr = {proc.stderr}"
        )

    def can_connect(self) -> bool:
        try:
            version = self.get_system_info()
        except Exception:
            return False
        return bool(version)

    def get_system_info(self):
        return self._run("version")

    def get_plan(self) -> dict:
        plan_raw = self._run("plan")
        return yaml.safe_load(plan_raw)

    def pull(
        self, path: str, *, encoding: Optional[str] = "utf-8"
    ) -> Union[BinaryIO, TextIO]:
        raise NotImplementedError()

    def list_files(
        self, path: str, *, pattern: Optional[str] = None, itself: bool = False
    ) -> List[ops.pebble.FileInfo]:
        raise NotImplementedError()

    def get_checks(
        self,
        level: Optional[ops.pebble.CheckLevel] = None,
        names: Optional[Iterable[str]] = None,
    ) -> List[ops.pebble.CheckInfo]:
        _level = f" --level={level}" if level else ""
        _names = (" " + f" ".join(names)) if names else ""
        out = self._run(f"checks{_level}{_names}")
        if out == "Plan has no health checks.":
            return []
        raise NotImplementedError()


def fetch_file(
    target: JujuUnitName,
    remote_path: Union[Path, str],
    container_name: str,
    local_path: Union[Path, str],
    model: Optional[str] = None,
) -> None:
    """Download a file from a live unit to a local path."""
    model_arg = f" -m {model}" if model else ""
    scp_cmd = f"juju scp --container {container_name}{model_arg} {target.unit_name}:{remote_path} {local_path}"
    run(shlex.split(scp_cmd))


def get_mounts(
    target: JujuUnitName,
    model: Optional[str],
    container_name: str,
    container_meta: Dict,
    fetch_files: Optional[List[Path]] = None,
    temp_dir_base_path: Path = SNAPSHOT_OUTPUT_DIR,
) -> Dict[str, Mount]:
    """Get named Mounts from a container's metadata, and download specified files from the target unit."""
    mount_meta = container_meta.get("mounts")

    if fetch_files and not mount_meta:
        logger.error(
            f"No mounts defined for container {container_name} in metadata.yaml. "
            f"Cannot fetch files {fetch_files} for this container."
        )
        return {}

    mount_spec = {}
    for mt in mount_meta or ():
        if name := mt.get("storage"):
            mount_spec[name] = mt["location"]
        else:
            logger.error(f"unknown mount type: {mt}")

    mounts = {}
    for remote_path in fetch_files or ():
        found = None
        for mn, mt in mount_spec.items():
            if str(remote_path).startswith(mt):
                found = mn, mt

        if not found:
            logger.error(
                f"could not find mount corresponding to requested remote_path {remote_path}: skipping..."
            )
            continue

        mount_name, src = found
        mount = mounts.get(mount_name)
        if not mount:
            # create the mount obj and tempdir
            location = tempfile.TemporaryDirectory(prefix=str(temp_dir_base_path)).name
            mount = Mount(src=src, location=location)
            mounts[mount_name] = mount

        # populate the local tempdir
        filepath = Path(mount.location).joinpath(*remote_path.parts[1:])
        os.makedirs(os.path.dirname(filepath), exist_ok=True)
        try:
            fetch_file(
                target,
                container_name=container_name,
                model=model,
                remote_path=remote_path,
                local_path=filepath,
            )

        except RuntimeError as e:
            logger.error(e)

    return mounts


def get_container(
    target: JujuUnitName,
    model: Optional[str],
    container_name: str,
    container_meta: Dict,
    fetch_files: Optional[List[Path]] = None,
    temp_dir_base_path: Path = SNAPSHOT_OUTPUT_DIR,
) -> Container:
    """Get container data structure from the target."""
    remote_client = RemotePebbleClient(container_name, target, model)
    plan = remote_client.get_plan()

    return Container(
        name=container_name,
        _base_plan=plan,
        can_connect=remote_client.can_connect(),
        mounts=get_mounts(
            target,
            model,
            container_name,
            container_meta,
            fetch_files,
            temp_dir_base_path=temp_dir_base_path,
        ),
    )


def get_containers(
    target: JujuUnitName,
    model: Optional[str],
    metadata: Optional[Dict],
    fetch_files: Dict[str, List[Path]] = None,
    temp_dir_base_path: Path = SNAPSHOT_OUTPUT_DIR,
) -> List[Container]:
    """Get all containers from this unit."""
    fetch_files = fetch_files or {}
    logger.info("getting containers...")

    if not metadata:
        logger.warning("no metadata: unable to get containers")
        return []

    containers = []
    for container_name, container_meta in metadata.get("containers", {}).items():
        container = get_container(
            target,
            model,
            container_name,
            container_meta,
            fetch_files=fetch_files.get(container_name),
            temp_dir_base_path=temp_dir_base_path,
        )
        containers.append(container)
    return containers


def get_juju_status(model: Optional[str]) -> Dict:
    """Return juju status as json."""
    logger.info("getting status...")
    return _juju_run(f"status --relations", model=model)


def get_status(juju_status: Dict, target: JujuUnitName) -> Status:
    """Parse `juju status` to get the Status data structure and some relation information."""
    app = juju_status["applications"][target.app_name]

    app_status_raw = app["application-status"]
    app_status = app_status_raw["current"], app_status_raw.get("message", "")

    unit_status_raw = app["units"][target]["workload-status"]
    unit_status = unit_status_raw["current"], unit_status_raw.get("message", "")

    app_version = app.get("version", "")
    return Status(
        app=_EntityStatus(*app_status),
        unit=_EntityStatus(*unit_status),
        app_version=app_version,
    )


def get_endpoints(juju_status: Dict, target: JujuUnitName) -> Tuple[str, ...]:
    """Parse `juju status` to get the relation names owned by the target."""
    app = juju_status["applications"][target.app_name]
    relations = tuple(app["relations"].keys())
    return relations


def get_config(
    target: JujuUnitName, model: Optional[str]
) -> Dict[str, Union[str, int, float, bool]]:
    """Get config dict from target."""

    logger.info("getting config...")
    _model = f" -m {model}" if model else ""
    jsn = _juju_run(f"config {target.app_name}", model=model)

    # dispatch table for builtin config options
    converters = {
        "string": str,
        "int": int,
        "integer": int,  # fixme: which one is it?
        "number": float,
        "boolean": lambda x: x == "true",
        "attrs": lambda x: x,  # fixme: wot?
    }

    cfg = {}
    for name, option in jsn.get("settings", ()).items():
        if value := option.get("value"):
            try:
                converter = converters[option["type"]]
            except KeyError:
                raise ValueError(f'unrecognized type {option["type"]}')
            cfg[name] = converter(value)

        else:
            logger.debug(f"skipped {name}: no value.")

    return cfg


def _get_interface_from_metadata(endpoint: str, metadata: Dict) -> Optional[str]:
    """Get the name of the interface used by endpoint."""
    for role in ["provides", "requires"]:
        for ep, ep_meta in metadata.get(role, {}).items():
            if ep == endpoint:
                return ep_meta["interface"]

    logger.error(f"No interface for endpoint {endpoint} found in charm metadata.")
    return None


def get_relations(
    target: JujuUnitName,
    model: Optional[str],
    metadata: Dict,
    include_juju_relation_data=False,
) -> List[Relation]:
    """Get the list of relations active for this target."""
    logger.info("getting relations...")

    _model = f" -m {model}" if model else ""
    try:
        jsn = _juju_run(f"show-unit {target}", model=model)
    except json.JSONDecodeError as e:
        raise InvalidTargetUnitName(target) from e

    def _clean(relation_data: dict):
        if include_juju_relation_data:
            return relation_data
        else:
            for key in JUJU_RELATION_KEYS:
                del relation_data[key]
        return relation_data

    relations = []
    for raw_relation in jsn[target].get("relation-info", ()):
        logger.debug(
            f"  getting relation data for endpoint {raw_relation.get('endpoint')!r}"
        )
        related_units = raw_relation.get("related-units")
        if not related_units:
            continue
        #    related-units:
        #      owner/0:
        #        in-scope: true
        #        data:
        #          egress-subnets: 10.152.183.130/32
        #          ingress-address: 10.152.183.130
        #          private-address: 10.152.183.130

        relation_id = raw_relation["relation-id"]

        local_unit_data_raw = _juju_exec(
            target, model, f"relation-get -r {relation_id} - {target} --format json"
        )
        local_unit_data = json.loads(local_unit_data_raw)
        local_app_data_raw = _juju_exec(
            target,
            model,
            f"relation-get -r {relation_id} - {target} --format json --app",
        )
        local_app_data = json.loads(local_app_data_raw)

        some_remote_unit_id = JujuUnitName(next(iter(related_units)))
        relations.append(
            Relation(
                endpoint=raw_relation["endpoint"],
                interface=_get_interface_from_metadata(
                    raw_relation["endpoint"], metadata
                ),
                relation_id=relation_id,
                remote_app_data=raw_relation["application-data"],
                remote_app_name=some_remote_unit_id.app_name,
                remote_units_data={
                    JujuUnitName(tgt).unit_id: _clean(val["data"])
                    for tgt, val in related_units.items()
                },
                local_app_data=local_app_data,
                local_unit_data=_clean(local_unit_data),
            )
        )
    return relations


def get_model(name: str = None) -> Model:
    """Get the Model data structure."""
    logger.info("getting model...")

    jsn = _juju_run("models")
    model_name = name or jsn["current-model"]
    try:
        model_info = next(
            filter(lambda m: m["short-name"] == model_name, jsn["models"])
        )
    except StopIteration as e:
        raise InvalidTargetModelName(name) from e

    model_uuid = model_info["model-uuid"]
    model_type = model_info["type"]

    return Model(name=model_name, uuid=model_uuid, type=model_type)


def try_guess_charm_type_name() -> Optional[str]:
    """If we are running this from a charm project root, get the charm type name charm.py is using."""
    try:
        charm_path = Path(os.getcwd()) / "src" / "charm.py"
        if charm_path.exists():
            source = charm_path.read_text()
            charms = CHARM_SUBCLASS_REGEX.findall(source)
            if len(charms) < 1:
                raise RuntimeError(f"Not enough charms at {charm_path}.")
            elif len(charms) > 1:
                raise RuntimeError(f"Too many charms at {charm_path}.")
            return charms[0]
    except Exception as e:
        logger.warning(f"unable to guess charm type: {e}")
    return None


class FormatOption(
    str, Enum
):  # Enum for typer support, str for native comparison and ==.
    """Output formatting options for snapshot."""

    state = "state"  # the default: will print the python repr of the State dataclass.
    json = "json"
    pytest = "pytest"


def get_juju_version(juju_status: Dict) -> str:
    """Get juju agent version from juju status output."""
    return juju_status["model"]["version"]


class RemoteUnitStateDB(UnitStateDB):
    """Represents a remote unit's state db."""

    def __init__(self, model: Optional[str], target: JujuUnitName):
        self._tempfile = tempfile.NamedTemporaryFile()
        super().__init__(self._tempfile.name)

        self._model = model
        self._target = target

    def _fetch_state(self):
        fetch_file(
            self._target,
            remote_path=self._target.remote_charm_root / ".unit-state.db",
            container_name="charm",
            local_path=self._state_file,
            model=self._model,
        )

    @property
    def _has_state(self):
        """Whether the state file exists."""
        return self._state_file.exists() and self._state_file.read_bytes()

    def _open_db(self) -> SQLiteStorage:
        if not self._has_state:
            self._fetch_state()
        return super()._open_db()


def _snapshot(
    target: str,
    model: Optional[str] = None,
    pprint: bool = True,
    include: str = None,
    include_juju_relation_data=False,
    include_dead_relation_networks=False,
    format: FormatOption = "state",
    fetch_files: Dict[str, List[Path]] = None,
    temp_dir_base_path: Path = SNAPSHOT_OUTPUT_DIR,
):
    """see snapshot's docstring"""

    try:
        target = JujuUnitName(target)
    except InvalidTargetUnitName:
        logger.critical(
            f"invalid target: {target!r} is not a valid unit name. Should be formatted like so:"
            f"`foo/1`, or `database/0`, or `myapp-foo-bar/42`."
        )
        sys.exit(1)

    logger.info(f'beginning snapshot of {target} in model {model or "<current>"}...')

    def if_include(key, fn, default):
        if include is None or key in include:
            return fn()
        return default

    try:
        state_model = get_model(model)
    except InvalidTargetModelName:
        logger.critical(f"unable to get Model from name {model}.", exc_info=True)
        sys.exit(1)

    # todo: what about controller?
    model = state_model.name

    metadata = get_metadata(target, state_model)
    if not metadata:
        logger.critical(f"could not fetch metadata from {target}.")
        sys.exit(1)

    try:
        unit_state_db = RemoteUnitStateDB(model, target)
        juju_status = get_juju_status(model)
        endpoints = get_endpoints(juju_status, target)
        state = State(
            leader=get_leader(target, model),
            model=state_model,
            status=get_status(juju_status, target=target),
            config=if_include("c", lambda: get_config(target, model), {}),
            relations=if_include(
                "r",
                lambda: get_relations(
                    target,
                    model,
                    metadata=metadata,
                    include_juju_relation_data=include_juju_relation_data,
                ),
                [],
            ),
            containers=if_include(
                "k",
                lambda: get_containers(
                    target,
                    model,
                    metadata,
                    fetch_files=fetch_files,
                    temp_dir_base_path=temp_dir_base_path,
                ),
                [],
            ),
            networks=if_include(
                "n",
                lambda: get_networks(
                    target,
                    model,
                    metadata,
                    include_dead=include_dead_relation_networks,
                    relations=endpoints,
                ),
                [],
            ),
            secrets=if_include(
                "S",
                lambda: get_secrets(
                    target,
                    model,
                    metadata,
                    relations=endpoints,
                ),
                [],
            ),
            deferred=if_include(
                "d",
                unit_state_db.get_deferred_events,
                [],
            ),
            stored_state=if_include(
                "t",
                unit_state_db.get_stored_state,
                [],
            ),
        )

        # todo: these errors should surface earlier.
    except InvalidTargetUnitName:
        _model = f"model {model}" or "the current model"
        logger.critical(f"invalid target: {target!r} not found in {_model}")
        sys.exit(1)
    except InvalidTargetModelName:
        logger.critical(f"invalid model: {model!r} not found.")
        sys.exit(1)

    logger.info(f"snapshot done.")

    if pprint:
        juju_version = get_juju_version(juju_status)
        if format == FormatOption.pytest:
            charm_type_name = try_guess_charm_type_name()
            txt = format_test_case(
                state, charm_type_name=charm_type_name, juju_version=juju_version
            )
        elif format == FormatOption.state:
            txt = format_state(state)
        elif format == FormatOption.json:
            txt = json.dumps(asdict(state), indent=2)
        else:
            raise ValueError(f"unknown format {format}")

        timestamp = datetime.datetime.now().strftime("%m/%d/%Y, %H:%M:%S")
        print(
            f"# Generated by scenario.snapshot. \n"
            f"# Snapshot of {state_model.name}:{target.unit_name} at {timestamp}. \n"
            f"# Juju version := {juju_version} \n"
        )
        print(txt)

    return state


def snapshot(
    target: str = typer.Argument(..., help="Target unit."),
    model: Optional[str] = typer.Option(
        None, "-m", "--model", help="Which model to look at."
    ),
    format: FormatOption = typer.Option(
        "state",
        "-f",
        "--format",
        help="How to format the output. "
        "``state``: Outputs a black-formatted repr() of the State object (if black is installed! "
        "else it will be ugly but valid python code). All you need to do then is import the necessary "
        "objects from scenario.state, and you should have a valid State object."
        "``json``: Outputs a Jsonified State object. Perfect for storage. "
        "``pytest``: Outputs a full-blown pytest scenario test based on this State. "
        "Pipe it to a file and fill in the blanks.",
    ),
    include: str = typer.Option(
        "rckndt",
        "--include",
        "-i",
        help="What data to include in the state. "
        "``r``: relation, ``c``: config, ``k``: containers, "
        "``n``: networks, ``S``: secrets(!), "
        "``d``: deferred events, ``t``: stored state.",
    ),
    include_dead_relation_networks: bool = typer.Option(
        False,
        "--include-dead-relation-networks",
        help="Whether to gather networks of inactive relation endpoints.",
        is_flag=True,
    ),
    include_juju_relation_data: bool = typer.Option(
        False,
        "--include-juju-relation-data",
        help="Whether to include in the relation data the default juju keys (egress-subnets,"
        "ingress-address, private-address).",
        is_flag=True,
    ),
    fetch: Path = typer.Option(
        None,
        "--fetch",
        help="Path to a local file containing a json spec of files to be fetched from the unit. "
        "For k8s units, it's supposed to be a {container_name: List[Path]} mapping listing "
        "the files that need to be fetched from the existing containers.",
    ),
    # TODO: generalize "fetch" to allow passing '.' for the 'charm' container or 'the machine'.
    output_dir: Path = typer.Option(
        SNAPSHOT_OUTPUT_DIR,
        "--output-dir",
        help="Directory in which to store any files fetched as part of the state. In the case "
        "of k8s charms, this might mean files obtained through Mounts,",
    ),
) -> State:
    """Gather and output the State of a remote target unit.

    If black is available, the output will be piped through it for formatting.

    Usage: snapshot myapp/0 > ./tests/scenario/case1.py
    """

    fetch_files = json.loads(fetch.read_text()) if fetch else None

    return _snapshot(
        target=target,
        model=model,
        format=format,
        include=include,
        include_juju_relation_data=include_juju_relation_data,
        include_dead_relation_networks=include_dead_relation_networks,
        temp_dir_base_path=output_dir,
        fetch_files=fetch_files,
    )


# for the benefit of script usage
_snapshot.__doc__ = snapshot.__doc__

if __name__ == "__main__":
    # print(_snapshot("zookeeper/0", model="foo", format=FormatOption.pytest))

    print(
        _snapshot(
            "prom/0",
            format=FormatOption.pytest,
            include="t",
            # fetch_files={
            #     "traefik": [
            #         Path("/opt/traefik/juju/certificates.yaml"),
            #         Path("/opt/traefik/juju/certificate.cert"),
            #         Path("/opt/traefik/juju/certificate.key"),
            #         Path("/etc/traefik/traefik.yaml"),
            #     ]
            # },
        )
    )<|MERGE_RESOLUTION|>--- conflicted
+++ resolved
@@ -1,10 +1,7 @@
 #!/usr/bin/env python3
 # Copyright 2023 Canonical Ltd.
 # See LICENSE file for licensing details.
-<<<<<<< HEAD
-
-=======
->>>>>>> 85ff75b3
+
 import datetime
 import json
 import os
