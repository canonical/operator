--- conflicted
+++ resolved
@@ -9,12 +9,6 @@
     strategy:
       matrix:
         charm-repo:
-<<<<<<< HEAD
-          - "canonical/alertmanager-operator"
-          - "canonical/prometheus-operator"
-          - "canonical/grafana-operator"
-=======
->>>>>>> 7faa5a24
           - "canonical/alertmanager-k8s-operator"
           - "canonical/prometheus-k8s-operator"
           - "canonical/grafana-k8s-operator"
