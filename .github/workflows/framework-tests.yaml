--- conflicted
+++ resolved
@@ -25,24 +25,6 @@
       - name: Run tracing linter and static checks
         run: cd tracing && tox -e lint
 
-<<<<<<< HEAD
-=======
-  static:
-    runs-on: ubuntu-latest
-
-    steps:
-      - uses: actions/checkout@v5
-        with:
-          persist-credentials: false
-      - uses: astral-sh/setup-uv@e92bafb6253dcd438e0484186d7669ea7a8ca1cc  # v6.4.3
-      - run: uv tool install tox --with tox-uv
-      - name: Run static type checks
-        run: tox -e static
-
-      - name: Run tracing static type checks
-        run: cd tracing && tox -e static
-
->>>>>>> 815d5eb7
   test:
     runs-on: ${{ matrix.os }}
 
