--- conflicted
+++ resolved
@@ -487,26 +487,6 @@
         return self._run('config-get')
 
     def is_leader(self):
-<<<<<<< HEAD
-        return self._run('is-leader')
-
-    def status_get(self, is_app):
-        """Get a status of a unit or an application.
-
-        app -- A boolean indicating whether the status should be retrieved for a unit or an application.
-        """
-        return self._run('status-get', '--include-data', f'--application={is_app}')
-
-    def status_set(self, status, message='', is_app=None):
-        """Set a status of a unit or an application.
-
-        app -- A boolean indicating whether the status should be set for a unit or an application.
-        """
-        if not isinstance(is_app, bool):
-            raise RuntimeError('is_app parameter must be boolean')
-
-        return self._run_no_output('status-set', f'--application={is_app}', status, message)
-=======
         """Obtain the current leadership status for the unit the charm code is executing on.
 
         The value is cached for the duration of a lease which is 30s in Juju.
@@ -537,4 +517,17 @@
             self._run('pod-spec-set', *args, capture_output=False)
         finally:
             shutil.rmtree(tmpdir)
->>>>>>> 022dc760
+
+    def status_get(self, is_app):
+        """Get a status of a unit or an application.
+        app -- A boolean indicating whether the status should be retrieved for a unit or an application.
+        """
+        return self._run('status-get', '--include-data', f'--application={is_app}')
+
+    def status_set(self, status, message='', is_app=None):
+        """Set a status of a unit or an application.
+        app -- A boolean indicating whether the status should be set for a unit or an application.
+        """
+        if not isinstance(is_app, bool):
+            raise RuntimeError('is_app parameter must be boolean')
+        return self._run('status-set', f'--application={is_app}', status, message, capture_output=False)