(testing)=
# Testing

Charms should have tests to verify that they are functioning correctly. This page describes the types of testing that you should consider.

## Unit testing

Unit tests isolate and validate individual code units (functions, methods, and so on) by mocking Juju APIs and workloads without external interactions. Unit tests are intended to be isolating and fast to complete. These are the tests you would run before committing any code changes.

Every unit test involves a mocked event context, as charms only execute in response to events. A charm doesn't do anything unless it's being run, and it is only run when an event occurs. So there is _always_ an event context to be mocked, and the starting point of a unit test is typically an event. A charm acts like a function, taking event context (always present), configuration, relation data, and stored state as inputs. It then performs operations affecting its workload or other charms:

- System operations such as writing files.
- Cloud operations such as launching virtual machines.
- Workload operations, using Pebble in the case of a Kubernetes charm.
- Juju operations such as sharing data with related charms.

Unit tests focus on mapping these inputs to expected outputs. For example, a unit test could verify a system call, the contents of a file, or the contents of a relation databag.

<<<<<<< HEAD
> See also: {ref}`write-legacy-unit-tests-for-a-charm`, {ref}`write-unit-tests-for-a-charm`.
=======
> See also: {ref}`write-scenario-tests-for-a-charm`.
>>>>>>> 350fb3b8

### Coverage

Unit testing a charm should cover:

- How relation data is modified as a result of an event.
- What pebble services are running as a result of an event.
- Which configuration files are written and their contents, as a result of an event.

### Tools

- [`pytest`](https://pytest.org/) and/or [`unittest`](https://docs.python.org/3/library/unittest.html) and
- [](ops_testing), the Ops unit testing framework
- [`tox`](https://tox.wiki/en/latest/index.html) can be used to automate and standardize tests.
- [`ops.testing`](ops_testing), the framework for state-transition testing in Ops
- [`pytest`](https://pytest.org/) and/or [`unittest`](https://docs.python.org/3/library/unittest.html)
- [`tox`](https://tox.wiki/en/latest/index.html) for automating and standardizing tests

The `ops.testing` framework provides `State`, which mocks inputs and outputs. The framework also provides `Context` and `Container`, which offer mock filesystems. Tests involve:

1. Setting up the charm, metadata, context, output mocks, and Juju state.
2. Simulating events using `Context.run`. For example, `config_changed`, `relation_changed`, `storage_attached`, `pebble_ready`, and so on.
3. Retrieving and asserting the output.

`Context` and `State` are instantiated before the charm. This enables you to prepare the state of config, relations, and storage before simulating an event.

### Examples

- [https://github.com/canonical/prometheus-k8s-operator/blob/main/tests/unit/test_charm.py](https://github.com/canonical/prometheus-k8s-operator/blob/main/tests/unit/test_charm.py)

(interface-tests)=
## Interface testing

Interface tests validate charm library behavior against mock Juju APIs, ensuring compliance with an interface specification without requiring individual charm code.

Interface specifications, stored in {ref}`charm-relation-interfaces <charm-relation-interfaces>`, are contract definitions that mandate how a charm should behave when integrated with another charm over a registered interface. For information about how to create an interface, see {ref}`register-an-interface`.

> See also: {ref}`write-tests-for-an-interface`.

### Coverage

Interface tests enable Charmhub to validate the relations of a charm and verify that your charm supports the registered interface. For example, if your charm supports an interface called "ingress", interface tests enable Charmhub to verify that your charm supports the [registered `ingress` interface](https://github.com/canonical/charm-relation-interfaces/tree/main/interfaces/ingress/v2).

Interface tests also:
- Enable alternative implementations of an interface to validate themselves against the contractual specification stored in `charm-relation-interfaces`.
- Help verify compliance with multiple versions of an interface.

An interface test has the following pattern: 

1) **Given** - An initial state of the relation over the interface under test.
2) **When** - A specific relation event fires.
3) **Then** - The state of the databags is valid. For example, the state satisfies a [pydantic](https://docs.pydantic.dev/latest/) schema.

In addition to validity of the databag state, we could check for more elaborate conditions.

### Tools

- [`ops.testing`](ops_testing)
- A pytest plugin called [`pytest-interface-tester`](https://github.com/canonical/pytest-interface-tester)

### Examples

A typical interface test looks like:

```python
from interface_tester import Tester

def test_data_published_on_changed_remote_valid():
    """This test verifies that if the remote end has published valid data and we receive a db-relation-changed event, then the schema is satisfied."""
    # GIVEN that we have a relation over "db" and the remote end has published valid data
    relation = Relation(endpoint='db', interface='db',
                        remote_app_data={'model': '"bar"', 'port': '42', 'name': '"remote"', },
                        remote_units_data={0: {'host': '"0.0.0.42"', }})
    t = Tester(State(relations=[relation]))
    # WHEN the charm receives a db-relation-changed event
    state_out = t.run(relation.changed_event)
    # THEN the schema is valid
    t.assert_schema_valid()
```

This enables us to check whether our charm complies with the behavioural specification of the interface, independently from whichever charm is integrated with our charm.

(integration-testing)=
## Integration testing

Integration tests verify the interaction of multiple software components. In the context of a charm, they ensure the charm functions correctly when deployed in a test model in a real controller, checking for "blocked" or "error" states during typical operations. The goal of integration testing is to ensure the charm's operational logic performs as expected under diverse conditions.

Integration tests should be focused on a single charm. Sometimes an integration test requires multiple charms to be deployed for adequate testing, but ideally integration tests should not become end-to-end tests.

Integration tests typically take significantly longer to run than unit tests.

> See also: {ref}`write-integration-tests-for-a-charm`.

### Coverage

* Charm actions
* Charm relations
* Charm configurations
* That the workload is up and running, and responsive
* Upgrade sequence
  * Regression test: upgrade stable/candidate/beta/edge from charmhub with the locally-built charm.

```{caution}

When writing an integration test, it is not sufficient to simply check that Juju reports that running the action was successful; rather, additional checks need to be executed to ensure that whatever the action was intended to achieve worked.

```

### Tools

- [`pytest`](https://pytest.org/) and/or [`unittest`](https://docs.python.org/3/library/unittest.html) and
- [pytest-operator](https://github.com/charmed-kubernetes/pytest-operator) and/or [`zaza`](https://github.com/openstack-charmers/zaza)

Integration tests and unit tests should run using the minor version of Python that is shipped with the OS specified in `charmcraft.yaml` (the `base.run-on` key). For example, if Ubuntu 22.04 is specified in `charmcraft.yaml`, you can use the following tox configuration:

```ini
[testenv]
basepython = python3.10
```

(pytest-operator)=
#### `pytest-operator`

`pytest-operator` is a Python library that provides Juju plugins for the generic Python library `pytest` to facilitate the {ref}`integration testing <integration-testing>` of charms.

> See more: [`pytest-operator`](https://github.com/charmed-kubernetes/pytest-operator)

It builds a fixture called `ops_test` that helps you interact with Juju through constructs that wrap around [`python-libjuju` ](https://pypi.org/project/juju/).

> See more: 
> - [`pytest-operator` > `ops_test`](https://github.com/charmed-kubernetes/pytest-operator/blob/main/docs/reference.md#ops_test) 
> - [`pytest` > Fixtures](https://docs.pytest.org/en/6.2.x/fixture.html)

It also provides convenient markers and command line parameters (e.g., the `@pytest.mark.skip_if_deployed` marker in combination with the `--no-deploy` configuration helps you skip, e.g., a deployment test in the case where you already have a deployment).

> See more:
> - [`pytest-operator` > Markers](https://github.com/charmed-kubernetes/pytest-operator/blob/main/docs/reference.md#markers)
> - [`pytest-operator` > Command line parameters](https://github.com/charmed-kubernetes/pytest-operator/blob/main/docs/reference.md#command-line-parameters)

### Examples

- [https://github.com/canonical/prometheus-k8s-operator/blob/main/tests/integration/test_charm.py](https://github.com/canonical/prometheus-k8s-operator/blob/main/tests/integration/test_charm.py)

## Continuous integration

Typically, you want the tests to be run automatically against any PR into your repository's main branch, and potentially trigger a new release whenever the tests succeed. Continuous deployment is out of scope for this page, but we will look at how to set up basic continuous integration.

Create a file called `.github/workflows/ci.yaml`. For example, to include a `lint` job that runs the `tox` `lint` environment:

```yaml
name: Tests
on:
  workflow_call:

jobs:
  lint:
    name: Lint
    runs-on: ubuntu-latest
    steps:
      - name: Checkout
        uses: actions/checkout@v3
      - name: Install dependencies
        run: python3 -m pip install tox
      - name: Run linters
        run: tox -e lint
```

Other `tox` environments can be run similarly. For example, unit tests:

```yaml
  unit-test:
    name: Unit tests
    runs-on: ubuntu-latest
    steps:
      - name: Checkout
        uses: actions/checkout@v3
      - name: Install dependencies
        run: python -m pip install tox
      - name: Run tests
        run: tox -e unit
```

Integration tests are a bit more complex, because these tests require a Juju controller and a cloud in which to deploy it. The following example uses the [`actions-operator`](https://github.com/charmed-kubernetes/actions-operator) workflow provided by `charmed-kubernetes` to set up `microk8s` and Juju:

```yaml
  integration-test-microk8s:
    name: Integration tests (microk8s)
    needs:
      - lint
      - unit-test
    runs-on: ubuntu-latest
    steps:
      - name: Checkout
        uses: actions/checkout@v3
      - name: Setup operator environment
        uses: charmed-kubernetes/actions-operator@main
        with:
          provider: microk8s
      - name: Run integration tests
        # Set a predictable model name so it can be consumed by charm-logdump-action
        run: tox -e integration -- --model testing
      - name: Dump logs
        uses: canonical/charm-logdump-action@main
        if: failure()
        with:
          app: my-app-name
          model: testing
```

For more actions, documentation, and use cases, see [charming-actions](https://github.com/canonical/charming-actions).<|MERGE_RESOLUTION|>--- conflicted
+++ resolved
@@ -16,11 +16,7 @@
 
 Unit tests focus on mapping these inputs to expected outputs. For example, a unit test could verify a system call, the contents of a file, or the contents of a relation databag.
 
-<<<<<<< HEAD
-> See also: {ref}`write-legacy-unit-tests-for-a-charm`, {ref}`write-unit-tests-for-a-charm`.
-=======
 > See also: {ref}`write-scenario-tests-for-a-charm`.
->>>>>>> 350fb3b8
 
 ### Coverage
 
