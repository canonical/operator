--- conflicted
+++ resolved
@@ -144,17 +144,11 @@
     runs-on: ubuntu-latest
     steps:
       - name: Checkout
-<<<<<<< HEAD
         uses: actions/checkout@v6
-      - name: Install dependencies
-        run: python -m pip install tox
-=======
-        uses: actions/checkout@v3
       - name: Set up uv
         uses: astral-sh/setup-uv@7
       - name: Set up tox and tox-uv
         run: uv tool install tox --with tox-uv
->>>>>>> db54c23c
       - name: Run tests
         run: tox -e unit
 ```
