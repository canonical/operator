--- conflicted
+++ resolved
@@ -24,11 +24,6 @@
 Manage opened ports <manage-opened-ports>
 Manage the charm version <manage-the-charm-version>
 Manage the workload version <manage-the-workload-version>
-<<<<<<< HEAD
-Write unit tests for a charm <write-unit-tests-for-a-charm>
-Write integration tests for a charm <write-integration-tests-for-a-charm>
 Trace the charm code <trace-the-charm-code>
-=======
->>>>>>> 306a07d8
 Legacy how-to guides <legacy/index>
 ```