(write-and-structure-charm-code)=
# How to write and structure charm code

(create-a-repository-and-initialise-it)=
## Create a repository and initialise it

Create a repository with your source control of choice. Commit the code you have
added and changed after every significant change, so that you have a record of
your work and can revert to an earlier version if required.

```{admonition} Best practice
:class: hint

Name the repository using the pattern ``<charm name>-operator`` for a single
charm, or ``<base charm name>-operators`` when the repository will hold
multiple related charms. For the charm name, see
{external+charmcraft:ref}`Charmcraft | Specify a name <specify-a-name>`.
```

In your new repository, run `charmcraft init` to generate the recommended
structure for building a charm.

```{note}
In most cases, you'll want to use `--profile=machine` or `--profile=kubernetes`.
If you are charming an application built with a popular framework, check if
charmcraft has a {external+charmcraft:ref}`specific profile <tutorial>` for it.
```

If your repository will hold multiple charms, or a charm and source for other
artifacts, such as a Rock, create a `charms` folder at the top level, then a folder
for each charm inside of that one, and run `charmcraft init` in each charm
folder. You'll end up with a structure similar to:

```
my-charm-set-operators/
├── charms
│   ├── my-charm-core
│   │   ├── charmcraft.yaml
│   │   ├── pyproject.toml
│   │   ├── README.md
│   │   ├── requirements.txt
│   │   ├── src
│   │   │   └── charm.py
│   │   ├── tests
|   |   |   └── ...
│   │   └── tox.ini
│   ├── my-charm-dashboard
|   |   └── ...
│   └── my-charm-helper
|   |   └── ...
├── CONTRIBUTING.md
├── LICENSE
├── README.md
└── rock
    └── ...
```

(define-the-required-dependencies)=
## Define the required dependencies

### Use the Python provided by the base

Charms run using the Python version provided by the base Ubuntu version. Write
charm code that will run with the Python version of the oldest base you support.

> See also: {external+juju:ref}`Juju | Roadmap and releases <releasenotes>`

```{admonition} Best practice
:class: hint

Set the [`requires-python`](https://packaging.python.org/en/latest/specifications/pyproject-toml/#requires-python)
version in your `pyproject.toml` so that tooling will detect any use of Python
features not available in the versions you support.
```

### Add Python dependencies to pyproject.toml and generate a lock file

Specify all the direct dependencies of your charm in your `pyproject.toml`
file in the top-level charm folder. For example:

```toml
# Required group: these are all dependencies required to run the charm.
dependencies = [
    "ops~=2.19",
]

# Required group: these are all dependencies required to run all the charm's tests.
[dependency-groups]
test = [
    "ops[testing]",
    "pytest",
    "coverage[toml]",
    "jubilant",
]
# Optional additional groups:
docs = [
    "canonical-sphinx-extensions",
    "furo",
    "sphinx ~= 8.0.0",
    "sphinxext-opengraph",
]
```

```{tip}
Including an external dependency is a significant choice. It can help with
reducing the complexity and development cost. However, it also increases the
complexity of understanding the entire system, and adds a maintenance burden of
keeping track of upstream versions, particularly around security issues.

> See more: [Our Software Dependency Problem](https://research.swtch.com/deps)
```

Use the `pyproject.toml` dependencies to specify *all* dependencies (including
indirect or transitive dependencies) in a lock file.

````{admonition} Best practice
:class: hint

When using the `charm` plugin with charmcraft, ensure that you set strict
dependencies to true. For example:

```yaml
parts:
  my-charm:
    plugin: charm
    charm-strict-dependencies: true
```
````

```{admonition} Best practice
:class: hint

Ensure that tooling is configured to automatically detect new versions,
particularly security releases, for all your dependencies.
```

The default lock file is a plain `requirements.txt` file (you can use a tool
such as [pip-compile](https://pip-tools.readthedocs.io/en/latest/) to produce
it from `pyproject.toml`).

```{tip}
Charmcraft provides plugins for {external+charmcraft:ref}`uv <craft_parts_uv_plugin>`
and {external+charmcraft:ref}`poetry <craft_parts_poetry_plugin>`. Use one of
these tools to simplify the generation of your lock file.
```

```{admonition} Best practice
:class: hint

Ensure that the `pyproject.toml` *and* the lock file are committed to version
control, so that exact versions of charms can be reproduced.
```

(design-your-python-modules)=
## Design your Python modules

In your `src/charm.py` file, define a class for managing how the charm interacts with Juju.

You'll have a single class that inherits from [](ops.CharmBase).
Arrange the methods of this class in the following order:

1. An `__init__` method that observes all relevant events and instantiates any objects that
   the charm needs.
   For example, in a Kubernetes charm:
   ```python
   def __init__(self, framework: ops.Framework):
       super().__init__(framework)
       framework.observe(self.on["workload_container"].pebble_ready, self._on_pebble_ready)
       self.container = self.unit.get_container("workload-container")
   ```
2. Event handlers, in the order that they're observed in `__init__`.
   Make the event handlers private.
   For example, `def _on_pebble_ready(...)` instead of `def on_pebble_ready(...)`.
3. Other helper methods, which may be private or public.

```{tip}

If an event handler needs to pass event data to a helper method, extract the relevant data
from the event object and pass that data to the helper method. Don't pass the event object itself.
This approach will make it easier to write unit tests for the charm.
```

For each workload that the charm manages, create a file called `src/<workload>.py` that contains
functions for interacting with the workload. If there's an existing Python library for managing a
workload, use the existing library instead of creating your own file.

### Example

Suppose that you're writing a machine charm to manage a workload called Demo Server.
Your charm code is in `src/charm.py`:

```python
#!/usr/bin/env python3
# Copyright 2025 User
# See LICENSE file for licensing details.

"""A machine charm that manages the server."""

import logging

import ops

import demo_server  # Provided by src/demo_server.py

logger = logging.getLogger(__name__)


class DemoServerCharm(ops.CharmBase):
    """Manage the server."""

    def __init__(self, framework: ops.Framework):
        super().__init__(framework)
        framework.observe(self.on.install, self._on_install)
        framework.observe(self.on.start, self._on_start)

    def _on_install(self, event: ops.InstallEvent):
        """Install the server."""
        demo_server.install()

    def _on_start(self, event: ops.StartEvent):
        """Handle start event."""
        self.unit.status = ops.MaintenanceStatus("starting server")
        demo_server.start()
        version = demo_server.get_version()
        self.unit.set_workload_version(version)
        self.unit.status = ops.ActiveStatus()

    # Put helper methods here.
    # If a method doesn't depend on Ops, put it in src/demo_server.py instead.


if __name__ == "__main__":  # pragma: nocover
    ops.main(DemoServerCharm)
```

Workload-specific logic is in `src/demo_server.py`:

```python
# Copyright 2025 User
# See LICENSE file for licensing details.

"""Functions for managing and interacting with the server."""

import logging
import subprocess

import requests

logger = logging.getLogger(__name__)


def install() -> None:
    """Install the server from a snap."""
    subprocess.run(["snap", "install", "demo-server"], capture_output=True, check=True)


def start() -> None:
    """Start the server."""
    subprocess.run(["demo-server", "start"], capture_output=True, check=True)


def get_version() -> str:
    """Get the running version of the server."""
    response = requests.get("http://localhost:5000/version", timeout=5)
    return response.text
```

(handle-status)=
## Handle status

> See first: {external+juju:ref}`Juju | Status <status>`

### Unit status

Your charm should report the status of each unit to Juju.

To report the unit status, observe the `collect_unit_status` event. This event is triggered by Ops at the end of each hook and provides a callback method for reporting the unit status. For example:

```python
class DemoServerCharm(ops.CharmBase):
    """Manage the server."""

    def __init__(self, framework: ops.Framework):
        super().__init__(framework)
        framework.observe(self.on.collect_unit_status, self._on_collect_status)
        # Observe other events...

    def _on_collect_status(self, event: ops.CollectStatusEvent):
        if "port" not in self.config:
            event.add_status(ops.BlockedStatus("no port specified"))
            return
        event.add_status(ops.ActiveStatus())
```

In your handler for `collect_unit_status`, you can call `add_status()` multiple times. Ops will send the highest priority status to Juju. This reduces the amount of logic you need to write to decide which status to report. For more information, see [`CollectStatusEvent`](ops.CollectStatusEvent).

Your handler for `collect_unit_status` won't have access to data about the main Juju event (hook) being handled.

To report the unit status while handling an event, set [`self.unit.status`](ops.Unit.status). When your charm code sets `self.unit.status`, Ops immediately sends the unit status to Juju. For example:

```python
    def _on_start(self, event: ops.StartEvent):
        """Handle start event."""
        self.unit.status = ops.MaintenanceStatus("starting server")
        demo_server.start()
        # At the end of the handler, Ops triggers collect_unit_status.
```

### Application status

If you expect to have more than one unit, you should also report the application status to Juju.

To report the application status, observe the `collect_app_status` event. This event is triggered by Ops at the end of each hook, for the leader unit only. For example:

```python
class DemoServerCharm(ops.CharmBase):
    """Manage the server."""

    def __init__(self, framework: ops.Framework):
        super().__init__(framework)
        framework.observe(self.on.collect_app_status, self._on_collect_app_status)
        framework.observe(self.on.collect_unit_status, self._on_collect_unit_status)
        # Observe other events...

    def _on_collect_app_status(self, event: ops.CollectStatusEvent):
        # This is triggered for the leader unit only.
        num_degraded = ...  # Inspect peer unit databags to find degraded units.
        if num_degraded:
            event.add_status(ops.ActiveStatus(f"degraded units: {num_degraded}"))
            return
        event.add_status(ops.ActiveStatus())

    def _on_collect_unit_status(self, event: ops.CollectStatusEvent):
        # This is triggered for each unit.
        if self.is_degraded():  # Use a custom helper method to determine status.
            event.add_status(ops.ActiveStatus("degraded"))
            return
        event.add_status(ops.ActiveStatus())
```

As with `collect_unit_status`, you can call `add_status()` multiple times and Ops will send the highest priority status to Juju.

If you need to report the application status while handling an event, you can use [`self.app.status`](ops.Application.status). However, your charm code will first need to use [`self.unit.is_leader()`](ops.Unit.is_leader) to check that it's running as the leader unit.

(handle-errors)=
## Handle errors

Throughout your charm code, try to anticipate and handle errors rather than
letting the charm crash and go into an error state.

* **Automatically recoverable error**: the charm should go into `maintenance`
  status until the error is resolved and then back to `active` status. Examples
  of automatically recoverable errors are those where the operation that
  resulted in the error can be retried. Retry a small number of times, with
  short delays between attempts, rather than having the charm error out and
  relying on Juju or the user for the retry. If the error is not resolved
  after retrying, then use one of the following techniques.
* **Operator recoverable error**: the charm should go into the `blocked` state
  until the user resolves the error. An example is that a configuration
  option is invalid.
* **Unexpected/unrecoverable error**: the charm should enter the error state. Do
  this by raising an appropriate exception in the charm code. Note that the unit
  status will only show an `error` status, and the user will need to use
  the Juju log to get details of the problem. Ensure that the logging and
  exception raised makes it clear what is happening, and -- when possible -- how
  the user can solve it. The user may need to file a bug and potentially
  downgrade to a previous version of the charm.

```{tip}
By default, Juju will retry hooks that fail, but users can disable this
behaviour, so charms should not rely on it.
```

(follow-best-practices)=
## Follow best practices

Notes on best practices for charm development and maintenance can be found across the charming ecosystem documentation. While we usually encourage you to read them in their original context, we collect them here as well, for your convenience.

```{include} ../reuse/best-practices.txt
```

(validate-your-charm-with-every-change)=
## Validate your charm with every change

Configure your continuous integration tooling so that whenever changes are
proposed for or accepted into your main branch the `lint`, `unit`, and
`integration` commands are run, and will block merging when failing.

```{admonition} Best practice
:class: hint

The quality assurance pipeline of a charm should be automated using a
continuous integration (CI) system.
```

If you are using GitHub, create a file called `.github/workflows/ci.yaml`. For
example, to include a `lint` job that runs the `tox` `lint` environment:

```yaml
name: Tests
on:
  workflow_call:
  workflow_dispatch:

jobs:
  lint:
    name: Lint
    runs-on: ubuntu-latest
    steps:
      - name: Checkout
<<<<<<< HEAD
        uses: actions/checkout@v6
      - name: Set up Python
        uses: actions/setup-python@v5
      - name: Install dependencies
        run: pip install tox
=======
        uses: actions/checkout@v4
      - name: Set up uv
        uses: astral-sh/setup-uv@7
      - name: Set up tox and tox-uv
        run: uv tool install tox --with tox-uv
>>>>>>> db54c23c
      - name: Run linters
        run: tox -e lint
```

Other `tox` environments can be run similarly; for example unit tests:

```yaml
  unit-test:
    name: Unit tests
    runs-on: ubuntu-latest
    steps:
      - name: Checkout
<<<<<<< HEAD
        uses: actions/checkout@v6
      - name: Set up Python
        uses: actions/setup-python@v5
      - name: Install dependencies
        run: pip install tox
=======
        uses: actions/checkout@v4
      - name: Set up uv
        uses: astral-sh/setup-uv@7
      - name: Set up tox and tox-uv
        run: uv tool install tox --with tox-uv
>>>>>>> db54c23c
      - name: Run tests
        run: tox -e unit
```

Integration tests are a bit more complex, because in order to run those tests, a Juju controller and
a cloud in which to deploy it, is required. This example uses a `concierge` in order to set up
`k8s` and Juju:

```
  integration-test-k8s:
    name: Integration tests (k8s)
    needs:
      - lint
      - unit-test
    runs-on: ubuntu-latest
    steps:
      - name: Install concierge
        run: sudo snap install --classic concierge
      - name: Install Juju and tools
        run: sudo concierge prepare -p k8s
      - name: Checkout
<<<<<<< HEAD
        uses: actions/checkout@v6
      - name: Set up Python
        uses: actions/setup-python@v5
      - name: Install dependencies
        run: pip install tox
=======
        uses: actions/checkout@v4
      - name: Set up uv
        uses: astral-sh/setup-uv@7
      - name: Set up tox and tox-uv
        run: uv tool install tox --with tox-uv
>>>>>>> db54c23c
      - name: Run integration tests
        # Set a predictable model name so it can be consumed by charm-logdump-action
        run: tox -e integration -- --model testing
      - name: Dump logs
        uses: canonical/charm-logdump-action@main
        if: failure()
        with:
          app: my-app-name
          model: testing
```

```{tip}

The [charming-actions](https://github.com/canonical/charming-actions)
repository includes actions to ensure that libraries are up-to-date, publish
charms and libraries, and more.
```<|MERGE_RESOLUTION|>--- conflicted
+++ resolved
@@ -408,19 +408,11 @@
     runs-on: ubuntu-latest
     steps:
       - name: Checkout
-<<<<<<< HEAD
         uses: actions/checkout@v6
-      - name: Set up Python
-        uses: actions/setup-python@v5
-      - name: Install dependencies
-        run: pip install tox
-=======
-        uses: actions/checkout@v4
       - name: Set up uv
         uses: astral-sh/setup-uv@7
       - name: Set up tox and tox-uv
         run: uv tool install tox --with tox-uv
->>>>>>> db54c23c
       - name: Run linters
         run: tox -e lint
 ```
@@ -433,19 +425,11 @@
     runs-on: ubuntu-latest
     steps:
       - name: Checkout
-<<<<<<< HEAD
         uses: actions/checkout@v6
-      - name: Set up Python
-        uses: actions/setup-python@v5
-      - name: Install dependencies
-        run: pip install tox
-=======
-        uses: actions/checkout@v4
       - name: Set up uv
         uses: astral-sh/setup-uv@7
       - name: Set up tox and tox-uv
         run: uv tool install tox --with tox-uv
->>>>>>> db54c23c
       - name: Run tests
         run: tox -e unit
 ```
@@ -467,19 +451,11 @@
       - name: Install Juju and tools
         run: sudo concierge prepare -p k8s
       - name: Checkout
-<<<<<<< HEAD
         uses: actions/checkout@v6
-      - name: Set up Python
-        uses: actions/setup-python@v5
-      - name: Install dependencies
-        run: pip install tox
-=======
-        uses: actions/checkout@v4
       - name: Set up uv
         uses: astral-sh/setup-uv@7
       - name: Set up tox and tox-uv
         run: uv tool install tox --with tox-uv
->>>>>>> db54c23c
       - name: Run integration tests
         # Set a predictable model name so it can be consumed by charm-logdump-action
         run: tox -e integration -- --model testing
