--- conflicted
+++ resolved
@@ -101,11 +101,6 @@
 
 ## Mocking beyond the State
 
-<<<<<<< HEAD
-## Conclusion
-
-We have examined all angles one might take when testing a charm, and given a brief overview of the most popular frameworks for implementing unit and integration tests.
-=======
 If you wish to use the framework to test an existing charm type, you will probably need to mock out certain calls that are not covered by the `State` data structure. In that case, you will have to manually mock, patch or otherwise simulate those calls.
 
 For example, suppose that the charm we're testing uses the [lightkube client](https://github.com/gtsystem/lightkube) to talk to Kubernetes. To mock that object, modify the test file to contain:
@@ -138,6 +133,243 @@
 ```{note}
 
 If you use pytest, you should put the `my_charm` fixture in a top level `conftest.py`, as it will likely be shared between all your unit tests.
-
-```
->>>>>>> 1d25636c
+```
+
+---
+
+(get-started-with-charm-testing)=
+## Get started with charm testing
+
+Testing charm code is an essential part of charming. Here we will see how to get started with it. We will look at the templates we have available and the frameworks we can use to write good unit, integration, and functional tests.
+
+**What you'll need:**
+- knowledge of testing in general
+- knowledge of Juju and charms
+- knowledge of the Juju models and events, esp. the data involved in a charm's lifecycle
+
+**What you will learn:**
+- What are the starting points for adding tests to a charm?
+- What do you typically want to test in a charm?
+- How can you do that?
+  - What can you unit-test?
+     - How to effectively use the Harness.
+  - What can you only integration-test?
+     - What integration testing frameworks are there?
+  - Where can you apply functional testing?
+- How to automate this in a CI pipeline.
+
+## Charmcraft profiles
+
+The most popular way to set up a charm project is via `charmcraft init`. For example, to get set up for creating a machine charm, run:
+
+```text
+charmcraft init --profile=machine
+```
+
+This will provide the following files that you'll use when writing your tests (as well as others for building your charm):
+
+```text
+.
+├── pyproject.toml
+├── spread.yaml
+├── tests
+│   ├── integration
+│   │   └── test_charm.py
+│   ├── spread
+│   │   ├── general
+│   │   │   └── integration
+│   │   │       └── task.yaml
+│   │   └── lib
+│   │       ├── cloud-config.yaml
+│   │       └── test-helpers.sh
+│   └── unit
+│       └── test_charm.py
+└── tox.ini
+```
+
+Charmcraft has a similar profile called `kubernetes`. There are also profiles for building charms for apps developed with Django, Flask, Go, and more.
+
+> See more: {external+charmcraft:ref}`Charmcraft | Tutorial <tutorial>`
+
+## Unit testing
+
+### A charm as an input -> output function
+
+In production, a charm is an object that comes to life when the Juju agent decides to execute it with a given context (we call that an `event`). 
+The "inputs" of a charm run are therefore:
+
+ - the event context
+ - charm configuration
+ - integration (relation) data
+ - stored state
+
+Only the event context is guaranteed to be present. The other input sources are optional, but typically a charm will have at least some config and a few relations adding to its inputs.
+
+The charm code executes and typically produces side-effects aimed at its workload (for example: it writes files to a disk, runs commands on a system, or reconfigures a process) or at other charms it integrates with (for example: it writes relation data). We call this 'operating' a workload, and that is what a charm is meant to do. The ways in which a charm operates can be roughly categorised as:
+ 
+- system operations (e.g. kill a process, restart a service, write a file, emit to a syslog server, make a HTTP request)
+- cloud operations (e.g. deploy a Kubernetes service, launch a VM)
+- workload operations (e.g. send a request to a local server, write a config file)
+- Juju operations (write relation data)
+
+If the charm is a machine charm, workload operation calls can be done directly, while if we're talking about a Kubernetes charm, they will likely be mediated by [Pebble](https://github.com/canonical/pebble).
+
+"Juju operations" are the most 'meta' of them all: they do not affect the workload in and of itself, but they share data which is meant to affect the operation of *other* charms that this charm is integrated with.
+
+### What we are testing when we unit-test
+
+A 'live', deployed Juju application will have access to all the inputs we discussed above, including environment variables, host system access, and more. Unit tests will typically want to mock all that and focus on mapping inputs to expected outputs. Any combination of the input sources we mentioned above can result in any combination of operations. A few examples of increasing complexity of scenarios we may want to unit test:
+
+ - if this event occurs, assert that the charm emits that system call
+ - if this event occurs, given this config, assert that the charm writes to the filesystem a config file with this expected content
+ - if this event occurs, given this relation data and that config value, assert that that system call is made and this relation data is written (to another relation)
+ 
+You will notice that the starting point is typically always an event. A charm doesn't do anything unless it's being run, and it is only run when an event occurs. So there is *always* an event context to be mocked. This has important consequences for the unit-testing framework, as we will see below.
+
+### The testing framework
+
+In the charming world, unit testing means state-transition testing.
+
+> See more [`ops.testing`](ops_testing)
+
+`State` is the 'mocker' for most inputs and outputs you will need. Where a live charm would gather its input through context variables and calls to the Juju API (by running the hook tools), a charm under unit test will gather data using a mocked backend managed by the testing framework. Where a live charm would produce output by writing files to a filesystem, `Context` and `Container` expose a mock filesystem the charm will be able to interact with without knowing the difference. More specific outputs, however, will need to be mocked individually.
+
+A typical test will look like this:
+ 
+- set things up:
+  - set up the charm and its metadata
+  - set up the context
+  - mock any 'output' callable that you know would misfire or break (for example, a system call -- you don't want a unit test to reboot your laptop)
+  - set up the Juju state in which the event will fire, including config and relation data
+ - **simulate an event via `Context.run`**
+ - get the output
+ - run assertions on the output
+
+> Obviously, other flows are possible; for example, where you unit test individual charm methods without going through the whole event context setup, but this is the characteristic one.
+
+### Understanding the testing framework
+
+When you instantiate `Context` and `State` objects, the charm instance does not exist yet. Just like in a live charm, it is possible that when the charm is executed for the first time, the Juju model already has given it storage, relations, some config, or leadership. This delay is meant to give us a chance to simulate this in our test setup. You create a `State` object, then you prepare the 'initial state' of the model mock, then you finally initialise the charm and simulate one or more events.
+
+The `Context` provides methods for all the Juju events. For example:
+
+ - the cloud admin changes the charm config: `ctx.on.config_changed()`
+ - the cloud admin integrates this charm with some other: `ctx.on.relation_created(relation)`
+ - a remote unit joins in a relation (for example, because the cloud admin has scaled up a remote charm): `ctx.on.relation_joined(relation)`
+ - a remote unit touches its relation data: `ctx.on.relation_changed(relation)`
+ - a cloud admin removes a relation: `ctx.on.relation_departed(relation)`
+ - a storage is attached/detached: `ctx.on.storage_attach(storage)` / `ctx.on.storage_detached(storage)`
+ - a container becomes ready: `ctx.on.pebble_ready(container)`
+
+### Writing a test
+
+The typical way in which we want to structure a test is:
+ - arrange the required inputs
+ - mock any function or system call you need to
+ - initialise the charm
+ - act, by calling `ctx.run`
+ - assert some output matches what is expected, or some function is called with the expected parameters, etc...
+
+A simple test might look like this:
+
+```python
+from charm import MyCharm
+from ops import testing
+
+def test_pebble_ready_writes_config_file():
+    """Test that on pebble-ready, a config file is written"""
+    ctx = testing.Context(MyCharm)
+
+    relation = testing.Relation(
+        'relation-name',
+        remote_app_name='remote-app-name',
+        remote_units_data={1: {'baz': 'qux'}},
+    )
+    
+    # We are done setting up the inputs:
+    state_in = testing.State(
+      config={'foo': 'bar'},  # Mock the current charm config.
+      leader=True,  # Mock the charm leadership.
+      relations={relation},  # Mock relation data.
+    )
+
+    # This will fire a `<container-name>-pebble-ready` event.
+    state_out = ctx.run(ctx.on.pebble_ready(container), state_in)
+
+    # Suppose that MyCharm has written a YAML config file via Pebble.push():
+    container = state_out.get_container(container.name)
+    file = "path_to_config_file.yaml"
+    config = yaml.safe_load((container.get_filesystem() / file).read())
+    assert config[0]['foo']['bar'] == 'baz'  # or whatever
+``` 
+
+## Integration testing
+
+Where unit testing focuses on black-box method-by-method verification, integration testing focuses on the big picture. Typically integration tests check that the charm does not break (generally this means: blocks with status `blocked` or `error`) when a (mocked) cloud admin performs certain operations. These operations are scripted by using, in order of abstraction:
+ -  shell commands against [the `juju` CLI](inv:juju:std:label#list-of-juju-cli-commands)
+ - [`python-libjuju`](https://github.com/juju/python-libjuju), wrapping juju api calls
+   - [`pytest-operator`](https://github.com/charmed-kubernetes/pytest-operator), a `pytest` plugin wrapping `python-libjuju`
+   - [`zaza`](https://zaza.readthedocs.io/en/latest/index.html), a testing-framework-agnostic wrapper on top of `python-libjuju` 
+
+Things you typically want to test with integration tests:
+ - The charm can be packed (i.e. `charmcraft pack` does not error)
+ - The charm can be deployed (i.e. `juju deploy ./packed_charm.charm` deploys an application that reaches `active` or `waiting` within a reasonable time frame)
+
+These are 'smoke tests' that should always be present, and are provided for you when using `charmcraft init`. The following are non-smokey, proper integration tests.
+- The charm can be integrated with other applications without erroring
+  - and the relation has the expected effect on the charm's operation logic
+- The charm can be configured
+  - and the config has the expected effect on the charm's operation logic
+- The actions supported by the charm can be executed
+  - and return the expected results
+- Given any combination of the above relations, configs, etc, the charm 'works': the workload it operates does whatever it is supposed to do.
+
+### Testing with `pytest-operator`
+
+The integration test template that `charmcraft init` provides includes the starting point for writing integration tests with `pytest-operator` and `python-libjuju`. The `tox.ini` is also configured so that you can run `tox -e integration` to run the tests, provided that you have a cloud (such as LXD or microk8s) and local Juju client.
+
+The entry point for all `pytest-operator` tests is the `ops_test` fixture. The fixture is a module-scoped context which, on entry, adds to Juju a randomly-named new model and destroys it on exit. All tests in that module, and all interactions with the `ops_test` object, will take place against that model.
+
+Once you have used `ops_test` to get a model in which to run your integration tests, most of the remaining integration test code will interact with Juju via the `python-libjuju` package.
+
+> See more: [`python-libjuju`](https://pythonlibjuju.readthedocs.io/en/latest/)
+
+```{note}
+
+*Pro tip*: you can prevent `ops_test` from tearing down the model on exit by passing the `--keep-models` argument. This is useful when the tests fail and the logs don't provide a sufficient post-mortem and a real live autopsy is required.
+```
+
+Detailed documentation of how to use `ops_test` and `pytest-operator` is out of scope for this document. However, this is an example of a typical integration test:
+
+```python
+async def test_operation(ops_test: OpsTest):
+    # Tweak the config:
+    app: Application = ops_test.model.applications.get("tester")
+    await app.set_config({"my-key": "my-value"})
+    
+    # Add another charm and integrate them:
+    await ops_test.model.deploy('other-app')
+    await ops_test.model.relate('tester:endpoint1', 'other-charm:endpoint2')
+    
+    # Scale it up:
+    await app.add_unit(2)
+    
+    # Remove another app:
+    await ops_test.model.remove_application('yet-another-app')
+    
+    # Run an action on a unit:
+    unit: Unit = app.units[1]
+    action = await unit.run('my-action')
+    assert action.results == <foo>
+    
+    # What this means depends on the workload:
+    assert charm_operates_correctly()  
+```
+
+`python-libjuju` has, of course, an API for all inverse operations: remove an app, scale it down, remove a relation...
+
+A good integration testing suite will check that the charm continues to operate as expected whenever possible, by combining these simple elements.
+
+## Conclusion
+
+We have examined all angles one might take when testing a charm, and given a brief overview of the most popular frameworks for implementing unit and integration tests.