[tox]
requires = tox>=4.2
env_list = lint, unit
skip_missing_interpreters = true
deps =
    -e ..
    -e ../testing
    -e .

[testenv:py{3.10,3.12}-unit]
base=unit

[testenv:unit]
deps =
    pytest
    -e ..
    -e ../testing
commands = pytest {posargs}

[testenv:lint]
description = Check code against coding style standards
deps =
    ruff==0.7.0
    codespell==2.3.0
    -e ..
<<<<<<< HEAD
    pyright==1.1.385
=======
commands =
    ruff check --preview
    ruff format --preview --check
    codespell

[testenv:static]
deps =
    pyright
>>>>>>> 2209b158
    pytest
    -e ..
    # Pyright doesn't support editable installs, uses extraPaths in pyproject.toml.
    # Tox weirdly tries to build this package regardless of flags like skipdist.
    # The above line is there so that ops_tracing's ops dependency can be met.
commands =
    ruff check --preview
    ruff format --preview --check
    codespell
    pyright {posargs}

[testenv:format]
deps =
    ruff==0.7.0
commands = ruff format --preview {toxinidir}<|MERGE_RESOLUTION|>--- conflicted
+++ resolved
@@ -20,26 +20,10 @@
 [testenv:lint]
 description = Check code against coding style standards
 deps =
-    ruff==0.7.0
-    codespell==2.3.0
+    ruff
+    codespell
     -e ..
-<<<<<<< HEAD
-    pyright==1.1.385
-=======
-commands =
-    ruff check --preview
-    ruff format --preview --check
-    codespell
-
-[testenv:static]
-deps =
     pyright
->>>>>>> 2209b158
-    pytest
-    -e ..
-    # Pyright doesn't support editable installs, uses extraPaths in pyproject.toml.
-    # Tox weirdly tries to build this package regardless of flags like skipdist.
-    # The above line is there so that ops_tracing's ops dependency can be met.
 commands =
     ruff check --preview
     ruff format --preview --check
