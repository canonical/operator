import datetime
import warnings

import pytest
from ops.charm import CharmBase
from ops.framework import Framework
from ops.model import ModelError
from ops.model import Secret as ops_Secret
from ops.model import SecretNotFoundError, SecretRotate

from scenario import Context
from scenario.state import Relation, Secret, State


@pytest.fixture(scope="function")
def mycharm():
    class MyCharm(CharmBase):
        def __init__(self, framework: Framework):
            super().__init__(framework)
            for evt in self.on.events().values():
                self.framework.observe(evt, self._on_event)

        def _on_event(self, event):
            pass

    return MyCharm


def test_get_secret_no_secret(mycharm):
    with Context(mycharm, meta={"name": "local"}).manager(
        "update_status", State()
    ) as mgr:
        with pytest.raises(SecretNotFoundError):
            assert mgr.charm.model.get_secret(id="foo")
        with pytest.raises(SecretNotFoundError):
            assert mgr.charm.model.get_secret(label="foo")


def test_get_secret(mycharm):
    with Context(mycharm, meta={"name": "local"}).manager(
        state=State(secrets=[Secret(id="foo", contents={0: {"a": "b"}}, granted=True)]),
        event="update_status",
    ) as mgr:
        assert mgr.charm.model.get_secret(id="foo").get_content()["a"] == "b"


def test_get_secret_not_granted(mycharm):
    with Context(mycharm, meta={"name": "local"}).manager(
        state=State(secrets=[]),
        event="update_status",
    ) as mgr:
        with pytest.raises(SecretNotFoundError) as e:
            assert mgr.charm.model.get_secret(id="foo").get_content()["a"] == "b"


@pytest.mark.parametrize("owner", ("app", "unit", "application"))
# "application" is deprecated but still supported
def test_get_secret_get_refresh(mycharm, owner):
    with Context(mycharm, meta={"name": "local"}).manager(
        "update_status",
        State(
            secrets=[
                Secret(
                    id="foo",
                    contents={
                        0: {"a": "b"},
                        1: {"a": "c"},
                    },
                    owner=owner,
                )
            ]
        ),
    ) as mgr:
        charm = mgr.charm
        assert charm.model.get_secret(id="foo").get_content(refresh=True)["a"] == "c"


@pytest.mark.parametrize("app", (True, False))
def test_get_secret_nonowner_peek_update(mycharm, app):
    with Context(mycharm, meta={"name": "local"}).manager(
        "update_status",
        State(
            leader=app,
            secrets=[
                Secret(
                    id="foo",
                    contents={
                        0: {"a": "b"},
                        1: {"a": "c"},
                    },
                ),
            ],
        ),
    ) as mgr:
        charm = mgr.charm
        assert charm.model.get_secret(id="foo").get_content()["a"] == "b"
        assert charm.model.get_secret(id="foo").peek_content()["a"] == "c"
        assert charm.model.get_secret(id="foo").get_content()["a"] == "b"

        assert charm.model.get_secret(id="foo").get_content(refresh=True)["a"] == "c"
        assert charm.model.get_secret(id="foo").get_content()["a"] == "c"


@pytest.mark.parametrize("owner", ("app", "unit", "application"))
# "application" is deprecated but still supported
def test_get_secret_owner_peek_update(mycharm, owner):
    with Context(mycharm, meta={"name": "local"}).manager(
        "update_status",
        State(
            secrets=[
                Secret(
                    id="foo",
                    contents={
                        0: {"a": "b"},
                        1: {"a": "c"},
                    },
                    owner=owner,
                )
            ]
        ),
    ) as mgr:
        charm = mgr.charm
        assert charm.model.get_secret(id="foo").get_content()["a"] == "b"
        assert charm.model.get_secret(id="foo").peek_content()["a"] == "c"
        assert charm.model.get_secret(id="foo").get_content(refresh=True)["a"] == "c"


@pytest.mark.parametrize("owner", ("app", "unit", "application"))
# "application" is deprecated but still supported
def test_secret_changed_owner_evt_fails(mycharm, owner):
    with pytest.raises(ValueError):
        _ = Secret(
            id="foo",
            contents={
                0: {"a": "b"},
                1: {"a": "c"},
            },
            owner=owner,
        ).changed_event


@pytest.mark.parametrize("evt_prefix", ("rotate", "expired", "remove"))
def test_consumer_events_failures(mycharm, evt_prefix):
    with pytest.raises(ValueError):
        _ = getattr(
            Secret(
                id="foo",
                contents={
                    0: {"a": "b"},
                    1: {"a": "c"},
                },
            ),
            evt_prefix + "_event",
        )


@pytest.mark.parametrize("app", (True, False))
def test_add(mycharm, app):
    with Context(mycharm, meta={"name": "local"}).manager(
        "update_status",
        State(leader=app),
    ) as mgr:
        charm = mgr.charm
        if app:
            charm.app.add_secret({"foo": "bar"}, label="mylabel")
        else:
            charm.unit.add_secret({"foo": "bar"}, label="mylabel")

    assert mgr.output.secrets
    secret = mgr.output.secrets[0]
    assert secret.contents[0] == {"foo": "bar"}
    assert secret.label == "mylabel"


def test_set_legacy_behaviour(mycharm):
    # in juju < 3.1.7, secret owners always used to track the latest revision.
    # ref: https://bugs.launchpad.net/juju/+bug/2037120
    rev1, rev2, rev3 = {"foo": "bar"}, {"foo": "baz"}, {"foo": "baz", "qux": "roz"}
    with Context(mycharm, meta={"name": "local"}, juju_version="3.1.6").manager(
        "update_status",
        State(),
    ) as mgr:
        charm = mgr.charm
        secret: ops_Secret = charm.unit.add_secret(rev1, label="mylabel")
        assert (
            secret.get_content()
            == secret.peek_content()
            == secret.get_content(refresh=True)
            == rev1
        )

        secret.set_content(rev2)
        assert (
            secret.get_content()
            == secret.peek_content()
            == secret.get_content(refresh=True)
            == rev2
        )

        secret.set_content(rev3)
        state_out = mgr.run()
        assert (
            secret.get_content()
            == secret.peek_content()
            == secret.get_content(refresh=True)
            == rev3
        )

    assert state_out.secrets[0].contents == {
        0: rev1,
        1: rev2,
        2: rev3,
    }


def test_set(mycharm):
    rev1, rev2, rev3 = {"foo": "bar"}, {"foo": "baz"}, {"foo": "baz", "qux": "roz"}
    with Context(mycharm, meta={"name": "local"}).manager(
        "update_status",
        State(),
    ) as mgr:
        charm = mgr.charm
        secret: ops_Secret = charm.unit.add_secret(rev1, label="mylabel")
        assert (
            secret.get_content()
            == secret.peek_content()
            == secret.get_content(refresh=True)
            == rev1
        )

        secret.set_content(rev2)
        assert secret.get_content() == rev1
        assert secret.peek_content() == secret.get_content(refresh=True) == rev2

        secret.set_content(rev3)
        state_out = mgr.run()
        assert secret.get_content() == rev2
        assert secret.peek_content() == secret.get_content(refresh=True) == rev3

    assert state_out.secrets[0].contents == {
        0: rev1,
        1: rev2,
        2: rev3,
    }


def test_set_juju33(mycharm):
    rev1, rev2, rev3 = {"foo": "bar"}, {"foo": "baz"}, {"foo": "baz", "qux": "roz"}
    with Context(mycharm, meta={"name": "local"}, juju_version="3.3").manager(
        "update_status",
        State(),
    ) as mgr:
        charm = mgr.charm
        secret: ops_Secret = charm.unit.add_secret(rev1, label="mylabel")
        assert secret.get_content() == rev1

        secret.set_content(rev2)
        assert secret.get_content() == rev1
        assert secret.peek_content() == rev2
        assert secret.get_content(refresh=True) == rev2

        secret.set_content(rev3)
        state_out = mgr.run()
        assert secret.get_content() == rev2
        assert secret.peek_content() == rev3
        assert secret.get_content(refresh=True) == rev3

    assert state_out.secrets[0].contents == {
        0: rev1,
        1: rev2,
        2: rev3,
    }


@pytest.mark.parametrize("app", (True, False))
def test_meta(mycharm, app):
    with Context(mycharm, meta={"name": "local"}).manager(
        "update_status",
        State(
            leader=True,
            secrets=[
                Secret(
                    owner="app" if app else "unit",
                    id="foo",
                    label="mylabel",
                    description="foobarbaz",
                    rotate=SecretRotate.HOURLY,
                    contents={
                        0: {"a": "b"},
                    },
                )
            ],
        ),
    ) as mgr:
        charm = mgr.charm
        assert charm.model.get_secret(label="mylabel")

        secret = charm.model.get_secret(id="foo")
        info = secret.get_info()

        assert secret.label is None
        assert info.label == "mylabel"
        assert info.rotation == SecretRotate.HOURLY


def test_secret_deprecation_application(mycharm):
    with warnings.catch_warnings(record=True) as captured:
        s = Secret("123", {}, owner="application")
        assert s.owner == "app"
    msg = captured[0].message
    assert isinstance(msg, DeprecationWarning)
    assert msg.args[0] == (
        "Secret.owner='application' is deprecated in favour of "
        "'app' and will be removed in Scenario 7+."
    )


@pytest.mark.parametrize("granted", ("app", "unit", False))
def test_secret_deprecation_granted(mycharm, granted):
    with warnings.catch_warnings(record=True) as captured:
        s = Secret("123", {}, granted=granted)
        assert s.granted == granted
    msg = captured[0].message
    assert isinstance(msg, DeprecationWarning)
    assert msg.args[0] == (
        "``state.Secret.granted`` is deprecated and will be removed in Scenario 7+. "
        "If a Secret is not owned by the app/unit you are testing, nor has been granted to "
        "it by the (remote) owner, then omit it from ``State.secrets`` altogether."
    )


@pytest.mark.parametrize("leader", (True, False))
@pytest.mark.parametrize("owner", ("app", "unit", None))
def test_secret_permission_model(mycharm, leader, owner):
    expect_manage = bool(
        # if you're the leader and own this app secret
        (owner == "app" and leader)
        # you own this secret
        or (owner == "unit")
    )

    with Context(mycharm, meta={"name": "local"}).manager(
        "update_status",
        State(
            leader=leader,
            secrets=[
                Secret(
                    id="foo",
                    label="mylabel",
                    description="foobarbaz",
                    rotate=SecretRotate.HOURLY,
                    owner=owner,
                    contents={
                        0: {"a": "b"},
                    },
                )
            ],
        ),
    ) as mgr:
        secret = mgr.charm.model.get_secret(id="foo")
        assert secret.get_content()["a"] == "b"
        assert secret.peek_content()
        assert secret.get_content(refresh=True)

        # can always view
        secret: ops_Secret = mgr.charm.model.get_secret(id="foo")

        if expect_manage:
            assert secret.get_content()
            assert secret.peek_content()
            assert secret.get_content(refresh=True)

            assert secret.get_info()
            secret.set_content({"foo": "boo"})
            assert secret.get_content() == {"a": "b"}  # rev1!
            assert secret.get_content(refresh=True) == {"foo": "boo"}

            secret.remove_all_revisions()

        else:  # cannot manage
            # nothing else to do directly if you can't get a hold of the Secret instance
            # but we can try some raw backend calls
            with pytest.raises(ModelError):
                secret.get_info()

            with pytest.raises(ModelError):
                secret.set_content(content={"boo": "foo"})


@pytest.mark.parametrize("app", (True, False))
def test_grant(mycharm, app):
    with Context(
        mycharm, meta={"name": "local", "requires": {"foo": {"interface": "bar"}}}
    ).manager(
        "update_status",
        State(
            relations=[Relation("foo", "remote")],
            secrets=[
                Secret(
                    owner="unit",
                    id="foo",
                    label="mylabel",
                    description="foobarbaz",
                    rotate=SecretRotate.HOURLY,
                    contents={
                        0: {"a": "b"},
                    },
                )
            ],
        ),
    ) as mgr:
        charm = mgr.charm
        secret = charm.model.get_secret(label="mylabel")
        foo = charm.model.get_relation("foo")
        if app:
            secret.grant(relation=foo)
        else:
            secret.grant(relation=foo, unit=foo.units.pop())
    vals = list(mgr.output.secrets[0].remote_grants.values())
    assert vals == [{"remote"}] if app else [{"remote/0"}]


def test_update_metadata(mycharm):
    exp = datetime.datetime(2050, 12, 12)

    with Context(mycharm, meta={"name": "local"}).manager(
        "update_status",
        State(
            secrets=[
                Secret(
                    owner="unit",
                    id="foo",
                    label="mylabel",
                    contents={
                        0: {"a": "b"},
                    },
                )
            ],
        ),
    ) as mgr:
        secret = mgr.charm.model.get_secret(label="mylabel")
        secret.set_info(
            label="babbuccia",
            description="blu",
            expire=exp,
            rotate=SecretRotate.DAILY,
        )

    secret_out = mgr.output.secrets[0]
    assert secret_out.label == "babbuccia"
    assert secret_out.rotate == SecretRotate.DAILY
    assert secret_out.description == "blu"
    assert secret_out.expire == exp


<<<<<<< HEAD
@pytest.mark.parametrize("leader", (True, False))
def test_grant_after_add(leader):
    class GrantingCharm(CharmBase):
        def __init__(self, *args):
            super().__init__(*args)
            self.framework.observe(self.on.start, self._on_start)

        def _on_start(self, _):
            if leader:
                secret = self.app.add_secret({"foo": "bar"})
            else:
                secret = self.unit.add_secret({"foo": "bar"})
            secret.grant(self.model.relations["bar"][0])
=======
def test_grant_nonowner(mycharm):
    def post_event(charm: CharmBase):
        secret = charm.model.get_secret(id="foo")
        with pytest.raises(RuntimeError):
            secret = charm.model.get_secret(label="mylabel")
            foo = charm.model.get_relation("foo")
            secret.grant(relation=foo)

    out = trigger(
        State(
            relations=[Relation("foo", "remote")],
            secrets=[
                Secret(
                    id="foo",
                    label="mylabel",
                    description="foobarbaz",
                    rotate=SecretRotate.HOURLY,
                    contents={
                        0: {"a": "b"},
                    },
                )
            ],
        ),
        "update_status",
        mycharm,
        meta={"name": "local", "requires": {"foo": {"interface": "bar"}}},
        post_event=post_event,
    )


def test_add_grant_revoke_remove():
    class GrantingCharm(CharmBase):
        def __init__(self, *args):
            super().__init__(*args)
>>>>>>> 904c77a1

    context = Context(
        GrantingCharm, meta={"name": "foo", "provides": {"bar": {"interface": "bar"}}}
    )
<<<<<<< HEAD
    state = State(leader=leader, relations=[Relation("bar")])
    context.run("start", state)
=======
    relation_remote_app = "remote_secret_desirerer"
    relation_id = 42

    state = State(
        relations=[
            Relation(
                "bar", remote_app_name=relation_remote_app, relation_id=relation_id
            )
        ]
    )

    with context.manager("start", state) as mgr:
        charm = mgr.charm
        secret = charm.app.add_secret({"foo": "bar"}, label="mylabel")
        bar_relation = charm.model.relations["bar"][0]

        secret.grant(bar_relation)

    assert mgr.output.secrets
    scenario_secret = mgr.output.secrets[0]
    assert scenario_secret.granted is False
    assert relation_remote_app in scenario_secret.remote_grants[relation_id]

    with context.manager("start", mgr.output) as mgr:
        charm: GrantingCharm = mgr.charm
        secret = charm.model.get_secret(label="mylabel")
        secret.revoke(bar_relation)

    scenario_secret = mgr.output.secrets[0]
    assert scenario_secret.remote_grants == {}

    with context.manager("start", mgr.output) as mgr:
        charm: GrantingCharm = mgr.charm
        secret = charm.model.get_secret(label="mylabel")
        secret.remove_all_revisions()

    assert not mgr.output.secrets[0].contents  # secret wiped
>>>>>>> 904c77a1
<|MERGE_RESOLUTION|>--- conflicted
+++ resolved
@@ -453,7 +453,6 @@
     assert secret_out.expire == exp
 
 
-<<<<<<< HEAD
 @pytest.mark.parametrize("leader", (True, False))
 def test_grant_after_add(leader):
     class GrantingCharm(CharmBase):
@@ -467,7 +466,8 @@
             else:
                 secret = self.unit.add_secret({"foo": "bar"})
             secret.grant(self.model.relations["bar"][0])
-=======
+
+
 def test_grant_nonowner(mycharm):
     def post_event(charm: CharmBase):
         secret = charm.model.get_secret(id="foo")
@@ -502,15 +502,10 @@
     class GrantingCharm(CharmBase):
         def __init__(self, *args):
             super().__init__(*args)
->>>>>>> 904c77a1
 
     context = Context(
         GrantingCharm, meta={"name": "foo", "provides": {"bar": {"interface": "bar"}}}
     )
-<<<<<<< HEAD
-    state = State(leader=leader, relations=[Relation("bar")])
-    context.run("start", state)
-=======
     relation_remote_app = "remote_secret_desirerer"
     relation_id = 42
 
@@ -548,4 +543,5 @@
         secret.remove_all_revisions()
 
     assert not mgr.output.secrets[0].contents  # secret wiped
->>>>>>> 904c77a1
+    state = State(leader=leader, relations=[Relation("bar")])
+    context.run("start", state)