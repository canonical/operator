# Copyright 2023 Canonical Ltd.
#
# Licensed under the Apache License, Version 2.0 (the "License");
# you may not use this file except in compliance with the License.
# You may obtain a copy of the License at
#
# http://www.apache.org/licenses/LICENSE-2.0
#
# Unless required by applicable law or agreed to in writing, software
# distributed under the License is distributed on an "AS IS" BASIS,
# WITHOUT WARRANTIES OR CONDITIONS OF ANY KIND, either express or implied.
# See the License for the specific language governing permissions and
# limitations under the License.

"""Package version.

This module is NOT to be used when developing charms using ops.
"""

<<<<<<< HEAD
import opentelemetry.trace

version: str = '2.20.0.dev0'

tracer = opentelemetry.trace.get_tracer('ops', version)
=======
version: str = '2.21.0.dev0'
>>>>>>> 2eab3c9d
<|MERGE_RESOLUTION|>--- conflicted
+++ resolved
@@ -17,12 +17,8 @@
 This module is NOT to be used when developing charms using ops.
 """
 
-<<<<<<< HEAD
 import opentelemetry.trace
 
-version: str = '2.20.0.dev0'
+version: str = '2.21.0.dev0'
 
-tracer = opentelemetry.trace.get_tracer('ops', version)
-=======
-version: str = '2.21.0.dev0'
->>>>>>> 2eab3c9d
+tracer = opentelemetry.trace.get_tracer('ops', version)