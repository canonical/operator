# Copyright 2021 Canonical Ltd.
#
# Licensed under the Apache License, Version 2.0 (the "License");
# you may not use this file except in compliance with the License.
# You may obtain a copy of the License at
#
# http://www.apache.org/licenses/LICENSE-2.0
#
# Unless required by applicable law or agreed to in writing, software
# distributed under the License is distributed on an "AS IS" BASIS,
# WITHOUT WARRANTIES OR CONDITIONS OF ANY KIND, either express or implied.
# See the License for the specific language governing permissions and
# limitations under the License.

"""Infrastructure to build unit tests for charms using the Operator Framework."""


import dataclasses
import datetime
import fnmatch
import inspect
import os
import pathlib
import random
import signal
import tempfile
import uuid
import warnings
from contextlib import contextmanager
from io import BytesIO, StringIO
from textwrap import dedent
from typing import (
    TYPE_CHECKING,
    Any,
    AnyStr,
    BinaryIO,
    Dict,
    Generic,
    Iterable,
    Iterator,
    List,
    Mapping,
    Optional,
    Set,
    TextIO,
    Tuple,
    Type,
    TypeVar,
    Union,
    cast,
)

from ops import charm, framework, model, pebble, storage
from ops._private import yaml
from ops.charm import CharmBase, CharmMeta, RelationRole
from ops.model import RelationNotFoundError

if TYPE_CHECKING:
    from typing_extensions import Literal, TypedDict

    from ops.model import UnitOrApplication, _NetworkDict

    ReadableBuffer = Union[bytes, str, StringIO, BytesIO, BinaryIO]
    _StringOrPath = Union[str, pathlib.PurePosixPath, pathlib.Path]
    _FileOrDir = Union['_File', '_Directory']
    _FileKwargs = TypedDict('_FileKwargs', {
        'permissions': int,
        'last_modified': datetime.datetime,
        'user_id': Optional[int],
        'user': Optional[str],
        'group_id': Optional[int],
        'group': Optional[str],
    })

    _RelationEntities = TypedDict('_RelationEntities', {
        'app': str,
        'units': List[str]
    })

    _ConfigValue = Union[str, int, float, bool]
    _ConfigOption = TypedDict('_ConfigOption', {
        'type': Literal['string', 'int', 'float', 'boolean'],
        'description': str,
        'default': _ConfigValue
    })
    _StatusName = Literal['unknown', 'blocked', 'active', 'maintenance', 'waiting']
    _RawStatus = TypedDict('_RawStatus', {
        'status': _StatusName,
        'message': str,
    })
    RawConfig = TypedDict("RawConfig", {'options': Dict[str, _ConfigOption]})


# YAMLStringOrFile is something like metadata.yaml or actions.yaml. You can
# pass in a file-like object or the string directly.
YAMLStringOrFile = Union[str, TextIO]


# An instance of an Application or Unit, or the name of either.
# This is done here to avoid a scoping issue with the `model` property
# of the Harness class below.
AppUnitOrName = Union[str, model.Application, model.Unit]


# CharmType represents user charms that are derived from CharmBase.
CharmType = TypeVar('CharmType', bound=charm.CharmBase)


# noinspection PyProtectedMember
class Harness(Generic[CharmType]):
    """This class represents a way to build up the model that will drive a test suite.

    The model that is created is from the viewpoint of the charm that you are testing.

    Example::

        harness = Harness(MyCharm)
        # Do initial setup here
        relation_id = harness.add_relation('db', 'postgresql')
        # Now instantiate the charm to see events as the model changes
        harness.begin()
        harness.add_relation_unit(relation_id, 'postgresql/0')
        harness.update_relation_data(relation_id, 'postgresql/0', {'key': 'val'})
        # Check that charm has properly handled the relation_joined event for postgresql/0
        self.assertEqual(harness.charm. ...)

    Args:
        charm_cls: The Charm class that you'll be testing.
        meta: A string or file-like object containing the contents of
            metadata.yaml. If not supplied, we will look for a 'metadata.yaml' file in the
            parent directory of the Charm, and if not found fall back to a trivial
            'name: test-charm' metadata.
        actions: A string or file-like object containing the contents of
            actions.yaml. If not supplied, we will look for a 'actions.yaml' file in the
            parent directory of the Charm.
        config: A string or file-like object containing the contents of
            config.yaml. If not supplied, we will look for a 'config.yaml' file in the
            parent directory of the Charm.
    """

    def __init__(
            self,
            charm_cls: Type[CharmType],
            *,
            meta: Optional[YAMLStringOrFile] = None,
            actions: Optional[YAMLStringOrFile] = None,
            config: Optional[YAMLStringOrFile] = None):
        self._charm_cls = charm_cls
        self._charm: Optional[CharmType] = None
        self._charm_dir = 'no-disk-path'  # this may be updated by _create_meta
        self._meta = self._create_meta(meta, actions)
        self._unit_name: str = f"{self._meta.name}/0"
        self._hooks_enabled: bool = True
        self._relation_id_counter: int = 0
        config_ = self._get_config(config)
        self._backend = _TestingModelBackend(self._unit_name, self._meta, config_)
        self._model = model.Model(self._meta, self._backend)
        self._storage = storage.SQLiteStorage(':memory:')
        self._framework = framework.Framework(
            self._storage, self._charm_dir, self._meta, self._model)

    def _event_context(self, event_name: str):
        """Configures the Harness to behave as if an event hook were running.

        This means that the Harness will perform strict access control of relation data.

        Example usage:

        # this is how we test that attempting to write a remote app's
        # databag will raise RelationDataError.
        >>> with harness._event_context('foo'):
        >>>     with pytest.raises(ops.model.RelationDataError):
        >>>         my_relation.data[remote_app]['foo'] = 'bar'

        # this is how we test with 'realistic conditions' how an event handler behaves
        # when we call it directly -- i.e. without going through harness.add_relation
        >>> def test_foo():
        >>>     class MyCharm:
        >>>         ...
        >>>         def event_handler(self, event):
        >>>             # this is expected to raise an exception
        >>>             event.relation.data[event.relation.app]['foo'] = 'bar'
        >>>
        >>>     harness = Harness(MyCharm)
        >>>     event = MagicMock()
        >>>     event.relation = harness.charm.model.relations[0]
        >>>
        >>>     with harness._event_context('my_relation_joined'):
        >>>         with pytest.raises(ops.model.RelationDataError):
        >>>             harness.charm.event_handler(event)


        If event_name == '', conversely, the Harness will believe that no hook
        is running, allowing you to temporarily have unrestricted access to read/write
        a relation's databags even if you're inside an event handler.
        >>> def test_foo():
        >>>     class MyCharm:
        >>>         ...
        >>>         def event_handler(self, event):
        >>>             # this is expected to raise an exception since we're not leader
        >>>             event.relation.data[self.app]['foo'] = 'bar'
        >>>
        >>>     harness = Harness(MyCharm)
        >>>     event = MagicMock()
        >>>     event.relation = harness.charm.model.relations[0]
        >>>
        >>>     with harness._event_context('my_relation_joined'):
        >>>         harness.charm.event_handler(event)

        """
        return self._framework._event_context(event_name)  # pyright: reportPrivateUsage=false

    def set_can_connect(self, container: Union[str, model.Container], val: bool):
        """Change the simulated connection status of a container's underlying Pebble client.

        After calling this, :meth:`ops.model.Container.can_connect` will return val.
        """
        if isinstance(container, str):
            container = self.model.unit.get_container(container)
        self._backend._set_can_connect(container._pebble, val)

    @property
    def charm(self) -> CharmType:
        """Return the instance of the charm class that was passed to __init__.

        Note that the Charm is not instantiated until you have called
        :meth:`.begin()`. Until then, attempting to access this property will raise
        an exception.
        """
        if self._charm is None:
            raise RuntimeError('The charm instance is not available yet. '
                               'Call Harness.begin() first.')
        return self._charm

    @property
    def model(self) -> model.Model:
        """Return the :class:`~ops.model.Model` that is being driven by this Harness."""
        return self._model

    @property
    def framework(self) -> framework.Framework:
        """Return the Framework that is being driven by this Harness."""
        return self._framework

    def begin(self) -> None:
        """Instantiate the Charm and start handling events.

        Before calling :meth:`begin`, there is no Charm instance, so changes to the Model won't
        emit events. You must call :meth:`.begin` before :attr:`.charm` is valid.
        """
        if self._charm is not None:
            raise RuntimeError('cannot call the begin method on the harness more than once')

        # The Framework adds attributes to class objects for events, etc. As such, we can't re-use
        # the original class against multiple Frameworks. So create a locally defined class
        # and register it.
        # TODO: jam 2020-03-16 We are looking to changes this to Instance attributes instead of
        #       Class attributes which should clean up this ugliness. The API can stay the same
        class TestEvents(self._charm_cls.on.__class__):
            pass

        TestEvents.__name__ = self._charm_cls.on.__class__.__name__

        class TestCharm(self._charm_cls):  # type: ignore
            on = TestEvents()

        # Note: jam 2020-03-01 This is so that errors in testing say MyCharm has no attribute foo,
        # rather than TestCharm has no attribute foo.
        TestCharm.__name__ = self._charm_cls.__name__
        self._charm = TestCharm(self._framework)

    def begin_with_initial_hooks(self) -> None:
        """Called when you want the Harness to fire the same hooks that Juju would fire at startup.

        This triggers install, relation-created, config-changed, start, pebble-ready (for any
        containers), and any relation-joined hooks based on what relations have been added before
        you called begin. Note that all of these are fired before returning control
        to the test suite, so if you want to introspect what happens at each step, you need to fire
        them directly (e.g. Charm.on.install.emit()).

        To use this with all the normal hooks, you should instantiate the harness, setup any
        relations that you want active when the charm starts, and then call this method. This
        method will automatically create and add peer relations that are specified in
        metadata.yaml.

        If the charm metadata specifies containers, this sets can_connect to True for all
        containers (in addition to triggering pebble-ready for each).

        Example::

            harness = Harness(MyCharm)
            # Do initial setup here
            # Add storage if needed before begin_with_initial_hooks() is called
            storage_ids = harness.add_storage('data', count=1)[0]
            storage_id = storage_id[0] # we only added one storage instance
            relation_id = harness.add_relation('db', 'postgresql')
            harness.add_relation_unit(relation_id, 'postgresql/0')
            harness.update_relation_data(relation_id, 'postgresql/0', {'key': 'val'})
            harness.set_leader(True)
            harness.update_config({'initial': 'config'})
            harness.begin_with_initial_hooks()
            # This will cause
            # install, db-relation-created('postgresql'), leader-elected, config-changed, start
            # db-relation-joined('postrgesql/0'), db-relation-changed('postgresql/0')
            # To be fired.
        """
        self.begin()

        charm = cast(CharmBase, self._charm)
        # Checking if disks have been added
        # storage-attached events happen before install
        for storage_name in self._meta.storages:
            for storage_index in self._backend.storage_list(storage_name, include_detached=True):
                s = model.Storage(storage_name, storage_index, self._backend)
                self.attach_storage(s.full_id)
        # Storage done, emit install event
        charm.on.install.emit()

        # Juju itself iterates what relation to fire based on a map[int]relation, so it doesn't
        # guarantee a stable ordering between relation events. It *does* give a stable ordering
        # of joined units for a given relation.
        items = list(self._meta.relations.items())
        random.shuffle(items)
        this_app_name = self._meta.name
        for relname, rel_meta in items:
            if rel_meta.role == RelationRole.peer:
                # If the user has directly added a relation, leave it be, but otherwise ensure
                # that peer relations are always established at before leader-elected.
                rel_ids = self._backend._relation_ids_map.get(relname)
                if rel_ids is None:
                    self.add_relation(relname, self._meta.name)
                else:
                    random.shuffle(rel_ids)
                    for rel_id in rel_ids:
                        self._emit_relation_created(relname, rel_id, this_app_name)
            else:
                rel_ids = self._backend._relation_ids_map.get(relname, [])
                random.shuffle(rel_ids)
                for rel_id in rel_ids:
                    app_name = self._backend._relation_app_and_units[rel_id]["app"]
                    self._emit_relation_created(relname, rel_id, app_name)
        if self._backend._is_leader:
            charm.on.leader_elected.emit()
        else:
            charm.on.leader_settings_changed.emit()

        charm.on.config_changed.emit()

        charm.on.start.emit()

        # Set can_connect and fire pebble-ready for any containers.
        for container_name in self._meta.containers:
            self.container_pebble_ready(container_name)

        # If the initial hooks do not set a unit status, the Juju controller will switch
        # the unit status from "Maintenance" to "Unknown". See gh#726
        post_setup_sts = self._backend.status_get()
        if post_setup_sts.get("status") == "maintenance" and not post_setup_sts.get("message"):
            self._backend.status_set("unknown", "", is_app=False)
        all_ids = list(self._backend._relation_names.items())  # pyright:ReportPrivateUsage=false
        random.shuffle(all_ids)
        for rel_id, rel_name in all_ids:
            rel_app_and_units = self._backend._relation_app_and_units[rel_id]
            app_name = rel_app_and_units["app"]
            # Note: Juju *does* fire relation events for a given relation in the sorted order of
            # the unit names. It also always fires relation-changed immediately after
            # relation-joined for the same unit.
            # Juju only fires relation-changed (app) if there is data for the related application
            relation = self._model.get_relation(rel_name, rel_id)
            if self._backend._relation_data_raw[rel_id].get(app_name):
                app = self._model.get_app(app_name)
                charm.on[rel_name].relation_changed.emit(relation, app, None)
            for unit_name in sorted(rel_app_and_units["units"]):
                remote_unit = self._model.get_unit(unit_name)
                charm.on[rel_name].relation_joined.emit(
                    relation, remote_unit.app, remote_unit)
                charm.on[rel_name].relation_changed.emit(
                    relation, remote_unit.app, remote_unit)

    def cleanup(self) -> None:
        """Called by your test infrastructure to cleanup any temporary directories/files/etc.

        Currently this only needs to be called if you test with resources. But it is reasonable
        to always include a `testcase.addCleanup(harness.cleanup)` just in case.
        """
        self._backend._cleanup()

    def _create_meta(self, charm_metadata: Optional[YAMLStringOrFile],
                     action_metadata: Optional[YAMLStringOrFile]) -> CharmMeta:
        """Create a CharmMeta object.

        Handle the cases where a user doesn't supply explicit metadata snippets.
        """
        filename = inspect.getfile(self._charm_cls)
        charm_dir = pathlib.Path(filename).parents[1]

        if charm_metadata is None:
            metadata_path = charm_dir / 'metadata.yaml'
            if metadata_path.is_file():
                charm_metadata = metadata_path.read_text()
                self._charm_dir = charm_dir
            else:
                # The simplest of metadata that the framework can support
                charm_metadata = 'name: test-charm'
        elif isinstance(charm_metadata, str):
            charm_metadata = dedent(charm_metadata)

        if action_metadata is None:
            actions_path = charm_dir / 'actions.yaml'
            if actions_path.is_file():
                action_metadata = actions_path.read_text()
                self._charm_dir = charm_dir
        elif isinstance(action_metadata, str):
            action_metadata = dedent(action_metadata)

        return CharmMeta.from_yaml(charm_metadata, action_metadata)

    def _get_config(self, charm_config: Optional['YAMLStringOrFile']):
        """If the user passed a config to Harness, use it.

        Otherwise, attempt to load one from charm_dir/config.yaml.
        """
        filename = inspect.getfile(self._charm_cls)
        charm_dir = pathlib.Path(filename).parents[1]

        if charm_config is None:
            config_path = charm_dir / 'config.yaml'
            if config_path.is_file():
                charm_config = config_path.read_text()
                self._charm_dir = charm_dir
            else:
                # The simplest of config that the framework can support
                charm_config = '{}'
        elif isinstance(charm_config, str):
            charm_config = dedent(charm_config)

        assert isinstance(charm_config, str)  # type guard
        config = yaml.safe_load(charm_config)

        if not isinstance(config, dict):  # pyright: reportUnnecessaryIsInstance=false
            raise TypeError(config)
        return cast('RawConfig', config)

    def add_oci_resource(self, resource_name: str,
                         contents: Optional[Mapping[str, str]] = None) -> None:
        """Add oci resources to the backend.

        This will register an oci resource and create a temporary file for processing metadata
        about the resource. A default set of values will be used for all the file contents
        unless a specific contents dict is provided.

        Args:
            resource_name: Name of the resource to add custom contents to.
            contents: Optional custom dict to write for the named resource.
        """
        if not contents:
            contents = {'registrypath': 'registrypath',
                        'username': 'username',
                        'password': 'password',
                        }
        if resource_name not in self._meta.resources.keys():
            raise RuntimeError(f'Resource {resource_name} is not a defined resources')
        if self._meta.resources[resource_name].type != "oci-image":
            raise RuntimeError(f'Resource {resource_name} is not an OCI Image')

        as_yaml = yaml.safe_dump(contents)
        self._backend._resources_map[resource_name] = ('contents.yaml', as_yaml)

    def add_resource(self, resource_name: str, content: AnyStr) -> None:
        """Add content for a resource to the backend.

        This will register the content, so that a call to `Model.resources.fetch(resource_name)`
        will return a path to a file containing that content.

        Args:
            resource_name: The name of the resource being added
            content: Either string or bytes content, which will be the content of the filename
                returned by resource-get. If contents is a string, it will be encoded in utf-8
        """
        if resource_name not in self._meta.resources.keys():
            raise RuntimeError(f'Resource {resource_name} is not a defined resources')
        record = self._meta.resources[resource_name]
        if record.type != "file":
            raise RuntimeError(
                f'Resource {resource_name} is not a file, but actually {record.type}')
        filename = record.filename
        if filename is None:
            filename = resource_name

        self._backend._resources_map[resource_name] = (filename, content)

    def populate_oci_resources(self) -> None:
        """Populate all OCI resources."""
        for name, data in self._meta.resources.items():
            if data.type == "oci-image":
                self.add_oci_resource(name)

    def disable_hooks(self) -> None:
        """Stop emitting hook events when the model changes.

        This can be used by developers to stop changes to the model from emitting events that
        the charm will react to. Call :meth:`.enable_hooks`
        to re-enable them.
        """
        self._hooks_enabled = False

    def enable_hooks(self) -> None:
        """Re-enable hook events from charm.on when the model is changed.

        By default hook events are enabled once you call :meth:`.begin`,
        but if you have used :meth:`.disable_hooks`, this can be used to
        enable them again.
        """
        self._hooks_enabled = True

    @contextmanager
    def hooks_disabled(self):
        """A context manager to run code with hooks disabled.

        Example::

            with harness.hooks_disabled():
                # things in here don't fire events
                harness.set_leader(True)
                harness.update_config(unset=['foo', 'bar'])
            # things here will again fire events
        """
        if self._hooks_enabled:
            self.disable_hooks()
            try:
                yield None
            finally:
                self.enable_hooks()
        else:
            yield None

    def _next_relation_id(self):
        rel_id = self._relation_id_counter
        self._relation_id_counter += 1
        return rel_id

    def add_storage(self, storage_name: str, count: int = 1,
                    *, attach: bool = False) -> List[str]:
        """Create a new storage device and attach it to this unit.

        To have repeatable tests, each device will be initialized with
        location set to /[tmpdir]/<storage_name>N, where N is the counter and
        will be a number from [0,total_num_disks-1].

        Args:
            storage_name: The storage backend name on the Charm
            count: Number of disks being added
            attach: True to also attach the storage mount and emit storage-attached if
                harness.begin() has been called.

        Return:
            A list of storage IDs, e.g. ["my-storage/1", "my-storage/2"].
        """
        if storage_name not in self._meta.storages:
            raise RuntimeError(
                f"the key '{storage_name}' is not specified as a storage key in metadata")

        storage_indices = self._backend.storage_add(storage_name, count)

        ids: List[str] = []
        for storage_index in storage_indices:
            s = model.Storage(storage_name, storage_index, self._backend)
            ids.append(s.full_id)
            if attach:
                self.attach_storage(s.full_id)
        return ids

    def detach_storage(self, storage_id: str) -> None:
        """Detach a storage device.

        The intent of this function is to simulate a "juju detach-storage" call.
        It will trigger a storage-detaching hook if the storage unit in question exists
        and is presently marked as attached.

        Args:
            storage_id: The full storage ID of the storage unit being detached, including the
                storage key, e.g. my-storage/0.
        """
        if self._charm is None:
            raise RuntimeError('cannot detach storage before Harness is initialised')
        storage_name, storage_index = storage_id.split('/', 1)
        storage_index = int(storage_index)
        storage_attached = self._backend._storage_is_attached(  # pyright:ReportPrivateUsage=false
            storage_name, storage_index)
        if storage_attached and self._hooks_enabled:
            self.charm.on[storage_name].storage_detaching.emit(
                model.Storage(storage_name, storage_index, self._backend))
        self._backend._storage_detach(storage_id)  # pyright:ReportPrivateUsage=false

    def attach_storage(self, storage_id: str) -> None:
        """Attach a storage device.

        The intent of this function is to simulate a "juju attach-storage" call.
        It will trigger a storage-attached hook if the storage unit in question exists
        and is presently marked as detached.

        Args:
            storage_id: The full storage ID of the storage unit being attached, including the
                storage key, e.g. my-storage/0.
        """
        if not self._backend._storage_attach(storage_id):
            return  # storage was already attached
        if not self._charm or not self._hooks_enabled:
            return  # don't need to run hook callback

        storage_name, storage_index = storage_id.split('/', 1)

        # Reset associated cached value in the storage mappings.  If we don't do this,
        # Model._storages won't return Storage objects for subsequently-added storage.
        self._model._storages._invalidate(storage_name)

        storage_index = int(storage_index)
        self.charm.on[storage_name].storage_attached.emit(
            model.Storage(storage_name, storage_index, self._backend))

    def remove_storage(self, storage_id: str) -> None:
        """Detach a storage device.

        The intent of this function is to simulate a "juju remove-storage" call.
        It will trigger a storage-detaching hook if the storage unit in question exists
        and is presently marked as attached.  Then it will remove the storage
        unit from the testing backend.

        Args:
            storage_id: The full storage ID of the storage unit being removed, including the
                storage key, e.g. my-storage/0.
        """
        storage_name, storage_index = storage_id.split('/', 1)
        storage_index = int(storage_index)
        if storage_name not in self._meta.storages:
            raise RuntimeError(
                f"the key '{storage_name}' is not specified as a storage key in metadata")
        is_attached = self._backend._storage_is_attached(  # pyright:ReportPrivateUsage=false
            storage_name, storage_index)
        if self._charm is not None and self._hooks_enabled and is_attached:
            self.charm.on[storage_name].storage_detaching.emit(
                model.Storage(storage_name, storage_index, self._backend))
        self._backend._storage_remove(storage_id)  # pyright:ReportPrivateUsage=false

    def add_relation(self, relation_name: str, remote_app: str) -> int:
        """Declare that there is a new relation between this app and `remote_app`.

        In the case of adding peer relations, `remote_app` is *this* app.  This function creates a
        relation with an application and will trigger a relation-created hook. To relate units (and
        trigger relation-joined and relation-changed hooks), you should also call
        :meth:`.add_relation_unit`.

        Args:
            relation_name: The relation on Charm that is being related to
            remote_app: The name of the application that is being related to

        Return:
            The relation_id created by this add_relation.
        """
        relation_id = self._next_relation_id()
        self._backend._relation_ids_map.setdefault(  # pyright:ReportPrivateUsage=false
            relation_name, []).append(relation_id)
        self._backend._relation_names[relation_id] = relation_name
        self._backend._relation_list_map[relation_id] = []  # pyright:ReportPrivateUsage=false
        self._backend._relation_data_raw[relation_id] = {  # pyright:ReportPrivateUsage=false
            remote_app: {},
            self._backend.unit_name: {},
            self._backend.app_name: {}}

        self._backend._relation_app_and_units[relation_id] = {  # pyright:ReportPrivateUsage=false
            "app": remote_app,
            "units": [],
        }
        # Reload the relation_ids list
        if self._model is not None:
            self._model.relations._invalidate(relation_name)  # pyright:ReportPrivateUsage=false
        self._emit_relation_created(relation_name, relation_id, remote_app)
        return relation_id

    def remove_relation(self, relation_id: int) -> None:
        """Remove a relation.

        Args:
            relation_id: The relation ID for the relation to be removed.

        Raises:
            RelationNotFoundError: if relation id is not valid
        """
        rel_names = self._backend._relation_names   # pyright:ReportPrivateUsage=false
        try:
            relation_name = rel_names[relation_id]
            remote_app = self._backend.relation_remote_app_name(relation_id)
        except KeyError as e:
            raise model.RelationNotFoundError from e

        rel_list_map = self._backend._relation_list_map  # pyright:ReportPrivateUsage=false
        for unit_name in rel_list_map[relation_id].copy():
            self.remove_relation_unit(relation_id, unit_name)

        self._emit_relation_broken(relation_name, relation_id, remote_app)
        if self._model is not None:
            self._model.relations._invalidate(relation_name)  # pyright:ReportPrivateUsage=false

        self._backend._relation_app_and_units.pop(relation_id)  # pyright:ReportPrivateUsage=false
        self._backend._relation_data_raw.pop(relation_id)  # pyright:ReportPrivateUsage=false
        rel_list_map.pop(relation_id)
        ids_map = self._backend._relation_ids_map  # pyright:ReportPrivateUsage=false
        ids_map[relation_name].remove(relation_id)
        rel_names.pop(relation_id)

        # Remove secret grants that give access via this relation
        for secret in self._backend._secrets:
            secret.grants = {rid: names for rid, names in secret.grants.items()
                             if rid != relation_id}

    def _emit_relation_created(self, relation_name: str, relation_id: int,
                               remote_app: str) -> None:
        """Trigger relation-created for a given relation with a given remote application."""
        if self._charm is None or not self._hooks_enabled:
            return
        relation = self._model.get_relation(relation_name, relation_id)
        app = self._model.get_app(remote_app)
        self._charm.on[relation_name].relation_created.emit(
            relation, app)

    def _emit_relation_broken(self, relation_name: str, relation_id: int,
                              remote_app: str) -> None:
        """Trigger relation-broken for a given relation with a given remote application."""
        if self._charm is None or not self._hooks_enabled:
            return
        relation = self._model.get_relation(relation_name, relation_id)
        app = self._model.get_app(remote_app)
        self._charm.on[relation_name].relation_broken.emit(relation, app)

    def add_relation_unit(self, relation_id: int, remote_unit_name: str) -> None:
        """Add a new unit to a relation.

        Example::

          rel_id = harness.add_relation('db', 'postgresql')
          harness.add_relation_unit(rel_id, 'postgresql/0')

        This will trigger a `relation_joined` event. This would naturally be
        followed by a `relation_changed` event, which you can trigger with
        :meth:`.update_relation_data`. This separation is artificial in the
        sense that Juju will always fire the two, but is intended to make
        testing relations and their data bags slightly more natural.

        Args:
            relation_id: The integer relation identifier (as returned by add_relation).
            remote_unit_name: A string representing the remote unit that is being added.

        Return:
            None
        """
        self._backend._relation_list_map[relation_id].append(remote_unit_name)
        # we can write remote unit data iff we are not in a hook env
        relation_name = self._backend._relation_names[relation_id]
        relation = self._model.get_relation(relation_name, relation_id)

        if not relation:
            raise RuntimeError('Relation id {} is mapped to relation name {},'
                               'but no relation matching that name was found.')

        self._backend._relation_data_raw[relation_id][remote_unit_name] = {}
        app = cast(model.Application, relation.app)  # should not be None since we're testing
        if not remote_unit_name.startswith(app.name):
            warnings.warn(
                'Remote unit name invalid: the remote application of {} is called {!r}; '
                'the remote unit name should be {}/<some-number>, not {!r}.'
                ''.format(relation_name, app.name, app.name, remote_unit_name))
        app_and_units = self._backend._relation_app_and_units  # pyright: ReportPrivateUsage=false
        app_and_units[relation_id]["units"].append(remote_unit_name)
        # Make sure that the Model reloads the relation_list for this relation_id, as well as
        # reloading the relation data for this unit.
        remote_unit = self._model.get_unit(remote_unit_name)
        unit_cache = relation.data.get(remote_unit, None)
        if unit_cache is not None:
            unit_cache._invalidate()
        self._model.relations._invalidate(relation_name)
        if self._charm is None or not self._hooks_enabled:
            return
        self._charm.on[relation_name].relation_joined.emit(
            relation, remote_unit.app, remote_unit)

    def remove_relation_unit(self, relation_id: int, remote_unit_name: str) -> None:
        """Remove a unit from a relation.

        Example::

          rel_id = harness.add_relation('db', 'postgresql')
          harness.add_relation_unit(rel_id, 'postgresql/0')
          ...
          harness.remove_relation_unit(rel_id, 'postgresql/0')

        This will trigger a `relation_departed` event. This would
        normally be followed by a `relation_changed` event triggered
        by Juju. However, when using the test harness, a
        `relation_changed` event must be triggered using
        :meth:`.update_relation_data`. This deviation from normal Juju
        behaviour facilitates testing by making each step in the
        charm life cycle explicit.

        Args:
            relation_id: The integer relation identifier (as returned by add_relation).
            remote_unit_name: A string representing the remote unit that is being removed.

        Raises:
            KeyError: if relation_id or remote_unit_name is not valid
            ValueError: if remote_unit_name is not valid
        """
        relation_name = self._backend._relation_names[relation_id]

        # gather data to invalidate cache later
        remote_unit = self._model.get_unit(remote_unit_name)
        relation = self._model.get_relation(relation_name, relation_id)

        if not relation:
            # This should not really happen, since there being a relation name mapped
            # to this ID in _relation_names should guarantee that you created the relation
            # following the proper path, but still...
            raise RuntimeError('Relation id {} is mapped to relation name {},'
                               'but no relation matching that name was found.')

        unit_cache = relation.data.get(remote_unit, None)

        # remove the unit from the list of units in the relation
        relation.units.remove(remote_unit)

        self._emit_relation_departed(relation_id, remote_unit_name)
        # remove the relation data for the departed unit now that the event has happened
        self._backend._relation_list_map[relation_id].remove(remote_unit_name)
        self._backend._relation_app_and_units[relation_id]["units"].remove(remote_unit_name)
        self._backend._relation_data_raw[relation_id].pop(remote_unit_name)
        self.model._relations._invalidate(relation_name=relation.name)

        if unit_cache is not None:
            unit_cache._invalidate()

    def _emit_relation_departed(self, relation_id: int, unit_name: str):
        """Trigger relation-departed event for a given relation id and unit."""
        if self._charm is None or not self._hooks_enabled:
            return
        rel_name = self._backend._relation_names[relation_id]
        relation = self.model.get_relation(rel_name, relation_id)
        if '/' in unit_name:
            app_name = unit_name.split('/')[0]
            app = self.model.get_app(app_name)
            unit = self.model.get_unit(unit_name)
        else:
            raise ValueError('Invalid Unit Name')
        self._charm.on[rel_name].relation_departed.emit(
            relation, app, unit, unit_name)

    def get_relation_data(self, relation_id: int, app_or_unit: AppUnitOrName) -> Mapping[str, str]:
        """Get the relation data bucket for a single app or unit in a given relation.

        This ignores all of the safety checks of who can and can't see data in relations (eg,
        non-leaders can't read their own application's relation data because there are no events
        that keep that data up-to-date for the unit).

        Args:
            relation_id: The relation whose content we want to look at.
            app_or_unit: An Application or Unit instance, or its name, whose data we want to read
        Return:
            A dict containing the relation data for `app_or_unit` or None.

        Raises:
            KeyError: if relation_id doesn't exist
        """
        name = _get_app_or_unit_name(app_or_unit)

        # bypass access control by going directly to raw
        return self._backend._relation_data_raw[relation_id].get(name, None)

    def get_pod_spec(self) -> Tuple[Mapping[Any, Any], Mapping[Any, Any]]:
        """Return the content of the pod spec as last set by the charm.

        This returns both the pod spec and any k8s_resources that were supplied.
        See the signature of Model.pod.set_spec
        """
        return self._backend._pod_spec

    def get_container_pebble_plan(
            self, container_name: str
    ) -> pebble.Plan:
        """Return the current Plan that pebble is executing for the given container.

        Args:
            container_name: The simple name of the associated container
        Return:
            The pebble.Plan for this container. You can use :meth:`ops.pebble.Plan.to_yaml` to get
            a string form for the content. Will raise KeyError if no pebble client exists
            for that container name. (should only happen if container is not present in
            metadata.yaml)
        """
        client = self._backend._pebble_clients.get(container_name)
        if client is None:
            raise KeyError(f'no known pebble client for container "{container_name}"')
        return client.get_plan()

    def container_pebble_ready(self, container_name: str):
        """Fire the pebble_ready hook for the associated container.

        This will switch the given container's can_connect state to True
        before the hook function is called.

        It will do nothing if begin() has not been called.
        """
        if self._charm is None:
            return
        container = self.model.unit.get_container(container_name)
        self.set_can_connect(container, True)
        self.charm.on[container_name].pebble_ready.emit(container)

    def get_workload_version(self) -> str:
        """Read the workload version that was set by the unit."""
        return self._backend._workload_version

    def set_model_info(self, name: Optional[str] = None, uuid: Optional[str] = None) -> None:
        """Set the name and uuid of the Model that this is representing.

        This cannot be called once begin() has been called. But it lets you set the value that
        will be returned by Model.name and Model.uuid.

        This is a convenience method to invoke both Harness.set_model_name
        and Harness.set_model_uuid at once.
        """
        if name is not None:
            self.set_model_name(name)
        if uuid is not None:
            self.set_model_uuid(uuid)

    def set_model_name(self, name: str) -> None:
        """Set the name of the Model that this is representing.

        This cannot be called once begin() has been called. But it lets you set the value that
        will be returned by Model.name.
        """
        if self._charm is not None:
            raise RuntimeError('cannot set the Model name after begin()')
        self._backend.model_name = name

    def set_model_uuid(self, uuid: str) -> None:
        """Set the uuid of the Model that this is representing.

        This cannot be called once begin() has been called. But it lets you set the value that
        will be returned by Model.uuid.
        """
        if self._charm is not None:
            raise RuntimeError('cannot set the Model uuid after begin()')
        self._backend.model_uuid = uuid

    def update_relation_data(
            self,
            relation_id: int,
            app_or_unit: str,
            key_values: Mapping[str, str],
    ) -> None:
        """Update the relation data for a given unit or application in a given relation.

        This also triggers the `relation_changed` event for this relation_id.

        Args:
            relation_id: The integer relation_id representing this relation.
            app_or_unit: The unit or application name that is being updated.
                This can be the local or remote application.
            key_values: Each key/value will be updated in the relation data.
        """
        relation_name = self._backend._relation_names[relation_id]
        relation = self._model.get_relation(relation_name, relation_id)
        if '/' in app_or_unit:
            entity = self._model.get_unit(app_or_unit)
        else:
            entity = self._model.get_app(app_or_unit)

        if not relation:
            raise RuntimeError('Relation id {} is mapped to relation name {},'
                               'but no relation matching that name was found.')

        rel_data = relation.data.get(entity, None)
        if rel_data is not None:
            # rel_data may have cached now-stale data, so _invalidate() it.
            # Note, this won't cause the data to be loaded if it wasn't already.
            rel_data._invalidate()

        old_values = self._backend._relation_data_raw[relation_id][app_or_unit].copy()
        assert isinstance(old_values, dict), old_values

        # get a new relation instance to ensure a clean state
        new_relation_instance = self.model.relations._get_unique(relation.name, relation_id)
        assert new_relation_instance is not None  # type guard; this passed before...
        databag = new_relation_instance.data[entity]
        # ensure that WE as harness can temporarily write the databag
        with self._event_context(''):
            values_have_changed = False
            for k, v in key_values.items():
                if v == '':
                    if databag.pop(k, None) != v:
                        values_have_changed = True
                else:
                    if k not in databag or databag[k] != v:
                        databag[k] = v  # this triggers relation-set
                        values_have_changed = True

        if not values_have_changed:
            # Do not issue a relation changed event if the data bags have not changed
            return

        if app_or_unit == self._model.unit.name:
            # No events for our own unit
            return
        if app_or_unit == self._model.app.name:
            # updating our own app only generates an event if it is a peer relation and we
            # aren't the leader
            is_peer = self._meta.relations[relation_name].role.is_peer()
            if not is_peer:
                return
            if self._model.unit.is_leader():
                return
        self._emit_relation_changed(relation_id, app_or_unit)

    def _emit_relation_changed(self, relation_id: int, app_or_unit: str):
        if self._charm is None or not self._hooks_enabled:
            return
        rel_name = self._backend._relation_names[relation_id]
        relation = self.model.get_relation(rel_name, relation_id)
        if '/' in app_or_unit:
            app_name = app_or_unit.split('/')[0]
            unit_name = app_or_unit
            app = self.model.get_app(app_name)
            unit = self.model.get_unit(unit_name)
            args = (relation, app, unit)
        else:
            app_name = app_or_unit
            app = self.model.get_app(app_name)
            args = (relation, app)
        self._charm.on[rel_name].relation_changed.emit(*args)

    def _update_config(
            self,
            key_values: Optional[Mapping[str, '_ConfigValue']] = None,
            unset: Iterable[str] = (),
    ) -> None:
        """Update the config as seen by the charm.

        This will *not* trigger a `config_changed` event, and is intended for internal use.

        Note that the `key_values` mapping will only add or update configuration items.
        To remove existing ones, see the `unset` parameter.

        Args:
            key_values: A Mapping of key:value pairs to update in config.
            unset: An iterable of keys to remove from config.
        """
        # NOTE: jam 2020-03-01 Note that this sort of works "by accident". Config
        # is a LazyMapping, but its _load returns a dict and this method mutates
        # the dict that Config is caching. Arguably we should be doing some sort
        # of charm.framework.model.config._invalidate()
        config = self._backend._config
        if key_values is not None:
            for key, value in key_values.items():
                if key in config._defaults:
                    if value is not None:
                        config._config_set(key, value)
                else:
                    raise ValueError(f"unknown config option: '{key}'")

        for key in unset:
            # When the key is unset, revert to the default if one exists
            default = config._defaults.get(key, None)
            if default is not None:
                config._config_set(key, default)
            else:
                config.pop(key, None)

    def update_config(
            self,
            key_values: Optional[Mapping[str, '_ConfigValue']] = None,
            unset: Iterable[str] = (),
    ) -> None:
        """Update the config as seen by the charm.

        This will trigger a `config_changed` event.

        Note that the `key_values` mapping will only add or update configuration items.
        To remove existing ones, see the `unset` parameter.

        Args:
            key_values: A Mapping of key:value pairs to update in config.
            unset: An iterable of keys to remove from Config.
                This sets the value to the default if defined,
                otherwise removes the key altogether.
        """
        self._update_config(key_values, unset)
        if self._charm is None or not self._hooks_enabled:
            return
        self._charm.on.config_changed.emit()

    def set_leader(self, is_leader: bool = True) -> None:
        """Set whether this unit is the leader or not.

        If this charm becomes a leader then `leader_elected` will be triggered.  If Harness.begin()
        has already been called, then the charm's peer relation should usually be added  *prior* to
        calling this method (i.e. with Harness.add_relation) to properly initialize and make
        available relation data that leader elected hooks may want to access.

        Args:
            is_leader: True/False as to whether this unit is the leader.
        """
        self._backend._is_leader = is_leader

        # Note: jam 2020-03-01 currently is_leader is cached at the ModelBackend level, not in
        # the Model objects, so this automatically gets noticed.
        if is_leader and self._charm is not None and self._hooks_enabled:
            self._charm.on.leader_elected.emit()

    def set_planned_units(self, num_units: int) -> None:
        """Set the number of "planned" units that "Application.planned_units" should return.

        In real world circumstances, this number will be the number of units in the
        application. E.g., this number will be the number of peers this unit has, plus one, as we
        count our own unit in the total.

        A change to the return from planned_units will not generate an event. Typically, a charm
        author would check planned units during a config or install hook, or after receiving a peer
        relation joined event.

        """
        if num_units < 0:
            raise TypeError("num_units must be 0 or a positive integer.")
        self._backend._planned_units = num_units

    def reset_planned_units(self):
        """Reset the planned units override.

        This allows the harness to fall through to the built in methods that will try to
        guess at a value for planned units, based on the number of peer relations that
        have been setup in the testing harness.

        """
        self._backend._planned_units = None

    def add_network(
            self,
            network_info: '_NetworkDict',
            endpoint_name: str,
            relation_id: Optional[int] = None) -> None:
        """Add simulated network data.

        This supports testing charms that rely on the presence of networking info
        to function. It will make the provided network_info available to the
        testing backends network_get() method.

        Args:
            network_info: dictionary of network data as would be returned by
                network_get()
            endpoint_name: name of the binding to register data for
            relation_id: optional a relation id
        """
        self._backend._network_map[(endpoint_name, relation_id)] = network_info

    def remove_network(self, endpoint_name: str, relation_id: Optional[int] = None):
        """Remove simulated network data."""
        try:
            del self._backend._network_map[(endpoint_name, relation_id)]
        except KeyError as e:
            raise RelationNotFoundError() from e

    def reset_networks(self):
        """Clear any simulated network info."""
        self._backend._network_map = {}

    def _get_backend_calls(self, reset: bool = True) -> List[Tuple[Any, ...]]:
        """Return the calls that we have made to the TestingModelBackend.

        This is useful mostly for testing the framework itself, so that we can assert that we
        do/don't trigger extra calls.

        Args:
            reset: If True, reset the calls list back to empty, if false, the call list is
                preserved.

        Return:
            ``[(call1, args...), (call2, args...)]``
        """
        calls = self._backend._calls.copy()
        if reset:
            self._backend._calls.clear()
        return calls

    def add_model_secret(self, owner: AppUnitOrName, content: Dict[str, str]) -> str:
        """Add a secret owned by the remote application or unit specified.

        This is named :code:`add_model_secret` instead of :code:`add_secret`
        to avoid confusion with the :meth:`ops.model.Application.add_secret`
        and :meth:`ops.model.Unit.add_secret` methods used by secret owner
        charms.

        Args:
            owner: The name of the remote application (or specific remote
                unit) that will own the secret.
            content: A key-value mapping containing the payload of the secret,
                for example :code:`{"password": "foo123"}`.

        Return:
            The ID of the newly-secret added.
        """
        owner_name = _get_app_or_unit_name(owner)
        model.Secret._validate_content(content)
        return self._backend._secret_add(content, owner_name)

    def _ensure_secret(self, secret_id: str) -> '_Secret':
        secret = self._backend._get_secret(secret_id)
        if secret is None:
            raise RuntimeError(f'Secret {secret_id!r} not found')
        return secret

    def set_secret_content(self, secret_id: str, content: Dict[str, str]):
        """Update a secret's content, add a new revision, and fire *secret-changed*.

        Args:
            secret_id: The ID of the secret to update. This should normally be
                the return value of :meth:`add_model_secret`.
            content: A key-value mapping containing the new payload.
        """
        model.Secret._validate_content(content)
        secret = self._ensure_secret(secret_id)
        if secret.owner_name in [self.model.app.name, self.model.unit.name]:
            raise RuntimeError(f'Secret {secret_id!r} owned by the charm under test, '
                               f"can't call set_secret_content")
        new_revision = _SecretRevision(
            revision=secret.revisions[-1].revision + 1,
            content=content,
        )
        secret.revisions.append(new_revision)
        self.charm.on.secret_changed.emit(secret_id, secret.label)

    def grant_secret(self, secret_id: str, observer: AppUnitOrName):
        """Grant read access to this secret for the given observer application or unit.

        If the given application or unit has already been granted access to
        this secret, do nothing.

        Args:
            secret_id: The ID of the secret to grant access to. This should
                normally be the return value of :meth:`add_model_secret`.
            observer: The name of the application (or specific unit) to grant
                access to. You must already have created a relation between
                this application and the charm under test.
        """
        secret = self._ensure_secret(secret_id)
        if secret.owner_name in [self.model.app.name, self.model.unit.name]:
            raise RuntimeError(f'Secret {secret_id!r} owned by the charm under test, "'
                               f"can't call grant_secret")
        app_or_unit_name = _get_app_or_unit_name(observer)
        relation_id = self._secret_relation_id_to(secret)
        if relation_id not in secret.grants:
            secret.grants[relation_id] = set()
        secret.grants[relation_id].add(app_or_unit_name)

    def revoke_secret(self, secret_id: str, observer: AppUnitOrName):
        """Revoke read access to this secret for the given observer application or unit.

        If the given application or unit does not have access to this secret,
        do nothing.

        Args:
            secret_id: The ID of the secret to revoke access for. This should
                normally be the return value of :meth:`add_model_secret`.
            observer: The name of the application (or specific unit) to revoke
                access to. You must already have created a relation between
                this application and the charm under test.
        """
        secret = self._ensure_secret(secret_id)
        if secret.owner_name in [self.model.app.name, self.model.unit.name]:
            raise RuntimeError(f'Secret {secret_id!r} owned by the charm under test, "'
                               f"can't call revoke_secret")
        app_or_unit_name = _get_app_or_unit_name(observer)
        relation_id = self._secret_relation_id_to(secret)
        if relation_id not in secret.grants:
            return
        secret.grants[relation_id].discard(app_or_unit_name)

    def _secret_relation_id_to(self, secret: '_Secret') -> int:
        """Get the relation ID of relation between this charm and the secret owner."""
        owner_app = secret.owner_name.split('/')[0]
        relation_id = self._backend._relation_id_to(owner_app)
        if relation_id is None:
            raise RuntimeError(f'No relation between this charm ({self.model.app.name}) '
                               f'and secret owner ({owner_app})')
        return relation_id

    def get_secret_grants(self, secret_id: str, relation_id: int) -> Set[str]:
        """Return the set of app and unit names granted to secret for this relation.

        Args:
            secret_id: The ID of the secret to get grants for.
            relation_id: The ID of the relation granted access.
        """
        secret = self._ensure_secret(secret_id)
        return secret.grants.get(relation_id, set())

    def get_secret_revisions(self, secret_id: str) -> List[int]:
        """Return the list of revision IDs for the given secret, oldest first.

        Args:
            secret_id: The ID of the secret to get revisions for.
        """
        secret = self._ensure_secret(secret_id)
        return [r.revision for r in secret.revisions]

    def trigger_secret_rotation(self, secret_id: str, *, label: Optional[str] = None):
        """Trigger a secret-rotate event for the given secret.

        This event is fired by Juju when a secret's rotation time elapses,
        however, time-based events cannot be simulated appropriately in the
        harness, so this fires it manually.

        Args:
            secret_id: The ID of the secret associated with the event.
            label: Label value to send to the event. If None, the secret's
                label is used.
        """
        secret = self._ensure_secret(secret_id)
        if label is None:
            label = secret.label
        self.charm.on.secret_rotate.emit(secret_id, label)

    def trigger_secret_removal(self, secret_id: str, revision: int, *,
                               label: Optional[str] = None):
        """Trigger a secret-remove event for the given secret and revision.

        This event is fired by Juju for a specific revision when all the
        secret's observers have refreshed to a later revision, however, in the
        harness you call this method to fire the event manually.

        Args:
            secret_id: The ID of the secret associated with the event.
            revision: Revision number to provide to the event. This should be
                an item from the list returned by :meth:`get_secret_revisions`.
            label: Label value to send to the event. If None, the secret's
                label is used.
        """
        secret = self._ensure_secret(secret_id)
        if label is None:
            label = secret.label
        self.charm.on.secret_remove.emit(secret_id, label, revision)

    def trigger_secret_expiration(self, secret_id: str, revision: int, *,
                                  label: Optional[str] = None):
        """Trigger a secret-expired event for the given secret.

        This event is fired by Juju when a secret's expiration time elapses,
        however, time-based events cannot be simulated appropriately in the
        harness, so this fires it manually.

        Args:
            secret_id: The ID of the secret associated with the event.
            revision: Revision number to provide to the event. This should be
                an item from the list returned by :meth:`get_secret_revisions`.
            label: Label value to send to the event. If None, the secret's
                label is used.
        """
        secret = self._ensure_secret(secret_id)
        if label is None:
            label = secret.label
        self.charm.on.secret_expired.emit(secret_id, label, revision)


def _get_app_or_unit_name(app_or_unit: AppUnitOrName) -> str:
    """Return name of given application or unit (return strings directly)."""
    if isinstance(app_or_unit, model.Application):
        return app_or_unit.name
    elif isinstance(app_or_unit, model.Unit):
        return app_or_unit.name
    elif isinstance(app_or_unit, str):
        return app_or_unit
    else:
        raise TypeError(f'Expected Application | Unit | str, got {type(app_or_unit)}')


def _record_calls(cls: Any):
    """Replace methods on cls with methods that record that they have been called.

    Iterate all attributes of cls, and for public methods, replace them with a wrapped method
    that records the method called along with the arguments and keyword arguments.
    """
    for meth_name, orig_method in cls.__dict__.items():
        if meth_name.startswith('_'):
            continue

        def decorator(orig_method: Any):
            def wrapped(self: '_TestingModelBackend', *args: Any, **kwargs: Any):
                full_args = (orig_method.__name__,) + args
                if kwargs:
                    full_args = full_args + (kwargs,)
                self._calls.append(full_args)
                return orig_method(self, *args, **kwargs)
            return wrapped

        setattr(cls, meth_name, decorator(orig_method))
    return cls


def _copy_docstrings(source_cls: Any):
    """Copy the docstrings from source_cls to target_cls.

    Use this as:
      @_copy_docstrings(source_class)
      class TargetClass:

    And for any public method that exists on both classes, it will copy the
    __doc__ for that method.
    """
    def decorator(target_cls: Any):
        for meth_name, _ in target_cls.__dict__.items():
            if meth_name.startswith('_'):
                continue
            source_method = source_cls.__dict__.get(meth_name)
            if source_method is not None and source_method.__doc__:
                target_cls.__dict__[meth_name].__doc__ = source_method.__doc__
        return target_cls
    return decorator


@_record_calls
class _TestingConfig(Dict[str, '_ConfigValue']):
    """Represents the Juju Config."""
    _supported_types = {
        'string': str,
        'boolean': bool,
        'int': int,
        'float': float
    }

    def __init__(self, config: 'RawConfig'):
        super().__init__()
        self._spec = config
        self._defaults = self._load_defaults(config)

        for key, value in self._defaults.items():
            if value is None:
                continue
            self._config_set(key, value)

    @staticmethod
    def _load_defaults(charm_config: 'RawConfig') -> Dict[str, '_ConfigValue']:
        """Load default values from config.yaml.

        Handle the case where a user doesn't supply explicit config snippets.
        """
        if not charm_config:
            return {}
        cfg: Dict[str, '_ConfigOption'] = charm_config.get('options', {})
        return {key: value.get('default', None) for key, value in cfg.items()}

    def _config_set(self, key: str, value: '_ConfigValue'):
        # this is only called by the harness itself
        # we don't do real serialization/deserialization, but we do check that the value
        # has the expected type.
        option = self._spec.get('options', {}).get(key)
        if not option:
            raise RuntimeError('Unknown config option {}; '
                               'not declared in `config.yaml`.'
                               'Check https://juju.is/docs/sdk/config for the '
                               'spec.'.format(key))

        declared_type = option.get('type')
        if not declared_type:
            raise RuntimeError('Incorrectly formatted `options.yaml`, option {} '
                               'is expected to declare a `type`.'.format(key))

        if declared_type not in self._supported_types:
            raise RuntimeError(
                'Incorrectly formatted `options.yaml`: `type` needs to be one '
                'of [{}], not {}.'.format(', '.join(self._supported_types), declared_type))

        if type(value) != self._supported_types[declared_type]:
            raise RuntimeError('Config option {} is supposed to be of type '
                               '{}, not `{}`.'.format(key, declared_type,
                                                      type(value).__name__))

        # call 'normal' setattr.
        dict.__setitem__(self, key, value)  # type: ignore

    def __setitem__(self, key: Any, value: Any):
        # if a charm attempts to config[foo] = bar:
        raise TypeError("'ConfigData' object does not support item assignment")


class _TestingRelationDataContents(Dict[str, str]):
    def __setitem__(self, key: str, value: str):
        if not isinstance(key, str):
            raise model.RelationDataError(
                f'relation data keys must be strings, not {type(key)}')
        if not isinstance(value, str):
            raise model.RelationDataError(
                f'relation data values must be strings, not {type(value)}')
        super().__setitem__(key, value)

    def copy(self):
        return _TestingRelationDataContents(super().copy())


@dataclasses.dataclass
class _SecretRevision:
    revision: int
    content: Dict[str, str]


@dataclasses.dataclass
class _Secret:
    id: str
    owner_name: str
    revisions: List[_SecretRevision]
    rotate_policy: Optional[str]
    expire_time: Optional[datetime.datetime]
    label: Optional[str] = None
    description: Optional[str] = None
    tracked: int = 1
    grants: Dict[int, Set[str]] = dataclasses.field(default_factory=dict)


@_copy_docstrings(model._ModelBackend)  # pyright: reportPrivateUsage=false
@_record_calls
class _TestingModelBackend:
    """This conforms to the interface for ModelBackend but provides canned data.

    DO NOT use this class directly, it is used by `Harness`_ to drive the model.
    `Harness`_ is responsible for maintaining the internal consistency of the values here,
    as the only public methods of this type are for implementing ModelBackend.
    """

    def __init__(self, unit_name: str, meta: charm.CharmMeta, config: 'RawConfig'):
        self.unit_name = unit_name
        self.app_name = self.unit_name.split('/')[0]
        self.model_name = None
        self.model_uuid = str(uuid.uuid4())

        self._harness_tmp_dir = tempfile.TemporaryDirectory(prefix='ops-harness-')
        # this is used by the _record_calls decorator
        self._calls: List[Tuple[Any, ...]] = []
        self._meta = meta
        # relation name to [relation_ids,...]
        self._relation_ids_map: Dict[str, List[int]] = {}
        # reverse map from relation_id to relation_name
        self._relation_names: Dict[int, str] = {}
        # relation_id: [unit_name,...]
        self._relation_list_map: Dict[int, List[str]] = {}
        # {relation_id: {name: Dict[str: str]}}
        self._relation_data_raw: Dict[int, Dict[str, Dict[str, str]]] = {}
        # {relation_id: {"app": app_name, "units": ["app/0",...]}
        self._relation_app_and_units: Dict[int, _RelationEntities] = {}
        self._config = _TestingConfig(config)
        self._is_leader: bool = False
        # {resource_name: resource_content}
        # where resource_content is (path, content)
        self._resources_map: Dict[str, Tuple[str, Union[str, bytes]]] = {}
        # fixme: understand how this is used and adjust the type
        self._pod_spec: Optional[Tuple[model.K8sSpec, Any]] = None
        self._app_status: _RawStatus = {'status': 'unknown', 'message': ''}
        self._unit_status: _RawStatus = {'status': 'maintenance', 'message': ''}
        self._workload_version: Optional[str] = None
        self._resource_dir: Optional[tempfile.TemporaryDirectory[Any]] = None
        # Format:
        # { "storage_name": {"<ID1>": { <other-properties> }, ... }
        # <ID1>: device id that is key for given storage_name
        # Initialize the _storage_list with values present on metadata.yaml
        self._storage_list: Dict[str, Dict[int, Dict[str, Any]]] = {
            k: {} for k in self._meta.storages}
        self._storage_attached: Dict[str, Set[int]] = {k: set() for k in self._meta.storages}
        self._storage_index_counter = 0
        # {container_name : _TestingPebbleClient}
        self._pebble_clients: Dict[str, _TestingPebbleClient] = {}
        self._pebble_clients_can_connect: Dict[_TestingPebbleClient, bool] = {}
        self._planned_units: Optional[int] = None
        self._hook_is_running = ''
<<<<<<< HEAD
        self._network_map = {}  # type: Dict[Tuple[str, Optional[int]], _NetworkDict]
=======
        self._secrets: List[_Secret] = []
>>>>>>> 807ebc37

    def _validate_relation_access(self, relation_name: str, relations: List[model.Relation]):
        """Ensures that the named relation exists/has been added.

        This is called whenever relation data is accessed via model.get_relation(...).
        """
        if len(relations) > 0:
            return

        valid_relation_endpoints: List[str] = list(self._meta.peers.keys())
        valid_relation_endpoints.extend(self._meta.requires.keys())
        valid_relation_endpoints.extend(self._meta.provides.keys())
        if self._hook_is_running == 'leader_elected' and relation_name in valid_relation_endpoints:
            raise RuntimeError(
                'cannot access relation data without first adding the relation: '
                'use Harness.add_relation({!r}, <app>) before calling set_leader'
                .format(relation_name))

    def _can_connect(self, pebble_client: '_TestingPebbleClient') -> bool:
        """Returns whether the mock client is active and can support API calls with no errors."""
        return self._pebble_clients_can_connect[pebble_client]

    def _set_can_connect(self, pebble_client: '_TestingPebbleClient', val: bool):
        """Manually sets the can_connect state for the given mock client."""
        if pebble_client not in self._pebble_clients_can_connect:
            msg = 'cannot set can_connect for the client - are you running a "real" pebble test?'
            raise RuntimeError(msg)
        self._pebble_clients_can_connect[pebble_client] = val

    def _cleanup(self):
        if self._resource_dir is not None:
            self._resource_dir.cleanup()
            self._resource_dir = None
        self._harness_tmp_dir.cleanup()

    def _get_resource_dir(self) -> pathlib.Path:
        if self._resource_dir is None:
            # In actual Juju, the resource path for a charm's resource is
            # $AGENT_DIR/resources/$RESOURCE_NAME/$RESOURCE_FILENAME
            # However, charms shouldn't depend on this.
            self._resource_dir = tempfile.TemporaryDirectory(prefix='tmp-ops-test-resource-')
        res_dir_name = cast(str, self._resource_dir.name)
        return pathlib.Path(res_dir_name)

    def relation_ids(self, relation_name: str) -> List[int]:
        try:
            return self._relation_ids_map[relation_name]
        except KeyError as e:
            if relation_name not in self._meta.relations:
                raise model.ModelError(f'{relation_name} is not a known relation') from e
            no_ids: List[int] = []
            return no_ids

    def relation_list(self, relation_id: int):
        try:
            return self._relation_list_map[relation_id]
        except KeyError as e:
            raise model.RelationNotFoundError from e

    def relation_remote_app_name(self, relation_id: int) -> Optional[str]:
        if relation_id not in self._relation_app_and_units:
            # Non-existent or dead relation
            return None
        if 'relation_broken' in self._hook_is_running:
            # TODO: if juju ever starts setting JUJU_REMOTE_APP in relation-broken hooks runs,
            # then we should kill this if clause.
            # See https://bugs.launchpad.net/juju/+bug/1960934
            return None
        return self._relation_app_and_units[relation_id]['app']

    def relation_get(self, relation_id: int, member_name: str, is_app: bool):
        if 'relation_broken' in self._hook_is_running and not self.relation_remote_app_name(
                relation_id) and member_name != self.app_name and member_name != self.unit_name:
            # TODO: if juju gets fixed to set JUJU_REMOTE_APP for this case, then we may opt to
            # allow charms to read/get that (stale) relation data.
            # See https://bugs.launchpad.net/juju/+bug/1960934
            raise RuntimeError(
                'remote-side relation data cannot be accessed during a relation-broken event')
        if is_app and '/' in member_name:
            member_name = member_name.split('/')[0]
        if relation_id not in self._relation_data_raw:
            raise model.RelationNotFoundError()
        return self._relation_data_raw[relation_id][member_name]

    def update_relation_data(self, relation_id: int, _entity: 'UnitOrApplication',
                             key: str, value: str):
        # this is where the 'real' backend would call relation-set.
        raw_data = self._relation_data_raw[relation_id][_entity.name]
        if value == '':
            raw_data.pop(key, None)
        else:
            raw_data[key] = value

    def relation_set(self, relation_id: int, key: str, value: str, is_app: bool):
        if not isinstance(is_app, bool):
            raise TypeError('is_app parameter to relation_set must be a boolean')

        if 'relation_broken' in self._hook_is_running and not self.relation_remote_app_name(
                relation_id):
            raise RuntimeError(
                'remote-side relation data cannot be accessed during a relation-broken event')

        if relation_id not in self._relation_data_raw:
            raise RelationNotFoundError(relation_id)

        relation = self._relation_data_raw[relation_id]
        if is_app:
            bucket_key = self.app_name
        else:
            bucket_key = self.unit_name
        if bucket_key not in relation:
            relation[bucket_key] = {}
        bucket = relation[bucket_key]
        if value == '':
            bucket.pop(key, None)
        else:
            bucket[key] = value

    def config_get(self) -> _TestingConfig:
        return self._config

    def is_leader(self):
        return self._is_leader

    def application_version_set(self, version: str):
        self._workload_version = version

    def resource_get(self, resource_name: str):
        if resource_name not in self._resources_map:
            raise model.ModelError(
                "ERROR could not download resource: HTTP request failed: "
                "Get https://.../units/unit-{}/resources/{}: resource#{}/{} not found".format(
                    self.unit_name.replace('/', '-'), resource_name, self.app_name, resource_name
                ))
        filename, contents = self._resources_map[resource_name]
        resource_dir = self._get_resource_dir()
        resource_filename = resource_dir / resource_name / filename
        if not resource_filename.exists():
            if isinstance(contents, bytes):
                mode = 'wb'
            else:
                mode = 'wt'
            resource_filename.parent.mkdir(exist_ok=True)
            with resource_filename.open(mode=mode) as resource_file:
                resource_file.write(contents)
        return resource_filename

    def pod_spec_set(self, spec: 'model.K8sSpec', k8s_resources: Any):  # fixme: any
        self._pod_spec = (spec, k8s_resources)

    def status_get(self, *, is_app: bool = False):
        if is_app:
            return self._app_status
        else:
            return self._unit_status

    def status_set(self, status: '_StatusName', message: str = '', *, is_app: bool = False):
        if is_app:
            self._app_status = {'status': status, 'message': message}
        else:
            self._unit_status = {'status': status, 'message': message}

    def storage_list(self, name: str, include_detached: bool = False):
        """Returns a list of all attached storage mounts for the given storage name.

        Args:
            name: name (i.e. from metadata.yaml).
            include_detached: True to include unattached storage mounts as well.
        """
        return list(index for index in self._storage_list[name]
                    if include_detached or self._storage_is_attached(name, index))

    def storage_get(self, storage_name_id: str, attribute: str) -> Any:
        name, index = storage_name_id.split("/", 1)
        index = int(index)
        try:
            if index not in self._storage_attached[name]:
                raise KeyError()  # Pretend the key isn't there
            else:
                return self._storage_list[name][index][attribute]
        except KeyError:
            raise model.ModelError(
                f'ERROR invalid value "{name}/{index}" for option -s: storage not found')

    def storage_add(self, name: str, count: int = 1) -> List[int]:
        if '/' in name:
            raise model.ModelError('storage name cannot contain "/"')

        if name not in self._storage_list:
            self._storage_list[name] = {}
        result: List[int] = []
        for _ in range(count):
            index = self._storage_index_counter
            self._storage_index_counter += 1
            self._storage_list[name][index] = {
                'location': os.path.join(self._harness_tmp_dir.name, name, str(index)),
            }
            result.append(index)
        return result

    def _storage_detach(self, storage_id: str):
        # NOTE: This is an extra function for _TestingModelBackend to simulate
        # detachment of a storage unit.  This is not present in ops.model._ModelBackend.
        name, index = storage_id.split('/', 1)
        index = int(index)

        for client in self._pebble_clients.values():
            client._fs.remove_mount(name)  # pyright: ReportPrivateUsage=false

        if self._storage_is_attached(name, index):
            self._storage_attached[name].remove(index)

    def _storage_attach(self, storage_id: str):
        """Mark the named storage_id as attached and return True if it was previously detached."""
        # NOTE: This is an extra function for _TestingModelBackend to simulate
        # re-attachment of a storage unit.  This is not present in
        # ops.model._ModelBackend.
        name, index = storage_id.split('/', 1)

        for container, client in self._pebble_clients.items():
            for _, mount in self._meta.containers[container].mounts.items():
                if mount.storage != name:
                    continue
                for index, store in self._storage_list[mount.storage].items():
                    fs = client._fs  # pyright: reportPrivateUsage=false
                    fs.add_mount(mount.storage, mount.location, store['location'])

        index = int(index)
        if not self._storage_is_attached(name, index):
            self._storage_attached[name].add(index)
            return True
        return False

    def _storage_is_attached(self, storage_name: str, storage_index: int):
        return storage_index in self._storage_attached[storage_name]

    def _storage_remove(self, storage_id: str):
        # NOTE: This is an extra function for _TestingModelBackend to simulate
        # full removal of a storage unit.  This is not present in
        # ops.model._ModelBackend.
        self._storage_detach(storage_id)
        name, index = storage_id.split('/', 1)
        index = int(index)
        self._storage_list[name].pop(index, None)

    def network_get(self, endpoint_name: str, relation_id: Optional[int] = None) -> '_NetworkDict':
        """Return simulated network data.

        If simulated network data has been set for a given endpoint (and optional relation)
        it will be available via this method. Otherwise a RelationNotFoundError
        will be raised

        Args:
            endpoint_name: binding the network info was registered for
            relation_id: optional relation identifier
        """
        try:
            return self._network_map[(endpoint_name, relation_id)]
        except KeyError as e:
            raise RelationNotFoundError() from e

    def action_get(self):  # type:ignore
        raise NotImplementedError(self.action_get)  # type:ignore

    def action_set(self, results):  # type:ignore
        raise NotImplementedError(self.action_set)  # type:ignore

    def action_log(self, message):  # type:ignore
        raise NotImplementedError(self.action_log)  # type:ignore

    def action_fail(self, message=''):  # type:ignore
        raise NotImplementedError(self.action_fail)  # type:ignore

    def add_metrics(self, metrics, labels=None):  # type:ignore
        raise NotImplementedError(self.add_metrics)  # type:ignore

    @classmethod
    def log_split(cls, message, max_len=model.MAX_LOG_LINE_LEN):  # type:ignore
        raise NotImplementedError(cls.log_split)  # type:ignore

    def juju_log(self, level, msg):  # type:ignore
        raise NotImplementedError(self.juju_log)  # type:ignore

    def get_pebble(self, socket_path: str) -> '_TestingPebbleClient':
        container = socket_path.split('/')[3]  # /charm/containers/<container_name>/pebble.socket
        client = self._pebble_clients.get(container, None)
        if client is None:
            client = _TestingPebbleClient(self)
            self._pebble_clients[container] = client

            # we need to know which container a new pebble client belongs to
            # so we can figure out which storage mounts must be simulated on
            # this pebble client's mock file systems when storage is
            # attached/detached later.
            self._pebble_clients[container] = client

        self._pebble_clients_can_connect[client] = False
        return client

    def planned_units(self) -> int:
        """Simulate fetching the number of planned application units from the model.

        If self._planned_units is None, then we simulate what the Juju controller will do, which is
        to report the number of peers, plus one (we include this unit in the count). This can be
        overridden for testing purposes: a charm author can set the number of planned units
        explicitly by calling `Harness.set_planned_units`
        """
        if self._planned_units is not None:
            return self._planned_units

        units: Set[str] = set()
        peer_names: Set[str] = set(self._meta.peers.keys())
        for peer_id, peer_name in self._relation_names.items():
            if peer_name not in peer_names:
                continue
            peer_units = self._relation_list_map[peer_id]
            units.update(peer_units)

        return len(units) + 1  # Account for this unit.

    def _get_secret(self, id: str) -> Optional[_Secret]:
        return next((s for s in self._secrets if s.id == id), None)

    def _ensure_secret(self, id: str) -> _Secret:
        secret = self._get_secret(id)
        if secret is None:
            raise model.SecretNotFoundError(f'Secret {id!r} not found')
        return secret

    def _ensure_secret_id_or_label(self, id: Optional[str], label: Optional[str]):
        secret = None
        if id is not None:
            secret = self._get_secret(id)
            if secret is not None and label is not None:
                secret.label = label  # both id and label given, update label
        if secret is None and label is not None:
            secret = next((s for s in self._secrets if s.label == label), None)
        if secret is None:
            raise model.SecretNotFoundError(
                f'Secret not found by ID ({id!r}) or label ({label!r})')
        return secret

    def secret_get(self, *,
                   id: Optional[str] = None,
                   label: Optional[str] = None,
                   refresh: bool = False,
                   peek: bool = False) -> Dict[str, str]:
        secret = self._ensure_secret_id_or_label(id, label)

        # Check that caller has permission to get this secret
        if secret.owner_name in [self.app_name, self.unit_name]:
            # Owner or peer is calling, get latest revision
            peek = True
            if refresh:
                raise ValueError('Secret owner cannot use refresh=True')
        else:
            # Observer is calling: does secret have a grant on relation between
            # this charm (the observer) and the secret owner's app?
            owner_app = secret.owner_name.split('/')[0]
            relation_id = self._relation_id_to(owner_app)
            if relation_id is None:
                raise model.SecretNotFoundError(
                    f'Secret {id!r} does not have relation to {owner_app!r}')
            grants = secret.grants.get(relation_id, set())
            if self.app_name not in grants and self.unit_name not in grants:
                raise model.SecretNotFoundError(
                    f'Secret {id!r} not granted access to {self.app_name!r} or {self.unit_name!r}')

        if peek or refresh:
            revision = secret.revisions[-1]
            if refresh:
                secret.tracked = revision.revision
        else:
            revision = next((r for r in secret.revisions if r.revision == secret.tracked), None)
            if revision is None:
                raise model.SecretNotFoundError(f'Secret {id!r} tracked revision was removed')

        return revision.content

    def _relation_id_to(self, remote_app: str) -> Optional[int]:
        """Return relation ID of relation from charm's app to remote app."""
        for relation_id, app_units in self._relation_app_and_units.items():
            if app_units['app'] == remote_app:
                return relation_id
        return None

    def _ensure_secret_owner(self, secret: _Secret):
        if secret.owner_name not in [self.app_name, self.unit_name]:
            raise model.SecretNotFoundError(
                f'You must own secret {secret.id!r} to perform this operation')

    def secret_info_get(self, *,
                        id: Optional[str] = None,
                        label: Optional[str] = None) -> model.SecretInfo:
        secret = self._ensure_secret_id_or_label(id, label)
        self._ensure_secret_owner(secret)

        rotates = None
        rotation = None
        if secret.rotate_policy is not None:
            rotation = model.SecretRotate(secret.rotate_policy)
            if secret.rotate_policy != model.SecretRotate.NEVER:
                # Just set a fake rotation time some time in the future
                rotates = datetime.datetime.now() + datetime.timedelta(days=1)

        return model.SecretInfo(
            id=secret.id,
            label=secret.label,
            revision=secret.tracked,
            expires=secret.expire_time,
            rotation=rotation,
            rotates=rotates,
        )

    def secret_set(self, id: str, *,
                   content: Optional[Dict[str, str]] = None,
                   label: Optional[str] = None,
                   description: Optional[str] = None,
                   expire: Optional[datetime.datetime] = None,
                   rotate: Optional[model.SecretRotate] = None) -> None:
        secret = self._ensure_secret(id)
        self._ensure_secret_owner(secret)

        if content is None:
            content = secret.revisions[-1].content
        revision = _SecretRevision(
            revision=secret.revisions[-1].revision + 1,
            content=content
        )
        secret.revisions.append(revision)
        if label is not None:
            if label:
                secret.label = label
            else:
                secret.label = None  # clear label
        if description is not None:
            if description:
                secret.description = description
            else:
                secret.description = None  # clear description
        if expire is not None:
            secret.expire_time = expire
        if rotate is not None:
            if rotate != model.SecretRotate.NEVER:
                secret.rotate_policy = rotate.value
            else:
                secret.rotate_policy = None  # clear rotation policy

    @classmethod
    def _generate_secret_id(cls) -> str:
        # Not a proper Juju secrets-style xid, but that's okay
        return f"secret:{str(uuid.uuid4())}"

    def secret_add(self, content: Dict[str, str], *,
                   label: Optional[str] = None,
                   description: Optional[str] = None,
                   expire: Optional[datetime.datetime] = None,
                   rotate: Optional[model.SecretRotate] = None,
                   owner: Optional[str] = None) -> str:
        if owner == 'unit':
            owner_name = self.unit_name
        else:
            owner_name = self.app_name
        return self._secret_add(content, owner_name,
                                label=label,
                                description=description,
                                expire=expire,
                                rotate=rotate)

    def _secret_add(self, content: Dict[str, str], owner_name: str, *,
                    label: Optional[str] = None,
                    description: Optional[str] = None,
                    expire: Optional[datetime.datetime] = None,
                    rotate: Optional[model.SecretRotate] = None) -> str:
        id = self._generate_secret_id()
        revision = _SecretRevision(
            revision=1,
            content=content,
        )
        secret = _Secret(
            id=id,
            owner_name=owner_name,
            revisions=[revision],
            rotate_policy=rotate.value if rotate is not None else None,
            expire_time=expire,
            label=label,
            description=description,
        )
        self._secrets.append(secret)
        return id

    def secret_grant(self, id: str, relation_id: int, *, unit: Optional[str] = None) -> None:
        secret = self._ensure_secret(id)
        self._ensure_secret_owner(secret)

        if relation_id not in secret.grants:
            secret.grants[relation_id] = set()
        remote_app_name = self._relation_app_and_units[relation_id]['app']
        secret.grants[relation_id].add(unit or remote_app_name)

    def secret_revoke(self, id: str, relation_id: int, *, unit: Optional[str] = None) -> None:
        secret = self._ensure_secret(id)
        self._ensure_secret_owner(secret)

        if relation_id not in secret.grants:
            return
        remote_app_name = self._relation_app_and_units[relation_id]['app']
        secret.grants[relation_id].discard(unit or remote_app_name)

    def secret_remove(self, id: str, *, revision: Optional[int] = None) -> None:
        secret = self._ensure_secret(id)
        self._ensure_secret_owner(secret)

        if revision is not None:
            revisions = [r for r in secret.revisions if r.revision != revision]
            if len(revisions) == len(secret.revisions):
                raise model.SecretNotFoundError(f'Secret {id!r} revision {revision} not found')
            if revisions:
                secret.revisions = revisions
            else:
                # Last revision removed, remove entire secret
                self._secrets = [s for s in self._secrets if s.id != id]
        else:
            self._secrets = [s for s in self._secrets if s.id != id]


@_copy_docstrings(pebble.Client)
class _TestingPebbleClient:
    """This conforms to the interface for pebble.Client but provides canned data.

    DO NOT use this class directly, it is used by `Harness`_ to run interactions with Pebble.
    `Harness`_ is responsible for maintaining the internal consistency of the values here,
    as the only public methods of this type are for implementing Client.
    """

    def __init__(self, backend: _TestingModelBackend):
        self._backend = _TestingModelBackend
        self._layers: Dict[str, pebble.Layer] = {}
        # Has a service been started/stopped?
        self._service_status: Dict[str, pebble.ServiceStatus] = {}
        self._fs = _TestingFilesystem()
        self._backend = backend

    def _check_connection(self):
        if not self._backend._can_connect(self):  # pyright: reportPrivateUsage=false
            msg = ('Cannot connect to Pebble; did you forget to call '
                   'begin_with_initial_hooks() or set_can_connect()?')
            raise pebble.ConnectionError(msg)

    def get_system_info(self) -> pebble.SystemInfo:
        self._check_connection()
        return pebble.SystemInfo(version='1.0.0')

    def get_warnings(
            self, select: pebble.WarningState = pebble.WarningState.PENDING,
    ) -> List['pebble.Warning']:
        raise NotImplementedError(self.get_warnings)

    def ack_warnings(self, timestamp: datetime.datetime) -> int:
        raise NotImplementedError(self.ack_warnings)

    def get_changes(
            self, select: pebble.ChangeState = pebble.ChangeState.IN_PROGRESS,
            service: Optional[str] = None,
    ) -> List[pebble.Change]:
        raise NotImplementedError(self.get_changes)

    def get_change(self, change_id: pebble.ChangeID) -> pebble.Change:
        raise NotImplementedError(self.get_change)

    def abort_change(self, change_id: pebble.ChangeID) -> pebble.Change:
        raise NotImplementedError(self.abort_change)

    def autostart_services(self, timeout: float = 30.0, delay: float = 0.1):
        self._check_connection()
        for name, service in self._render_services().items():
            # TODO: jam 2021-04-20 This feels awkward that Service.startup might be a string or
            #  might be an enum. Probably should make Service.startup a property rather than an
            #  attribute.
            if service.startup == '':
                startup = pebble.ServiceStartup.DISABLED
            else:
                startup = pebble.ServiceStartup(service.startup)
            if startup == pebble.ServiceStartup.ENABLED:
                self._service_status[name] = pebble.ServiceStatus.ACTIVE

    def replan_services(self, timeout: float = 30.0, delay: float = 0.1):
        return self.autostart_services(timeout, delay)

    def start_services(
            self, services: List[str], timeout: float = 30.0, delay: float = 0.1,
    ):
        # A common mistake is to pass just the name of a service, rather than a list of services,
        # so trap that so it is caught quickly.
        if isinstance(services, str):
            raise TypeError(f'start_services should take a list of names, not just "{services}"')

        self._check_connection()

        # Note: jam 2021-04-20 We don't implement ChangeID, but the default caller of this is
        # Container.start() which currently ignores the return value
        known_services = self._render_services()
        # Names appear to be validated before any are activated, so do two passes
        for name in services:
            if name not in known_services:
                # TODO: jam 2021-04-20 This needs a better error type
                raise RuntimeError(f'400 Bad Request: service "{name}" does not exist')
        for name in services:
            self._service_status[name] = pebble.ServiceStatus.ACTIVE

    def stop_services(
            self, services: List[str], timeout: float = 30.0, delay: float = 0.1,
    ):
        # handle a common mistake of passing just a name rather than a list of names
        if isinstance(services, str):
            raise TypeError(f'stop_services should take a list of names, not just "{services}"')

        self._check_connection()

        # Note: jam 2021-04-20 We don't implement ChangeID, but the default caller of this is
        # Container.stop() which currently ignores the return value
        known_services = self._render_services()
        for name in services:
            if name not in known_services:
                # TODO: jam 2021-04-20 This needs a better error type
                #  400 Bad Request: service "bal" does not exist
                raise RuntimeError(f'400 Bad Request: service "{name}" does not exist')
        for name in services:
            self._service_status[name] = pebble.ServiceStatus.INACTIVE

    def restart_services(
            self, services: List[str], timeout: float = 30.0, delay: float = 0.1,
    ):
        # handle a common mistake of passing just a name rather than a list of names
        if isinstance(services, str):
            raise TypeError(f'restart_services should take a list of names, not just "{services}"')

        self._check_connection()

        # Note: jam 2021-04-20 We don't implement ChangeID, but the default caller of this is
        # Container.restart() which currently ignores the return value
        known_services = self._render_services()
        for name in services:
            if name not in known_services:
                # TODO: jam 2021-04-20 This needs a better error type
                #  400 Bad Request: service "bal" does not exist
                raise RuntimeError(f'400 Bad Request: service "{name}" does not exist')
        for name in services:
            self._service_status[name] = pebble.ServiceStatus.ACTIVE

    def wait_change(
            self, change_id: pebble.ChangeID, timeout: float = 30.0, delay: float = 0.1,
    ) -> pebble.Change:
        raise NotImplementedError(self.wait_change)

    def add_layer(
            self, label: str, layer: Union[str, 'pebble.LayerDict', pebble.Layer], *,
            combine: bool = False):
        # I wish we could combine some of this helpful object corralling with the actual backend,
        # rather than having to re-implement it. Maybe we could subclass
        if not isinstance(label, str):
            raise TypeError(f'label must be a str, not {type(label).__name__}')

        if isinstance(layer, (str, dict)):
            layer_obj = pebble.Layer(layer)
        elif isinstance(layer, pebble.Layer):
            layer_obj = layer
        else:
            raise TypeError(
                f'layer must be str, dict, or pebble.Layer, not {type(layer).__name__}')

        self._check_connection()

        if label in self._layers:
            if not combine:
                raise RuntimeError(f'400 Bad Request: layer "{label}" already exists')
            layer = self._layers[label]
            for name, service in layer_obj.services.items():
                # 'override' is actually single quoted in the real error, but
                # it shouldn't be, hopefully that gets cleaned up.
                if not service.override:
                    raise RuntimeError('500 Internal Server Error: layer "{}" must define'
                                       '"override" for service "{}"'.format(label, name))
                if service.override not in ('merge', 'replace'):
                    raise RuntimeError('500 Internal Server Error: layer "{}" has invalid '
                                       '"override" value on service "{}"'.format(label, name))
                elif service.override == 'replace':
                    layer.services[name] = service
                elif service.override == 'merge':
                    if combine and name in layer.services:
                        s = layer.services[name]
                        s._merge(service)
                    else:
                        layer.services[name] = service

        else:
            self._layers[label] = layer_obj

    def _render_services(self) -> Dict[str, pebble.Service]:
        services: Dict[str, pebble.Service] = {}
        for key in sorted(self._layers.keys()):
            layer = self._layers[key]
            for name, service in layer.services.items():
                # TODO: (jam) 2021-04-07 have a way to merge existing services
                services[name] = service
        return services

    def get_plan(self) -> pebble.Plan:
        self._check_connection()
        plan = pebble.Plan('{}')
        services = self._render_services()
        if not services:
            return plan
        for name in sorted(services.keys()):
            plan.services[name] = services[name]
        return plan

    def get_services(self, names: Optional[List[str]] = None) -> List[pebble.ServiceInfo]:
        if isinstance(names, str):
            raise TypeError(f'start_services should take a list of names, not just "{names}"')

        self._check_connection()
        services = self._render_services()
        infos: List[pebble.ServiceInfo] = []
        if names is None:
            names = sorted(services.keys())
        for name in sorted(names):
            try:
                service = services[name]
            except KeyError:
                # in pebble, it just returns "nothing matched" if there are 0 matches,
                # but it ignores services it doesn't recognize
                continue
            status = self._service_status.get(name, pebble.ServiceStatus.INACTIVE)
            if service.startup == '':
                startup = pebble.ServiceStartup.DISABLED
            else:
                startup = pebble.ServiceStartup(service.startup)
            info = pebble.ServiceInfo(name,
                                      startup=startup,
                                      current=pebble.ServiceStatus(status))
            infos.append(info)
        return infos

    def pull(self, path: str, *,
             encoding: str = 'utf-8') -> Union[BinaryIO, TextIO]:
        self._check_connection()
        try:
            return self._fs.open(path, encoding=encoding)
        except FileNotFoundError:
            raise pebble.PathError('not-found', f'stat {path}: no such file or directory')
        except IsADirectoryError:
            raise pebble.PathError('generic-file-error', f'can only read a regular file: "{path}"')

    def push(
            self, path: str, source: 'ReadableBuffer', *,
            encoding: str = 'utf-8', make_dirs: bool = False, permissions: Optional[int] = None,
            user_id: Optional[int] = None,
            user: Optional[str] = None,
            group_id: Optional[int] = None,
            group: Optional[str] = None
    ) -> None:
        self._check_connection()
        if permissions is not None and not (0 <= permissions <= 0o777):
            raise pebble.PathError(
                'generic-file-error',
                f'permissions not within 0o000 to 0o777: {permissions:#o}')
        try:
            self._fs.create_file(
                path, source, encoding=encoding, make_dirs=make_dirs, permissions=permissions,
                user_id=user_id, user=user, group_id=group_id, group=group)
        except FileNotFoundError as e:
            raise pebble.PathError(
                'not-found', f'parent directory not found: {e.args[0]}')
        except NonAbsolutePathError as e:
            raise pebble.PathError(
                'generic-file-error',
                f'paths must be absolute, got {e.args[0]!r}'
            )

    def list_files(self, path: str, *, pattern: Optional[str] = None,
                   itself: bool = False) -> List[pebble.FileInfo]:
        self._check_connection()
        try:
            files = [self._fs.get_path(path)]
        except FileNotFoundError:
            # conform with the real pebble api
            raise pebble.APIError(
                body={}, code=404, status='Not Found',
                message=f"stat {path}: no such file or directory")

        if not itself:
            try:
                files = self._fs.list_dir(path)
            except NotADirectoryError:
                pass

        if pattern is not None:
            files = [file for file in files if fnmatch.fnmatch(file.name, pattern)]

        type_mappings = {
            _File: pebble.FileType.FILE,
            _Directory: pebble.FileType.DIRECTORY,
        }

        def get_pebble_file_type(file: '_FileOrDir') -> pebble.FileType:
            pebble_type = type_mappings.get(type(file))
            if not pebble_type:
                raise ValueError(
                    f'unable to convert file {file} (type not one of {type_mappings})')
            return pebble_type

        return [
            pebble.FileInfo(
                path=str(file.path),
                name=file.name,
                type=get_pebble_file_type(file),
                size=file.size if isinstance(file, _File) else None,
                permissions=file.kwargs.get('permissions'),
                last_modified=file.last_modified,
                user_id=file.kwargs.get('user_id'),
                user=file.kwargs.get('user'),
                group_id=file.kwargs.get('group_id'),
                group=file.kwargs.get('group'),
            )
            for file in files
        ]

    def make_dir(
            self, path: str, *,
            make_parents: bool = False,
            permissions: Optional[int] = None,
            user_id: Optional[int] = None,
            user: Optional[str] = None,
            group_id: Optional[int] = None,
            group: Optional[str] = None
    ) -> None:
        self._check_connection()
        if permissions is not None and not (0 <= permissions <= 0o777):
            raise pebble.PathError(
                'generic-file-error',
                f'permissions not within 0o000 to 0o777: {permissions:#o}')
        try:
            self._fs.create_dir(
                path, make_parents=make_parents, permissions=permissions,
                user_id=user_id, user=user, group_id=group_id, group=group)
        except FileNotFoundError as e:
            # Parent directory doesn't exist and make_parents is False
            raise pebble.PathError(
                'not-found', f'parent directory not found: {e.args[0]}')
        except NotADirectoryError as e:
            # Attempted to create a subdirectory of a file
            raise pebble.PathError('generic-file-error', f'not a directory: {e.args[0]}')
        except NonAbsolutePathError as e:
            raise pebble.PathError(
                'generic-file-error',
                f'paths must be absolute, got {e.args[0]!r}'
            )

    def remove_path(self, path: str, *, recursive: bool = False):
        self._check_connection()
        try:
            file_or_dir = self._fs.get_path(path)
        except FileNotFoundError:
            if recursive:
                # Pebble doesn't give not-found error when recursive is specified
                return
            raise pebble.PathError(
                'not-found', f'remove {path}: no such file or directory')

        if isinstance(file_or_dir, _Directory) and len(file_or_dir) > 0 and not recursive:
            raise pebble.PathError(
                'generic-file-error', 'cannot remove non-empty directory without recursive=True')
        self._fs.delete_path(path)

    def exec(self, command, **kwargs):  # type:ignore
        raise NotImplementedError(self.exec)  # type:ignore

    def send_signal(self, sig: Union[int, str], *service_names: str):
        if not service_names:
            raise TypeError('send_signal expected at least 1 service name, got 0')
        self._check_connection()

        # Convert signal to str
        if isinstance(sig, int):
            sig = signal.Signals(sig).name

        # pebble first validates the service name, and then the signal name

        plan = self.get_plan()
        for service in service_names:
            if service not in plan.services or not self.get_services([service])[0].is_running():
                # conform with the real pebble api
                message = f'cannot send signal to "{service}": service is not running'
                body = {'type': 'error', 'status-code': 500, 'status': 'Internal Server Error',
                        'result': {'message': message}}
                raise pebble.APIError(
                    body=body, code=500, status='Internal Server Error', message=message
                )

        # Check if signal name is valid
        try:
            signal.Signals[sig]
        except KeyError:
            # conform with the real pebble api
            message = f'cannot send signal to "{service_names[0]}": invalid signal name "{sig}"'
            body = {'type': 'error', 'status-code': 500, 'status': 'Internal Server Error',
                    'result': {'message': message}}
            raise pebble.APIError(
                body=body,
                code=500,
                status='Internal Server Error',
                message=message)

    def get_checks(self, level=None, names=None):  # type:ignore
        raise NotImplementedError(self.get_checks)  # type:ignore


class NonAbsolutePathError(Exception):
    """Error raised by _TestingFilesystem.

    This error is raised when an absolute path is required but the code instead encountered a
    relative path.
    """


class _TestingStorageMount:
    """Simulates a filesystem backend for storage mounts."""

    def __init__(self, location: pathlib.PurePosixPath, src: pathlib.Path):
        """Creates a new simulated storage mount.

        Args:
            location: The path within simulated filesystem at which this storage will be mounted.
            src: The temporary on-disk location where the simulated storage will live.
        """
        self._src = src
        self._location = location

        src.mkdir(exist_ok=True, parents=True)

    def contains(self, path: '_StringOrPath') -> bool:
        """Returns true whether path resides within this simulated storage mount's location."""
        try:
            pathlib.PurePosixPath(path).relative_to(self._location)
            return True
        except Exception:
            return False

    def check_contains(self, path: '_StringOrPath') -> pathlib.PurePosixPath:
        """Raises if path does not reside within this simulated storage mount's location."""
        if not self.contains(path):
            msg = 'the provided path "{!s}" does not reside within the mount location "{!s}"' \
                .format(path, self._location)
            raise RuntimeError(msg)
        return pathlib.PurePosixPath(path)

    def _srcpath(self, path: pathlib.PurePosixPath) -> pathlib.Path:
        """Returns the disk-backed path where the simulated path will actually be stored."""
        suffix = path.relative_to(self._location)
        return self._src / suffix

    def create_dir(
            self,
            path: '_StringOrPath',
            make_parents: bool = False,
            **kwargs: Any) -> '_Directory':
        if not pathlib.PurePosixPath(path).is_absolute():
            raise NonAbsolutePathError(str(path))
        path = self.check_contains(path)
        srcpath = self._srcpath(path)

        if srcpath.exists() and srcpath.is_dir() and make_parents:
            return _Directory(path, **kwargs)  # nothing to do
        if srcpath.exists():
            raise FileExistsError(str(path))

        dirname = srcpath.parent
        if not dirname.exists():
            if not make_parents:
                raise FileNotFoundError(str(path.parent))
            dirname.mkdir(parents=True, exist_ok=True)
        srcpath.mkdir(exist_ok=True)
        return _Directory(path, **kwargs)

    def create_file(
            self,
            path: '_StringOrPath',
            data: 'ReadableBuffer',
            encoding: str = 'utf-8',
            make_dirs: bool = False,
            **kwargs: Any
    ) -> '_File':
        posixpath: pathlib.PurePosixPath = self.check_contains(path)
        srcpath = self._srcpath(posixpath)

        dirname = srcpath.parent
        if not dirname.exists():
            if not make_dirs:
                raise FileNotFoundError(str(posixpath.parent))
            dirname.mkdir(parents=True, exist_ok=True)

        if isinstance(data, str):
            data = data.encode(encoding=encoding)
        elif isinstance(data, (StringIO, BytesIO)):
            data = data.getvalue()
            if isinstance(data, str):
                data = data.encode()

        byte_data = cast(bytes, data)

        with srcpath.open('wb') as f:
            f.write(byte_data)

        return _File(posixpath, byte_data, encoding=encoding, **kwargs)

    def list_dir(self, path: '_StringOrPath') -> List['_FileOrDir']:
        _path = self.check_contains(path)
        srcpath = self._srcpath(_path)

        results: List[_FileOrDir] = []
        if not srcpath.exists():
            raise FileNotFoundError(str(_path))
        if not srcpath.is_dir():
            raise NotADirectoryError(str(_path))
        for fpath in srcpath.iterdir():
            mountpath = _path / fpath.name
            if fpath.is_dir():
                results.append(_Directory(mountpath))
            elif fpath.is_file():
                with fpath.open('rb') as f:
                    results.append(_File(mountpath, f.read()))
            else:
                raise RuntimeError(f'unsupported file type at path {fpath}')
        return results

    def open(
            self,
            path: '_StringOrPath',
            encoding: Optional[str] = 'utf-8',
    ) -> Union[BinaryIO, TextIO]:
        path = self.check_contains(path)

        file = self.get_path(path)
        if isinstance(file, _Directory):
            raise IsADirectoryError(str(file.path))
        return file.open(encoding=encoding)

    def get_path(self, path: '_StringOrPath') -> '_FileOrDir':
        path = self.check_contains(path)
        srcpath = self._srcpath(path)
        if srcpath.is_dir():
            return _Directory(path)
        if not srcpath.exists():
            raise FileNotFoundError(str(path))
        with srcpath.open('rb') as f:
            return _File(path, f.read())

    def delete_path(self, path: '_StringOrPath') -> None:
        path = self.check_contains(path)
        srcpath = self._srcpath(path)
        if srcpath.exists():
            srcpath.unlink()
        else:
            raise FileNotFoundError(str(path))


class _TestingFilesystem:
    r"""An in-memory mock of a pebble-controlled container's filesystem.

    For now, the filesystem is assumed to be a POSIX-style filesystem; Windows-style directories
    (e.g. \, \foo\bar, C:\foo\bar) are not supported.
    """

    def __init__(self):
        self.root = _Directory(pathlib.PurePosixPath('/'))
        self._mounts: Dict[str, _TestingStorageMount] = {}

    def add_mount(self, name: str, mount_path: Union[str, pathlib.Path],
                  backing_src_path: Union[str, pathlib.Path]):
        self._mounts[name] = _TestingStorageMount(
            pathlib.PurePosixPath(mount_path), pathlib.Path(backing_src_path))

    def remove_mount(self, name: str):
        if name in self._mounts:
            del self._mounts[name]

    def create_dir(self, path: str, make_parents: bool = False, **kwargs: Any) -> '_Directory':
        if not path.startswith('/'):
            raise NonAbsolutePathError(path)
        for mount in self._mounts.values():
            if mount.contains(path):
                return mount.create_dir(path, make_parents, **kwargs)
        current_dir = self.root
        tokens = pathlib.PurePosixPath(path).parts[1:]
        for token in tokens[:-1]:
            if token in current_dir:
                current_dir = current_dir[token]
            else:
                if make_parents:
                    # NOTE: other parameters (e.g. ownership, permissions) only get applied to the
                    # final directory.
                    # (At the time of writing, Pebble defaults to 0o755 permissions and root:root
                    # ownership.)
                    current_dir = current_dir.create_dir(token)
                else:
                    raise FileNotFoundError(str(current_dir.path / token))
            if isinstance(current_dir, _File):
                raise NotADirectoryError(str(current_dir.path))

        # Current backend will always raise an error if the final directory component
        # already exists.
        token = tokens[-1]
        if token not in current_dir:
            current_dir = current_dir.create_dir(token, **kwargs)
        else:
            # If 'make_parents' is specified, behave like 'mkdir -p' and ignore if the dir already
            # exists.
            if make_parents:
                current_dir = _Directory(current_dir.path / token)
            else:
                raise FileExistsError(str(current_dir.path / token))
        return current_dir

    def create_file(
            self,
            path: str,
            data: 'ReadableBuffer',
            encoding: str = 'utf-8',
            make_dirs: bool = False,
            **kwargs: Any
    ) -> '_File':
        if not path.startswith('/'):
            raise NonAbsolutePathError(path)
        for mount in self._mounts.values():
            if mount.contains(path):
                return mount.create_file(path, data, encoding, make_dirs, **kwargs)
        path_obj = pathlib.PurePosixPath(path)
        try:
            dir_ = self.get_path(path_obj.parent)
        except FileNotFoundError:
            if make_dirs:
                dir_ = self.create_dir(str(path_obj.parent), make_parents=make_dirs)
                # NOTE: other parameters (e.g. ownership, permissions) only get applied to the
                # final directory.
                # (At the time of writing, Pebble defaults to the specified permissions and
                # root:root ownership, which is inconsistent with the push function's
                # behavior for parent directories.)
            else:
                raise
        if not isinstance(dir_, _Directory):
            raise pebble.PathError(
                'generic-file-error', f'parent is not a directory: {str(dir_)}')
        return dir_.create_file(path_obj.name, data, encoding=encoding, **kwargs)

    def list_dir(self, path: '_StringOrPath') -> List['_FileOrDir']:
        for mount in self._mounts.values():
            if mount.contains(path):
                return mount.list_dir(path)
        current_dir = self.root
        tokens = pathlib.PurePosixPath(path).parts[1:]
        for token in tokens:
            try:
                current_dir = current_dir[token]
            except KeyError:
                raise FileNotFoundError(str(current_dir.path / token))
            if isinstance(current_dir, _File):
                raise NotADirectoryError(str(current_dir.path))
            if not isinstance(current_dir, _Directory):
                # For now, ignoring other possible cases besides File and Directory (e.g. Symlink).
                raise NotImplementedError()
        return list(current_dir)

    def open(
            self,
            path: '_StringOrPath',
            encoding: Optional[str] = 'utf-8',
    ) -> Union[BinaryIO, TextIO]:
        for mount in self._mounts.values():
            if mount.contains(path):
                return mount.open(path, encoding)
        path = pathlib.PurePosixPath(path)
        file = self.get_path(path)  # warning: no check re: directories
        if isinstance(file, _Directory):
            raise IsADirectoryError(str(file.path))
        return file.open(encoding=encoding)

    def get_path(self, path: '_StringOrPath') -> '_FileOrDir':
        for mount in self._mounts.values():
            if mount.contains(path):
                return mount.get_path(path)
        path = pathlib.PurePosixPath(path)
        tokens = path.parts[1:]
        current_object = self.root
        for token in tokens:
            # ASSUMPTION / TESTME: object might be file
            if isinstance(current_object, _File):
                raise RuntimeError('cannot expand path {!r} from {!r}: '
                                   'not a directory'.format(token, current_object))
            if token in current_object:
                current_object = current_object[token]
            else:
                raise FileNotFoundError(str(current_object.path / token))
        return current_object

    def delete_path(self, path: '_StringOrPath') -> None:
        for mount in self._mounts.values():
            if mount.contains(path):
                return mount.delete_path(path)
        path = pathlib.PurePosixPath(path)
        parent_dir = self.get_path(path.parent)
        if not isinstance(parent_dir, _Directory):
            raise RuntimeError('cannot delete {}: parent {!r}'
                               'is not a directory'.format(path.name, parent_dir))
        del parent_dir[path.name]


class _Directory:
    def __init__(self, path: pathlib.PurePosixPath, **kwargs: Any):
        self.path = path
        self._children: Dict[str, Union[_Directory, _File]] = {}
        self.last_modified = datetime.datetime.now()
        self.kwargs = cast('_FileKwargs', kwargs)

    @property
    def name(self) -> str:
        # Need to handle special case for root.
        # pathlib.PurePosixPath('/').name is '', but pebble returns '/'.
        return self.path.name if self.path.name else '/'

    def __contains__(self, child: str) -> bool:
        return child in self._children

    def __iter__(self) -> Iterator['_FileOrDir']:
        return (value for value in self._children.values())

    def __getitem__(self, key: str) -> '_FileOrDir':
        return self._children[key]

    def __delitem__(self, key: str) -> None:
        try:
            del self._children[key]
        except KeyError:
            raise FileNotFoundError(str(self.path / key))

    def __len__(self):
        return len(self._children)

    def create_dir(self, name: str, **kwargs: Any) -> '_Directory':
        dirc = _Directory(self.path / name, **kwargs)
        self._children[name] = dirc
        return dirc

    def create_file(
            self,
            name: str,
            data: 'ReadableBuffer',
            encoding: Optional[str] = 'utf-8',
            **kwargs: Any
    ) -> '_File':
        file = _File(self.path / name, data, encoding=encoding, **kwargs)
        self._children[name] = file
        return file


class _File:
    def __init__(
            self,
            path: pathlib.PurePosixPath,
            data: 'ReadableBuffer',
            encoding: Optional[str] = 'utf-8',
            **kwargs: Any):

        if hasattr(data, 'read'):  # if BytesIO/StringIO:
            data = data.read()  # type: ignore
        if isinstance(data, str):  # if str/StringIO
            data = data.encode(encoding)  # type: ignore

        byte_data = cast(bytes, data)  # it's bytes by now; pyright doesn't like redeclaring vars
        data_size = len(byte_data)

        self.path = path
        self.data = byte_data
        self.size = data_size
        self.last_modified = datetime.datetime.now()
        self.kwargs = cast('_FileKwargs', kwargs)

    @property
    def name(self) -> str:
        return self.path.name

    def open(
            self,
            encoding: Optional[str] = 'utf-8',
    ) -> Union[TextIO, BinaryIO]:
        if encoding is None:
            return BytesIO(self.data)
        else:
            raw = self.data.decode(encoding)
            return StringIO(raw)<|MERGE_RESOLUTION|>--- conflicted
+++ resolved
@@ -1576,11 +1576,8 @@
         self._pebble_clients_can_connect: Dict[_TestingPebbleClient, bool] = {}
         self._planned_units: Optional[int] = None
         self._hook_is_running = ''
-<<<<<<< HEAD
+        self._secrets: List[_Secret] = []
         self._network_map = {}  # type: Dict[Tuple[str, Optional[int]], _NetworkDict]
-=======
-        self._secrets: List[_Secret] = []
->>>>>>> 807ebc37
 
     def _validate_relation_access(self, relation_name: str, relations: List[model.Relation]):
         """Ensures that the named relation exists/has been added.
