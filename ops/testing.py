# Copyright 2021 Canonical Ltd.
#
# Licensed under the Apache License, Version 2.0 (the "License");
# you may not use this file except in compliance with the License.
# You may obtain a copy of the License at
#
# http://www.apache.org/licenses/LICENSE-2.0
#
# Unless required by applicable law or agreed to in writing, software
# distributed under the License is distributed on an "AS IS" BASIS,
# WITHOUT WARRANTIES OR CONDITIONS OF ANY KIND, either express or implied.
# See the License for the specific language governing permissions and
# limitations under the License.

"""Infrastructure to build unittests for Charms using the Operator Framework.

Global Variables:

    SIMULATE_CAN_CONNECT: This enables can_connect simulation for the test
    harness.  It should be set *before* you create Harness instances and not
    changed after.  You *should* set this to true - it will help your tests be
    more accurate!  This causes all containers' can_connect states initially
    be False rather than True and causes the testing with the harness to model
    and track can_connect state for containers accurately.  This means that
    calls that require communication with the container API (e.g.
    Container.push, Container.get_plan, Container.add_layer, etc.) will only
    succeed if Container.can_connect() returns True and will raise exceptions
    otherwise.  can_connect state evolves automatically to track with events
    associated with container state, (e.g.  calling container_pebble_ready).
    If SIMULATE_CAN_CONNECT is True, can_connect state for containers can also
    be manually controlled using Harness.set_can_connect.
"""


import datetime
import fnmatch
import inspect
import os
import pathlib
import random
import signal
import tempfile
<<<<<<< HEAD
import typing
=======
>>>>>>> 28251faf
import uuid
import warnings
from contextlib import contextmanager
from io import BytesIO, StringIO
from textwrap import dedent
from typing import (
    TYPE_CHECKING,
    Any,
    AnyStr,
    BinaryIO,
    Dict,
    Generic,
    Iterable,
    Iterator,
    List,
    Mapping,
    Optional,
    Set,
    TextIO,
    Tuple,
    Type,
    TypeVar,
    Union,
    cast,
)

from ops import charm, framework, model, pebble, storage
from ops._private import yaml
from ops.charm import CharmBase, CharmMeta, RelationRole
from ops.model import RelationNotFoundError

if TYPE_CHECKING:
    from typing_extensions import Literal, TypedDict

    from ops.model import UnitOrApplication

    ReadableBuffer = Union[bytes, str, StringIO, BytesIO, BinaryIO]
    _StringOrPath = Union[str, pathlib.PurePosixPath, pathlib.Path]
    _FileOrDir = Union['_File', '_Directory']
    _FileKwargs = TypedDict('_FileKwargs', {
        'permissions': int,
        'last_modified': datetime.datetime,
        'user_id': Optional[int],
        'user': Optional[str],
        'group_id': Optional[int],
        'group': Optional[str],
    })

    _RelationEntities = TypedDict('_RelationEntities', {
        'app': str,
        'units': List[str]
    })

    _ConfigValue = Union[str, int, float, bool]
    _ConfigOption = TypedDict('_ConfigOption', {
        'type': Literal['string', 'int', 'float', 'boolean'],
        'description': str,
        'default': _ConfigValue
    })
    _StatusName = Literal['unknown', 'blocked', 'active', 'maintenance', 'waiting']
    _RawStatus = TypedDict('_RawStatus', {
        'status': _StatusName,
        'message': str,
    })
    RawConfig = TypedDict("RawConfig", {'options': Dict[str, _ConfigOption]})

# Toggles Container.can_connect simulation globally for all harness instances.
# For this to work, it must be set *before* Harness instances are created.

SIMULATE_CAN_CONNECT = False

# YAMLStringOrFile is something like metadata.yaml or actions.yaml. You can
# pass in a file-like object or the string directly.
YAMLStringOrFile = Union[str, TextIO]


# An instance of an Application or Unit, or the name of either.
# This is done here to avoid a scoping issue with the `model` property
# of the Harness class below.
AppUnitOrName = Union[str, model.Application, model.Unit]


# CharmType represents user charms that are derived from CharmBase.
CharmType = TypeVar('CharmType', bound=charm.CharmBase)


# noinspection PyProtectedMember
class Harness(Generic[CharmType]):
    """This class represents a way to build up the model that will drive a test suite.

    The model that is created is from the viewpoint of the charm that you are testing.

    Example::

        harness = Harness(MyCharm)
        # Do initial setup here
        relation_id = harness.add_relation('db', 'postgresql')
        # Now instantiate the charm to see events as the model changes
        harness.begin()
        harness.add_relation_unit(relation_id, 'postgresql/0')
        harness.update_relation_data(relation_id, 'postgresql/0', {'key': 'val'})
        # Check that charm has properly handled the relation_joined event for postgresql/0
        self.assertEqual(harness.charm. ...)

    Args:
        charm_cls: The Charm class that you'll be testing.
        meta: charm.CharmBase is a A string or file-like object containing the contents of
            metadata.yaml. If not supplied, we will look for a 'metadata.yaml' file in the
            parent directory of the Charm, and if not found fall back to a trivial
            'name: test-charm' metadata.
        actions: A string or file-like object containing the contents of
            actions.yaml. If not supplied, we will look for a 'actions.yaml' file in the
            parent directory of the Charm.
        config: A string or file-like object containing the contents of
            config.yaml. If not supplied, we will look for a 'config.yaml' file in the
            parent directory of the Charm.
    """

    def __init__(
            self,
            charm_cls: Type[CharmType],
            *,
            meta: Optional[YAMLStringOrFile] = None,
            actions: Optional[YAMLStringOrFile] = None,
            config: Optional[YAMLStringOrFile] = None):
        self._charm_cls = charm_cls
        self._charm = None  # type: Optional[CharmType]
        self._charm_dir = 'no-disk-path'  # this may be updated by _create_meta
        self._meta = self._create_meta(meta, actions)
        self._unit_name = self._meta.name + '/0'  # type: str
        self._hooks_enabled = True  # type: bool
        self._relation_id_counter = 0  # type: int
        config_ = self._get_config(config)
        self._backend = _TestingModelBackend(self._unit_name, self._meta, config_)
        self._model = model.Model(self._meta, self._backend)
        self._storage = storage.SQLiteStorage(':memory:')
        self._framework = framework.Framework(
            self._storage, self._charm_dir, self._meta, self._model)

        # TODO: will be removed in the next breaking-changes release
        #  together with self._oci_resources
        self._deprecated_oci_resources_do_not_use = {}  # type: Dict[Any, Any]

        # TODO: If/when we decide to allow breaking changes for a release,
        #  change SIMULATE_CAN_CONNECT default value to True and remove the
        #  warning message below.  This warning was added 2022-03-22
        if not SIMULATE_CAN_CONNECT:
            warnings.warn(
                'Please set ops.testing.SIMULATE_CAN_CONNECT=True.'
                'See https://juju.is/docs/sdk/testing#heading--simulate-can-connect for details.')

    @property
    def _oci_resources(self):
        warnings.warn('Deprecation warning: Harness.`_oci_resources` is '
                      'deprecated and will be removed in a future release.')
        return self._deprecated_oci_resources_do_not_use

    def _event_context(self, event_name: str):
        """Configures the Harness to behave as if an event hook were running.

        This means that the Harness will perform strict access control of relation data.

        Example usage:

        # this is how we test that attempting to write a remote app's
        # databag will raise RelationDataError.
        >>> with harness._event_context('foo'):
        >>>     with pytest.raises(ops.model.RelationDataError):
        >>>         my_relation.data[remote_app]['foo'] = 'bar'

        # this is how we test with 'realistic conditions' how an event handler behaves
        # when we call it directly -- i.e. without going through harness.add_relation
        >>> def test_foo():
        >>>     class MyCharm:
        >>>         ...
        >>>         def event_handler(self, event):
        >>>             # this is expected to raise an exception
        >>>             event.relation.data[event.relation.app]['foo'] = 'bar'
        >>>
        >>>     harness = Harness(MyCharm)
        >>>     event = MagicMock()
        >>>     event.relation = harness.charm.model.relations[0]
        >>>
        >>>     with harness._event_context('my_relation_joined'):
        >>>         with pytest.raises(ops.model.RelationDataError):
        >>>             harness.charm.event_handler(event)


        If event_name == '', conversely, the Harness will believe that no hook
        is running, allowing you to temporarily have unrestricted access to read/write
        a relation's databags even if you're inside an event handler.
        >>> def test_foo():
        >>>     class MyCharm:
        >>>         ...
        >>>         def event_handler(self, event):
        >>>             # this is expected to raise an exception since we're not leader
        >>>             event.relation.data[self.app]['foo'] = 'bar'
        >>>
        >>>     harness = Harness(MyCharm)
        >>>     event = MagicMock()
        >>>     event.relation = harness.charm.model.relations[0]
        >>>
        >>>     with harness._event_context('my_relation_joined'):
        >>>         harness.charm.event_handler(event)

        """
        return self._framework._event_context(event_name)  # pyright: reportPrivateUsage=false

    def set_can_connect(self, container: Union[str, model.Container], val: bool):
        """Change the simulated can_connect status of a container's underlying pebble client.

        Calling this method raises an exception if SIMULATE_CAN_CONNECT is False.
        """
        if isinstance(container, str):
            container = self.model.unit.get_container(container)
        self._backend._set_can_connect(container._pebble, val)

    @property
    def charm(self) -> CharmType:
        """Return the instance of the charm class that was passed to __init__.

        Note that the Charm is not instantiated until you have called
        :meth:`.begin()`. Until then, attempting to access this property will raise
        an exception.
        """
        if self._charm is None:
            raise RuntimeError('The charm instance is not available yet. '
                               'Call Harness.begin() first.')
        return self._charm

    @property
    def model(self) -> model.Model:
        """Return the :class:`~ops.model.Model` that is being driven by this Harness."""
        return self._model

    @property
    def framework(self) -> framework.Framework:
        """Return the Framework that is being driven by this Harness."""
        return self._framework

    def begin(self) -> None:
        """Instantiate the Charm and start handling events.

        Before calling :meth:`begin`, there is no Charm instance, so changes to the Model won't
        emit events. You must call :meth:`.begin` before :attr:`.charm` is valid.
        """
        if self._charm is not None:
            raise RuntimeError('cannot call the begin method on the harness more than once')

        # The Framework adds attributes to class objects for events, etc. As such, we can't re-use
        # the original class against multiple Frameworks. So create a locally defined class
        # and register it.
        # TODO: jam 2020-03-16 We are looking to changes this to Instance attributes instead of
        #       Class attributes which should clean up this ugliness. The API can stay the same
        class TestEvents(self._charm_cls.on.__class__):
            pass

        TestEvents.__name__ = self._charm_cls.on.__class__.__name__

        class TestCharm(self._charm_cls):  # type: ignore
            on = TestEvents()

        # Note: jam 2020-03-01 This is so that errors in testing say MyCharm has no attribute foo,
        # rather than TestCharm has no attribute foo.
        TestCharm.__name__ = self._charm_cls.__name__
        self._charm = TestCharm(self._framework)

    def begin_with_initial_hooks(self) -> None:
        """Called when you want the Harness to fire the same hooks that Juju would fire at startup.

        This triggers install, relation-created, config-changed, start, and any relation-joined
        hooks based on what relations have been defined+added before you called begin. This does
        NOT trigger a pebble-ready hook. Note that all of these are fired before returning control
        to the test suite, so if you want to introspect what happens at each step, you need to fire
        them directly (e.g. Charm.on.install.emit()).  In your hook callback functions, you should
        not assume that workload containers are active; guard such code with checks to
        Container.can_connect().  You are encouraged to test this by setting the global
        SIMULATE_CAN_CONNECT variable to True.

        To use this with all the normal hooks, you should instantiate the harness, setup any
        relations that you want active when the charm starts, and then call this method.  This
        method will automatically create and add peer relations that are specified in
        metadata.yaml.

        Example::

            harness = Harness(MyCharm)
            # Do initial setup here
            # Add storage if needed before begin_with_initial_hooks() is called
            storage_ids = harness.add_storage('data', count=1)[0]
            storage_id = storage_id[0] # we only added one storage instance
            relation_id = harness.add_relation('db', 'postgresql')
            harness.add_relation_unit(relation_id, 'postgresql/0')
            harness.update_relation_data(relation_id, 'postgresql/0', {'key': 'val'})
            harness.set_leader(True)
            harness.update_config({'initial': 'config'})
            harness.begin_with_initial_hooks()
            # This will cause
            # install, db-relation-created('postgresql'), leader-elected, config-changed, start
            # db-relation-joined('postrgesql/0'), db-relation-changed('postgresql/0')
            # To be fired.
        """
        self.begin()
        charm = cast(CharmBase, self._charm)
        # Checking if disks have been added
        # storage-attached events happen before install
        for storage_name in self._meta.storages:
            for storage_index in self._backend.storage_list(storage_name, include_detached=True):
                s = model.Storage(storage_name, storage_index, self._backend)
                self.attach_storage(s.full_id)
        # Storage done, emit install event
        charm.on.install.emit()
        # Juju itself iterates what relation to fire based on a map[int]relation, so it doesn't
        # guarantee a stable ordering between relation events. It *does* give a stable ordering
        # of joined units for a given relation.
        items = list(self._meta.relations.items())
        random.shuffle(items)
        this_app_name = self._meta.name
        for relname, rel_meta in items:
            if rel_meta.role == RelationRole.peer:
                # If the user has directly added a relation, leave it be, but otherwise ensure
                # that peer relations are always established at before leader-elected.
                rel_ids = self._backend._relation_ids_map.get(relname)
                if rel_ids is None:
                    self.add_relation(relname, self._meta.name)
                else:
                    random.shuffle(rel_ids)
                    for rel_id in rel_ids:
                        self._emit_relation_created(relname, rel_id, this_app_name)
            else:
                rel_ids = self._backend._relation_ids_map.get(relname, [])
                random.shuffle(rel_ids)
                for rel_id in rel_ids:
                    app_name = self._backend._relation_app_and_units[rel_id]["app"]
                    self._emit_relation_created(relname, rel_id, app_name)
        if self._backend._is_leader:
            charm.on.leader_elected.emit()
        else:
            charm.on.leader_settings_changed.emit()
        charm.on.config_changed.emit()
        charm.on.start.emit()
        # If the initial hooks do not set a unit status, the Juju controller will switch
        # the unit status from "Maintenance" to "Unknown". See gh#726
        post_setup_sts = self._backend.status_get()
        if post_setup_sts.get("status") == "maintenance" and not post_setup_sts.get("message"):
            self._backend.status_set("unknown", "", is_app=False)
        all_ids = list(self._backend._relation_names.items())  # pyright:ReportPrivateUsage=false
        random.shuffle(all_ids)
        for rel_id, rel_name in all_ids:
            rel_app_and_units = self._backend._relation_app_and_units[rel_id]
            app_name = rel_app_and_units["app"]
            # Note: Juju *does* fire relation events for a given relation in the sorted order of
            # the unit names. It also always fires relation-changed immediately after
            # relation-joined for the same unit.
            # Juju only fires relation-changed (app) if there is data for the related application
            relation = self._model.get_relation(rel_name, rel_id)
            if self._backend._relation_data_raw[rel_id].get(app_name):
                app = self._model.get_app(app_name)
                charm.on[rel_name].relation_changed.emit(relation, app, None)
            for unit_name in sorted(rel_app_and_units["units"]):
                remote_unit = self._model.get_unit(unit_name)
                charm.on[rel_name].relation_joined.emit(
                    relation, remote_unit.app, remote_unit)
                charm.on[rel_name].relation_changed.emit(
                    relation, remote_unit.app, remote_unit)

    def cleanup(self) -> None:
        """Called by your test infrastructure to cleanup any temporary directories/files/etc.

        Currently this only needs to be called if you test with resources. But it is reasonable
        to always include a `testcase.addCleanup(harness.cleanup)` just in case.
        """
        self._backend._cleanup()

    def _create_meta(self, charm_metadata: Optional[YAMLStringOrFile],
                     action_metadata: Optional[YAMLStringOrFile]) -> CharmMeta:
        """Create a CharmMeta object.

        Handle the cases where a user doesn't supply explicit metadata snippets.
        """
        filename = inspect.getfile(self._charm_cls)
        charm_dir = pathlib.Path(filename).parents[1]

        if charm_metadata is None:
            metadata_path = charm_dir / 'metadata.yaml'
            if metadata_path.is_file():
                charm_metadata = metadata_path.read_text()
                self._charm_dir = charm_dir
            else:
                # The simplest of metadata that the framework can support
                charm_metadata = 'name: test-charm'
        elif isinstance(charm_metadata, str):
            charm_metadata = dedent(charm_metadata)

        if action_metadata is None:
            actions_path = charm_dir / 'actions.yaml'
            if actions_path.is_file():
                action_metadata = actions_path.read_text()
                self._charm_dir = charm_dir
        elif isinstance(action_metadata, str):
            action_metadata = dedent(action_metadata)

        return CharmMeta.from_yaml(charm_metadata, action_metadata)

    def _get_config(self, charm_config: Optional['YAMLStringOrFile']):
        """If the user passed a config to Harness, use it.

        Otherwise, attempt to load one from charm_dir/config.yaml.
        """
        filename = inspect.getfile(self._charm_cls)
        charm_dir = pathlib.Path(filename).parents[1]

        if charm_config is None:
            config_path = charm_dir / 'config.yaml'
            if config_path.is_file():
                charm_config = config_path.read_text()
                self._charm_dir = charm_dir
            else:
                # The simplest of config that the framework can support
                charm_config = '{}'
        elif isinstance(charm_config, str):
            charm_config = dedent(charm_config)

        assert isinstance(charm_config, str)  # type guard
        config = yaml.safe_load(charm_config)

        if not isinstance(config, dict):  # pyright: reportUnnecessaryIsInstance=false
            raise TypeError(config)
        return cast('RawConfig', config)

    def add_oci_resource(self, resource_name: str,
                         contents: Optional[Mapping[str, str]] = None) -> None:
        """Add oci resources to the backend.

        This will register an oci resource and create a temporary file for processing metadata
        about the resource. A default set of values will be used for all the file contents
        unless a specific contents dict is provided.

        Args:
            resource_name: Name of the resource to add custom contents to.
            contents: Optional custom dict to write for the named resource.
        """
        if not contents:
            contents = {'registrypath': 'registrypath',
                        'username': 'username',
                        'password': 'password',
                        }
        if resource_name not in self._meta.resources.keys():
            raise RuntimeError('Resource {} is not a defined resources'.format(resource_name))
        if self._meta.resources[resource_name].type != "oci-image":
            raise RuntimeError('Resource {} is not an OCI Image'.format(resource_name))

        as_yaml = yaml.safe_dump(contents)
        self._backend._resources_map[resource_name] = ('contents.yaml', as_yaml)

    def add_resource(self, resource_name: str, content: AnyStr) -> None:
        """Add content for a resource to the backend.

        This will register the content, so that a call to `Model.resources.fetch(resource_name)`
        will return a path to a file containing that content.

        Args:
            resource_name: The name of the resource being added
            content: Either string or bytes content, which will be the content of the filename
                returned by resource-get. If contents is a string, it will be encoded in utf-8
        """
        if resource_name not in self._meta.resources.keys():
            raise RuntimeError('Resource {} is not a defined resources'.format(resource_name))
        record = self._meta.resources[resource_name]
        if record.type != "file":
            raise RuntimeError(
                'Resource {} is not a file, but actually {}'.format(resource_name, record.type))
        filename = record.filename
        if filename is None:
            filename = resource_name

        self._backend._resources_map[resource_name] = (filename, content)

    def populate_oci_resources(self) -> None:
        """Populate all OCI resources."""
        for name, data in self._meta.resources.items():
            if data.type == "oci-image":
                self.add_oci_resource(name)

    def disable_hooks(self) -> None:
        """Stop emitting hook events when the model changes.

        This can be used by developers to stop changes to the model from emitting events that
        the charm will react to. Call :meth:`.enable_hooks`
        to re-enable them.
        """
        self._hooks_enabled = False

    def enable_hooks(self) -> None:
        """Re-enable hook events from charm.on when the model is changed.

        By default hook events are enabled once you call :meth:`.begin`,
        but if you have used :meth:`.disable_hooks`, this can be used to
        enable them again.
        """
        self._hooks_enabled = True

    @contextmanager
    def hooks_disabled(self):
        """A context manager to run code with hooks disabled.

        Example::

            with harness.hooks_disabled():
                # things in here don't fire events
                harness.set_leader(True)
                harness.update_config(unset=['foo', 'bar'])
            # things here will again fire events
        """
        if self._hooks_enabled:
            self.disable_hooks()
            try:
                yield None
            finally:
                self.enable_hooks()
        else:
            yield None

    def _next_relation_id(self):
        rel_id = self._relation_id_counter
        self._relation_id_counter += 1
        return rel_id

    def add_storage(self, storage_name: str, count: int = 1,
                    *, attach: bool = False) -> List[str]:
        """Create a new storage device and attach it to this unit.

        To have repeatable tests, each device will be initialized with
        location set to /[tmpdir]/<storage_name>N, where N is the counter and
        will be a number from [0,total_num_disks-1].

        Args:
            storage_name: The storage backend name on the Charm
            count: Number of disks being added
            attach: True to also attach the storage mount and emit storage-attached if
                harness.begin() has been called.

        Return:
            A list of storage IDs, e.g. ["my-storage/1", "my-storage/2"].
        """
        if storage_name not in self._meta.storages:
            raise RuntimeError(
                "the key '{}' is not specified as a storage key in metadata".format(storage_name))

        storage_indices = self._backend.storage_add(storage_name, count)

        ids = []  # type: List[str]
        for storage_index in storage_indices:
            s = model.Storage(storage_name, storage_index, self._backend)
            ids.append(s.full_id)
            if attach:
                self.attach_storage(s.full_id)
        return ids

    def detach_storage(self, storage_id: str) -> None:
        """Detach a storage device.

        The intent of this function is to simulate a "juju detach-storage" call.
        It will trigger a storage-detaching hook if the storage unit in question exists
        and is presently marked as attached.

        Args:
            storage_id: The full storage ID of the storage unit being detached, including the
                storage key, e.g. my-storage/0.
        """
        if self._charm is None:
            raise RuntimeError('cannot detach storage before Harness is initialised')
        storage_name, storage_index = storage_id.split('/', 1)
        storage_index = int(storage_index)
        storage_attached = self._backend._storage_is_attached(  # pyright:ReportPrivateUsage=false
            storage_name, storage_index)
        if storage_attached and self._hooks_enabled:
            self.charm.on[storage_name].storage_detaching.emit(
                model.Storage(storage_name, storage_index, self._backend))
        self._backend._storage_detach(storage_id)  # pyright:ReportPrivateUsage=false

    def attach_storage(self, storage_id: str) -> None:
        """Attach a storage device.

        The intent of this function is to simulate a "juju attach-storage" call.
        It will trigger a storage-attached hook if the storage unit in question exists
        and is presently marked as detached.

        Args:
            storage_id: The full storage ID of the storage unit being attached, including the
                storage key, e.g. my-storage/0.
        """
        if not self._backend._storage_attach(storage_id):
            return  # storage was already attached
        if not self._charm or not self._hooks_enabled:
            return  # don't need to run hook callback

        storage_name, storage_index = storage_id.split('/', 1)

        # Reset associated cached value in the storage mappings.  If we don't do this,
        # Model._storages won't return Storage objects for subsequently-added storage.
        self._model._storages._invalidate(storage_name)

        storage_index = int(storage_index)
        self.charm.on[storage_name].storage_attached.emit(
            model.Storage(storage_name, storage_index, self._backend))

    def remove_storage(self, storage_id: str) -> None:
        """Detach a storage device.

        The intent of this function is to simulate a "juju remove-storage" call.
        It will trigger a storage-detaching hook if the storage unit in question exists
        and is presently marked as attached.  Then it will remove the storage
        unit from the testing backend.

        Args:
            storage_id: The full storage ID of the storage unit being removed, including the
                storage key, e.g. my-storage/0.
        """
        storage_name, storage_index = storage_id.split('/', 1)
        storage_index = int(storage_index)
        if storage_name not in self._meta.storages:
            raise RuntimeError(
                "the key '{}' is not specified as a storage key in metadata".format(storage_name))
        is_attached = self._backend._storage_is_attached(  # pyright:ReportPrivateUsage=false
            storage_name, storage_index)
        if self._charm is not None and self._hooks_enabled and is_attached:
            self.charm.on[storage_name].storage_detaching.emit(
                model.Storage(storage_name, storage_index, self._backend))
        self._backend._storage_remove(storage_id)  # pyright:ReportPrivateUsage=false

    def add_relation(self, relation_name: str, remote_app: str) -> int:
        """Declare that there is a new relation between this app and `remote_app`.

        In the case of adding peer relations, `remote_app` is *this* app.  This function creates a
        relation with an application and will trigger a relation-created hook. To relate units (and
        trigger relation-joined and relation-changed hooks), you should also call
        :meth:`.add_relation_unit`.

        Args:
            relation_name: The relation on Charm that is being related to
            remote_app: The name of the application that is being related to

        Return:
            The relation_id created by this add_relation.
        """
        relation_id = self._next_relation_id()
        self._backend._relation_ids_map.setdefault(  # pyright:ReportPrivateUsage=false
            relation_name, []).append(relation_id)
        self._backend._relation_names[relation_id] = relation_name
        self._backend._relation_list_map[relation_id] = []  # pyright:ReportPrivateUsage=false
        self._backend._relation_data_raw[relation_id] = {  # pyright:ReportPrivateUsage=false
            remote_app: {},
            self._backend.unit_name: {},
            self._backend.app_name: {}}

        self._backend._relation_app_and_units[relation_id] = {  # pyright:ReportPrivateUsage=false
            "app": remote_app,
            "units": [],
        }
        # Reload the relation_ids list
        if self._model is not None:
            self._model.relations._invalidate(relation_name)  # pyright:ReportPrivateUsage=false
        self._emit_relation_created(relation_name, relation_id, remote_app)
        return relation_id

    def remove_relation(self, relation_id: int) -> None:
        """Remove a relation.

        Args:
            relation_id: The relation ID for the relation to be removed.

        Raises:
            RelationNotFoundError: if relation id is not valid
        """
        rel_names = self._backend._relation_names   # pyright:ReportPrivateUsage=false
        try:
            relation_name = rel_names[relation_id]
            remote_app = self._backend.relation_remote_app_name(relation_id)
        except KeyError as e:
            raise model.RelationNotFoundError from e

        rel_list_map = self._backend._relation_list_map  # pyright:ReportPrivateUsage=false
        for unit_name in rel_list_map[relation_id].copy():
            self.remove_relation_unit(relation_id, unit_name)

        self._emit_relation_broken(relation_name, relation_id, remote_app)
        if self._model is not None:
            self._model.relations._invalidate(relation_name)  # pyright:ReportPrivateUsage=false

        self._backend._relation_app_and_units.pop(relation_id)  # pyright:ReportPrivateUsage=false
        self._backend._relation_data_raw.pop(relation_id)  # pyright:ReportPrivateUsage=false
        rel_list_map.pop(relation_id)
        ids_map = self._backend._relation_ids_map  # pyright:ReportPrivateUsage=false
        ids_map[relation_name].remove(relation_id)
        rel_names.pop(relation_id)

    def _emit_relation_created(self, relation_name: str, relation_id: int,
                               remote_app: str) -> None:
        """Trigger relation-created for a given relation with a given remote application."""
        if self._charm is None or not self._hooks_enabled:
            return
        relation = self._model.get_relation(relation_name, relation_id)
        app = self._model.get_app(remote_app)
        self._charm.on[relation_name].relation_created.emit(
            relation, app)

    def _emit_relation_broken(self, relation_name: str, relation_id: int,
                              remote_app: str) -> None:
        """Trigger relation-broken for a given relation with a given remote application."""
        if self._charm is None or not self._hooks_enabled:
            return
        relation = self._model.get_relation(relation_name, relation_id)
        app = self._model.get_app(remote_app)
        self._charm.on[relation_name].relation_broken.emit(relation, app)

    def add_relation_unit(self, relation_id: int, remote_unit_name: str) -> None:
        """Add a new unit to a relation.

        Example::

          rel_id = harness.add_relation('db', 'postgresql')
          harness.add_relation_unit(rel_id, 'postgresql/0')

        This will trigger a `relation_joined` event. This would naturally be
        followed by a `relation_changed` event, which you can trigger with
        :meth:`.update_relation_data`. This separation is artificial in the
        sense that Juju will always fire the two, but is intended to make
        testing relations and their data bags slightly more natural.

        Args:
            relation_id: The integer relation identifier (as returned by add_relation).
            remote_unit_name: A string representing the remote unit that is being added.

        Return:
            None
        """
        self._backend._relation_list_map[relation_id].append(remote_unit_name)
        # we can write remote unit data iff we are not in a hook env
        relation_name = self._backend._relation_names[relation_id]
        relation = self._model.get_relation(relation_name, relation_id)

        if not relation:
            raise RuntimeError('Relation id {} is mapped to relation name {},'
                               'but no relation matching that name was found.')

        self._backend._relation_data_raw[relation_id][remote_unit_name] = {}
        app = cast(model.Application, relation.app)  # should not be None since we're testing
        if not remote_unit_name.startswith(app.name):
            warnings.warn(
                'Remote unit name invalid: the remote application of {} is called {!r}; '
                'the remote unit name should be {}/<some-number>, not {!r}.'
                ''.format(relation_name, app.name, app.name, remote_unit_name))
        app_and_units = self._backend._relation_app_and_units  # pyright: ReportPrivateUsage=false
        app_and_units[relation_id]["units"].append(remote_unit_name)
        # Make sure that the Model reloads the relation_list for this relation_id, as well as
        # reloading the relation data for this unit.
        remote_unit = self._model.get_unit(remote_unit_name)
        unit_cache = relation.data.get(remote_unit, None)
        if unit_cache is not None:
            unit_cache._invalidate()
        self._model.relations._invalidate(relation_name)
        if self._charm is None or not self._hooks_enabled:
            return
        self._charm.on[relation_name].relation_joined.emit(
            relation, remote_unit.app, remote_unit)

    def remove_relation_unit(self, relation_id: int, remote_unit_name: str) -> None:
        """Remove a unit from a relation.

        Example::

          rel_id = harness.add_relation('db', 'postgresql')
          harness.add_relation_unit(rel_id, 'postgresql/0')
          ...
          harness.remove_relation_unit(rel_id, 'postgresql/0')

        This will trigger a `relation_departed` event. This would
        normally be followed by a `relation_changed` event triggered
        by Juju. However when using the test harness a
        `relation_changed` event must be triggererd using
        :meth:`.update_relation_data`. This deviation from normal Juj
        behaviour, facilitates testing by making each step in the
        charm life cycle explicit.

        Args:
            relation_id: The integer relation identifier (as returned by add_relation).
            remote_unit_name: A string representing the remote unit that is being removed.

        Raises:
            KeyError: if relation_id or remote_unit_name is not valid
            ValueError: if remote_unit_name is not valid
        """
        relation_name = self._backend._relation_names[relation_id]

        # gather data to invalidate cache later
        remote_unit = self._model.get_unit(remote_unit_name)
        relation = self._model.get_relation(relation_name, relation_id)

        if not relation:
            # This should not really happen, since there being a relation name mapped
            # to this ID in _relation_names should guarantee that you created the relation
            # following the proper path, but still...
            raise RuntimeError('Relation id {} is mapped to relation name {},'
                               'but no relation matching that name was found.')

        unit_cache = relation.data.get(remote_unit, None)

        # remove the unit from the list of units in the relation
        relation.units.remove(remote_unit)

        self._emit_relation_departed(relation_id, remote_unit_name)
        # remove the relation data for the departed unit now that the event has happened
        self._backend._relation_list_map[relation_id].remove(remote_unit_name)
        self._backend._relation_app_and_units[relation_id]["units"].remove(remote_unit_name)
        self._backend._relation_data_raw[relation_id].pop(remote_unit_name)
        self.model._relations._invalidate(relation_name=relation.name)

        if unit_cache is not None:
            unit_cache._invalidate()

    def _emit_relation_departed(self, relation_id: int, unit_name: str):
        """Trigger relation-departed event for a given relation id and unit."""
        if self._charm is None or not self._hooks_enabled:
            return
        rel_name = self._backend._relation_names[relation_id]
        relation = self.model.get_relation(rel_name, relation_id)
        if '/' in unit_name:
            app_name = unit_name.split('/')[0]
            app = self.model.get_app(app_name)
            unit = self.model.get_unit(unit_name)
        else:
            raise ValueError('Invalid Unit Name')
<<<<<<< HEAD
        self._charm.on[rel_name].relation_departed.emit(relation, app, unit, unit_name)
=======
        self._charm.on[rel_name].relation_departed.emit(
            relation, app, unit, unit_name)
>>>>>>> 28251faf

    def get_relation_data(self, relation_id: int, app_or_unit: AppUnitOrName) -> Mapping[str, str]:
        """Get the relation data bucket for a single app or unit in a given relation.

        This ignores all of the safety checks of who can and can't see data in relations (eg,
        non-leaders can't read their own application's relation data because there are no events
        that keep that data up-to-date for the unit).

        Args:
            relation_id: The relation whose content we want to look at.
            app_or_unit: An Application or Unit instance, or its name, whose data we want to read
        Return:
            A dict containing the relation data for `app_or_unit` or None.

        Raises:
            KeyError: if relation_id doesn't exist
        """
        if isinstance(app_or_unit, model.Application):
            name = app_or_unit.name
        elif isinstance(app_or_unit, model.Unit):
            name = app_or_unit.name
        elif isinstance(app_or_unit, str):
            name = app_or_unit
        else:
            raise TypeError('Expected Application | Unit | str, got {}'.format(type(app_or_unit)))

        # bypass access control by going directly to raw
        return self._backend._relation_data_raw[relation_id].get(name, None)

    def get_pod_spec(self) -> Tuple[Mapping[Any, Any], Mapping[Any, Any]]:
        """Return the content of the pod spec as last set by the charm.

        This returns both the pod spec and any k8s_resources that were supplied.
        See the signature of Model.pod.set_spec
        """
        return self._backend._pod_spec

    def get_container_pebble_plan(
            self, container_name: str
    ) -> pebble.Plan:
        """Return the current Plan that pebble is executing for the given container.

        Args:
            container_name: The simple name of the associated container
        Return:
            The pebble.Plan for this container. You can use :meth:`ops.pebble.Plan.to_yaml` to get
            a string form for the content. Will raise KeyError if no pebble client exists
            for that container name. (should only happen if container is not present in
            metadata.yaml)
        """
        client = self._backend._pebble_clients.get(container_name)
        if client is None:
            raise KeyError('no known pebble client for container "{}"'.format(container_name))
        return client.get_plan()

    def container_pebble_ready(self, container_name: str):
        """Fire the pebble_ready hook for the associated container.

        This will do nothing if the begin() has not been called.  If
        SIMULATE_CAN_CONNECT is True, this will switch the given
        container's can_connect state to True before the hook
        function is called.
        """
        if self._charm is None:
            return
        container = self.model.unit.get_container(container_name)
        if SIMULATE_CAN_CONNECT:
            self.set_can_connect(container, True)
        self.charm.on[container_name].pebble_ready.emit(container)

    def get_workload_version(self) -> str:
        """Read the workload version that was set by the unit."""
        return self._backend._workload_version

    def set_model_info(self, name: Optional[str] = None, uuid: Optional[str] = None) -> None:
        """Set the name and uuid of the Model that this is representing.

        This cannot be called once begin() has been called. But it lets you set the value that
        will be returned by Model.name and Model.uuid.

        This is a convenience method to invoke both Harness.set_model_name
        and Harness.set_model_uuid at once.
        """
        if name is not None:
            self.set_model_name(name)
        if uuid is not None:
            self.set_model_uuid(uuid)

    def set_model_name(self, name: str) -> None:
        """Set the name of the Model that this is representing.

        This cannot be called once begin() has been called. But it lets you set the value that
        will be returned by Model.name.
        """
        if self._charm is not None:
            raise RuntimeError('cannot set the Model name after begin()')
        self._backend.model_name = name

    def set_model_uuid(self, uuid: str) -> None:
        """Set the uuid of the Model that this is representing.

        This cannot be called once begin() has been called. But it lets you set the value that
        will be returned by Model.uuid.
        """
        if self._charm is not None:
            raise RuntimeError('cannot set the Model uuid after begin()')
        self._backend.model_uuid = uuid

    def update_relation_data(
            self,
            relation_id: int,
            app_or_unit: str,
            key_values: Mapping[str, str],
    ) -> None:
        """Update the relation data for a given unit or application in a given relation.

        This also triggers the `relation_changed` event for this relation_id.

        Args:
            relation_id: The integer relation_id representing this relation.
            app_or_unit: The unit or application name that is being updated.
                This can be the local or remote application.
            key_values: Each key/value will be updated in the relation data.
        """
        relation_name = self._backend._relation_names[relation_id]
        relation = self._model.get_relation(relation_name, relation_id)
        if '/' in app_or_unit:
            entity = self._model.get_unit(app_or_unit)
        else:
            entity = self._model.get_app(app_or_unit)

        if not relation:
            raise RuntimeError('Relation id {} is mapped to relation name {},'
                               'but no relation matching that name was found.')

        rel_data = relation.data.get(entity, None)
        if rel_data is not None:
            # rel_data may have cached now-stale data, so _invalidate() it.
            # Note, this won't cause the data to be loaded if it wasn't already.
            rel_data._invalidate()

        old_values = self._backend._relation_data_raw[relation_id][app_or_unit].copy()
        assert isinstance(old_values, dict), old_values

        # get a new relation instance to ensure a clean state
        new_relation_instance = self.model.relations._get_unique(relation.name, relation_id)
        assert new_relation_instance is not None  # type guard; this passed before...
        databag = new_relation_instance.data[entity]
        # ensure that WE as harness can temporarily write the databag
        with self._event_context(''):
            values_have_changed = False
            for k, v in key_values.items():
                if v == '':
                    if databag.pop(k, None) != v:
                        values_have_changed = True
                else:
                    if k not in databag or databag[k] != v:
                        databag[k] = v  # this triggers relation-set
                        values_have_changed = True

        if not values_have_changed:
            # Do not issue a relation changed event if the data bags have not changed
            return

        if app_or_unit == self._model.unit.name:
            # No events for our own unit
            return
        if app_or_unit == self._model.app.name:
            # updating our own app only generates an event if it is a peer relation and we
            # aren't the leader
            is_peer = self._meta.relations[relation_name].role.is_peer()
            if not is_peer:
                return
            if self._model.unit.is_leader():
                return
        self._emit_relation_changed(relation_id, app_or_unit)

    def _emit_relation_changed(self, relation_id: int, app_or_unit: str):
        if self._charm is None or not self._hooks_enabled:
            return
        rel_name = self._backend._relation_names[relation_id]
        relation = self.model.get_relation(rel_name, relation_id)
        if '/' in app_or_unit:
            app_name = app_or_unit.split('/')[0]
            unit_name = app_or_unit
            app = self.model.get_app(app_name)
            unit = self.model.get_unit(unit_name)
            args = (relation, app, unit)
        else:
            app_name = app_or_unit
            app = self.model.get_app(app_name)
            args = (relation, app)
        self._charm.on[rel_name].relation_changed.emit(*args)

    def _update_config(
            self,
            key_values: Optional[Mapping[str, '_ConfigValue']] = None,
            unset: Iterable[str] = (),
    ) -> None:
        """Update the config as seen by the charm.

        This will *not* trigger a `config_changed` event, and is intended for internal use.

        Note that the `key_values` mapping will only add or update configuration items.
        To remove existing ones, see the `unset` parameter.

        Args:
            key_values: A Mapping of key:value pairs to update in config.
            unset: An iterable of keys to remove from config.
        """
        # NOTE: jam 2020-03-01 Note that this sort of works "by accident". Config
        # is a LazyMapping, but its _load returns a dict and this method mutates
        # the dict that Config is caching. Arguably we should be doing some sort
        # of charm.framework.model.config._invalidate()
        config = self._backend._config
        if key_values is not None:
            for key, value in key_values.items():
                if key in config._defaults:
                    if value is not None:
                        config._config_set(key, value)
                else:
                    raise ValueError("unknown config option: '{}'".format(key))

        for key in unset:
            # When the key is unset, revert to the default if one exists
            default = config._defaults.get(key, None)
            if default is not None:
                config._config_set(key, default)
            else:
                config.pop(key, None)

    def update_config(
            self,
            key_values: Optional[Mapping[str, '_ConfigValue']] = None,
            unset: Iterable[str] = (),
    ) -> None:
        """Update the config as seen by the charm.

        This will trigger a `config_changed` event.

        Note that the `key_values` mapping will only add or update configuration items.
        To remove existing ones, see the `unset` parameter.

        Args:
            key_values: A Mapping of key:value pairs to update in config.
            unset: An iterable of keys to remove from Config.
                This sets the value to the default if defined,
                otherwise removes the key altogether.
        """
        self._update_config(key_values, unset)
        if self._charm is None or not self._hooks_enabled:
            return
        self._charm.on.config_changed.emit()

    def set_leader(self, is_leader: bool = True) -> None:
        """Set whether this unit is the leader or not.

        If this charm becomes a leader then `leader_elected` will be triggered.  If Harness.begin()
        has already been called, then the charm's peer relation should usually be added  *prior* to
        calling this method (i.e. with Harness.add_relation) to properly initialize and make
        available relation data that leader elected hooks may want to access.

        Args:
            is_leader: True/False as to whether this unit is the leader.
        """
        self._backend._is_leader = is_leader

        # Note: jam 2020-03-01 currently is_leader is cached at the ModelBackend level, not in
        # the Model objects, so this automatically gets noticed.
        if is_leader and self._charm is not None and self._hooks_enabled:
            self._charm.on.leader_elected.emit()

    def set_planned_units(self, num_units: int) -> None:
        """Set the number of "planned" units  that "Application.planned_units" should return.

        In real world circumstances, this number will be the number of units in the
        application. E.g., this number will be the number of peers this unit has, plus one, as we
        count our own unit in the total.

        A change to the return from planned_units will not generate an event. Typically, a charm
        author would check planned units during a config or install hook, or after receiving a peer
        relation joined event.

        """
        if num_units < 0:
            raise TypeError("num_units must be 0 or a positive integer.")
        self._backend._planned_units = num_units

    def reset_planned_units(self):
        """Reset the planned units override.

        This allows the harness to fall through to the built in methods that will try to
        guess at a value for planned units, based on the number of peer relations that
        have been setup in the testing harness.

        """
        self._backend._planned_units = None

    def _get_backend_calls(self, reset: bool = True) -> List[Tuple[Any, ...]]:
        """Return the calls that we have made to the TestingModelBackend.

        This is useful mostly for testing the framework itself, so that we can assert that we
        do/don't trigger extra calls.

        Args:
            reset: If True, reset the calls list back to empty, if false, the call list is
                preserved.

        Return:
            ``[(call1, args...), (call2, args...)]``
        """
        calls = self._backend._calls.copy()
        if reset:
            self._backend._calls.clear()
        return calls


def _record_calls(cls: Any):
    """Replace methods on cls with methods that record that they have been called.

    Iterate all attributes of cls, and for public methods, replace them with a wrapped method
    that records the method called along with the arguments and keyword arguments.
    """
    for meth_name, orig_method in cls.__dict__.items():
        if meth_name.startswith('_'):
            continue

        def decorator(orig_method: Any):
            def wrapped(self: '_TestingModelBackend', *args: Any, **kwargs: Any):
                full_args = (orig_method.__name__,) + args
                if kwargs:
                    full_args = full_args + (kwargs,)
                self._calls.append(full_args)
                return orig_method(self, *args, **kwargs)
            return wrapped

        setattr(cls, meth_name, decorator(orig_method))
    return cls


def _copy_docstrings(source_cls: Any):
    """Copy the docstrings from source_cls to target_cls.

    Use this as:
      @_copy_docstrings(source_class)
      class TargetClass:

    And for any public method that exists on both classes, it will copy the
    __doc__ for that method.
    """
    def decorator(target_cls: Any):
        for meth_name, _ in target_cls.__dict__.items():
            if meth_name.startswith('_'):
                continue
            source_method = source_cls.__dict__.get(meth_name)
            if source_method is not None and source_method.__doc__:
                target_cls.__dict__[meth_name].__doc__ = source_method.__doc__
        return target_cls
    return decorator


@_record_calls
class _TestingConfig(Dict[str, '_ConfigValue']):
    """Represents the Juju Config."""
    _supported_types = {
        'string': str,
        'boolean': bool,
        'int': int,
        'float': float
    }

    def __init__(self, config: 'RawConfig'):
        super().__init__()
        self._spec = config
        self._defaults = self._load_defaults(config)

        for key, value in self._defaults.items():
            if value is None:
                continue
            self._config_set(key, value)

    @staticmethod
    def _load_defaults(charm_config: 'RawConfig') -> Dict[str, '_ConfigValue']:
        """Load default values from config.yaml.

        Handle the case where a user doesn't supply explicit config snippets.
        """
        if not charm_config:
            return {}
        cfg = charm_config.get('options', {})  # type: Dict[str, '_ConfigOption']
        return {key: value.get('default', None) for key, value in cfg.items()}

    def _config_set(self, key: str, value: '_ConfigValue'):
        # this is only called by the harness itself
        # we don't do real serialization/deserialization, but we do check that the value
        # has the expected type.
        option = self._spec.get('options', {}).get(key)
        if not option:
            raise RuntimeError('Unknown config option {}; '
                               'not declared in `config.yaml`.'
                               'Check https://juju.is/docs/sdk/config for the '
                               'spec.'.format(key))

        declared_type = option.get('type')
        if not declared_type:
            raise RuntimeError('Incorrectly formatted `options.yaml`, option {} '
                               'is expected to declare a `type`.'.format(key))

        if declared_type not in self._supported_types:
            raise RuntimeError(
                'Incorrectly formatted `options.yaml`: `type` needs to be one '
                'of [{}], not {}.'.format(', '.join(self._supported_types), declared_type))

        if type(value) != self._supported_types[declared_type]:
            raise RuntimeError('Config option {} is supposed to be of type '
                               '{}, not `{}`.'.format(key, declared_type,
                                                      type(value).__name__))

        # call 'normal' setattr.
        dict.__setitem__(self, key, value)  # type: ignore

    def __setitem__(self, key: Any, value: Any):
        # if a charm attempts to config[foo] = bar:
        raise TypeError("'ConfigData' object does not support item assignment")


class _TestingRelationDataContents(Dict[str, str]):
    def __setitem__(self, key: str, value: str):
        if not isinstance(key, str):
            raise model.RelationDataError(
                'relation data keys must be strings, not {}'.format(type(key)))
        if not isinstance(value, str):
            raise model.RelationDataError(
                'relation data values must be strings, not {}'.format(type(value)))
        super().__setitem__(key, value)

    def copy(self):
        return _TestingRelationDataContents(super().copy())


@_copy_docstrings(model._ModelBackend)  # pyright: reportPrivateUsage=false
@_record_calls
class _TestingModelBackend:
    """This conforms to the interface for ModelBackend but provides canned data.

    DO NOT use this class directly, it is used by `Harness`_ to drive the model.
    `Harness`_ is responsible for maintaining the internal consistency of the values here,
    as the only public methods of this type are for implementing ModelBackend.
    """

    def __init__(self, unit_name: str, meta: charm.CharmMeta, config: 'RawConfig'):
        self.unit_name = unit_name
        self.app_name = self.unit_name.split('/')[0]
        self.model_name = None
        self.model_uuid = str(uuid.uuid4())

        self._harness_tmp_dir = tempfile.TemporaryDirectory(prefix='ops-harness-')
        # this is used by the _record_calls decorator
        self._calls = []  # type: List[Tuple[Any, ...]]
        self._meta = meta
        # relation name to [relation_ids,...]
        self._relation_ids_map = {}   # type: Dict[str, List[int]]
        # reverse map from relation_id to relation_name
        self._relation_names = {}  # type: Dict[int, str]
        # relation_id: [unit_name,...]
        self._relation_list_map = {}  # type: Dict[int, List[str]]
        # {relation_id: {name: Dict[str: str]}}
        self._relation_data_raw = {}  # type: Dict[int, Dict[str, Dict[str, str]]]
        # {relation_id: {"app": app_name, "units": ["app/0",...]}
        self._relation_app_and_units = {}  # type: Dict[int, _RelationEntities]
        self._config = _TestingConfig(config)
        self._is_leader = False  # type: bool
        # {resource_name: resource_content}
        # where resource_content is (path, content)
        self._resources_map = {}  # type: Dict[str, Tuple[str, Union[str, bytes]]]
        # fixme: understand how this is used and adjust the type
        self._pod_spec = None  # type: Optional[Tuple[model.K8sSpec, Any]]
        self._app_status = {'status': 'unknown', 'message': ''}  # type: _RawStatus
        self._unit_status = {'status': 'maintenance', 'message': ''}  # type: _RawStatus
        self._workload_version = None  # type: Optional[str]
        self._resource_dir = None  # type: Optional[tempfile.TemporaryDirectory[Any]]
        # Format:
        # { "storage_name": {"<ID1>": { <other-properties> }, ... }
        # <ID1>: device id that is key for given storage_name
        # Initialize the _storage_list with values present on metadata.yaml
        self._storage_list = {k: {} for k in self._meta.storages
                              }  # type: Dict[str, Dict[int, Dict[str, Any]]]

        self._storage_attached = {k: set() for k in self._meta.storages
                                  }  # type: Dict[str, Set[int]]
        self._storage_index_counter = 0
        # {container_name : _TestingPebbleClient}
        self._pebble_clients = {}  # type: Dict[str, _TestingPebbleClient]
        self._pebble_clients_can_connect = {}  # type: Dict[_TestingPebbleClient, bool]
        self._planned_units = None  # type: Optional[int]
        self._hook_is_running = ''

    def _validate_relation_access(self, relation_name: str, relations: List[model.Relation]):
        """Ensures that the named relation exists/has been added.

        This is called whenever relation data is accessed via model.get_relation(...).
        """
        if len(relations) > 0:
            return

        valid_relation_endpoints = list(self._meta.peers.keys())  # type: List[str]
        valid_relation_endpoints.extend(self._meta.requires.keys())
        valid_relation_endpoints.extend(self._meta.provides.keys())
        if self._hook_is_running == 'leader_elected' and relation_name in valid_relation_endpoints:
            raise RuntimeError(
                'cannot access relation data without first adding the relation: '
                'use Harness.add_relation({!r}, <app>) before calling set_leader'
                .format(relation_name))

    def _can_connect(self, pebble_client: '_TestingPebbleClient') -> bool:
        """Returns whether the mock client is active and can support API calls with no errors."""
        return self._pebble_clients_can_connect[pebble_client]

    def _set_can_connect(self, pebble_client: '_TestingPebbleClient', val: bool):
        """Manually sets the can_connect state for the given mock client."""
        if not SIMULATE_CAN_CONNECT:
            raise RuntimeError('must set SIMULATE_CAN_CONNECT=True before using set_can_connect')
        if pebble_client not in self._pebble_clients_can_connect:
            msg = 'cannot set can_connect for the client - are you running a "real" pebble test?'
            raise RuntimeError(msg)
        self._pebble_clients_can_connect[pebble_client] = val

    def _cleanup(self):
        if self._resource_dir is not None:
            self._resource_dir.cleanup()
            self._resource_dir = None

    def _get_resource_dir(self) -> pathlib.Path:
        if self._resource_dir is None:
            # In actual Juju, the resource path for a charm's resource is
            # $AGENT_DIR/resources/$RESOURCE_NAME/$RESOURCE_FILENAME
            # However, charms shouldn't depend on this.
            self._resource_dir = tempfile.TemporaryDirectory(prefix='tmp-ops-test-resource-')
        res_dir_name = cast(str, self._resource_dir.name)
        return pathlib.Path(res_dir_name)

    def relation_ids(self, relation_name: str) -> List[int]:
        try:
            return self._relation_ids_map[relation_name]
        except KeyError as e:
            if relation_name not in self._meta.relations:
                raise model.ModelError('{} is not a known relation'.format(relation_name)) from e
            no_ids = []  # type: List[int]
            return no_ids

    def relation_list(self, relation_id: int):
        try:
            return self._relation_list_map[relation_id]
        except KeyError as e:
            raise model.RelationNotFoundError from e

    def relation_remote_app_name(self, relation_id: int) -> Optional[str]:
        if relation_id not in self._relation_app_and_units:
            # Non-existent or dead relation
            return None
        if 'relation_broken' in self._hook_is_running:
            # TODO: if juju ever starts setting JUJU_REMOTE_APP in relation-broken hooks runs,
            # then we should kill this if clause.
            # See https://bugs.launchpad.net/juju/+bug/1960934
            return None
        return self._relation_app_and_units[relation_id]['app']

    def relation_get(self, relation_id: int, member_name: str, is_app: bool):
        if 'relation_broken' in self._hook_is_running and not self.relation_remote_app_name(
                relation_id) and member_name != self.app_name and member_name != self.unit_name:
            # TODO: if juju gets fixed to set JUJU_REMOTE_APP for this case, then we may opt to
            # allow charms to read/get that (stale) relation data.
            # See https://bugs.launchpad.net/juju/+bug/1960934
            raise RuntimeError(
                'remote-side relation data cannot be accessed during a relation-broken event')
        if is_app and '/' in member_name:
            member_name = member_name.split('/')[0]
        if relation_id not in self._relation_data_raw:
            raise model.RelationNotFoundError()
        return self._relation_data_raw[relation_id][member_name]

    def update_relation_data(self, relation_id: int, _entity: 'UnitOrApplication',
                             key: str, value: str):
        # this is where the 'real' backend would call relation-set.
        raw_data = self._relation_data_raw[relation_id][_entity.name]
        if value == '':
            raw_data.pop(key, None)
        else:
            raw_data[key] = value

    def relation_set(self, relation_id: int, key: str, value: str, is_app: bool):
        if not isinstance(is_app, bool):
            raise TypeError('is_app parameter to relation_set must be a boolean')

        if 'relation_broken' in self._hook_is_running and not self.relation_remote_app_name(
                relation_id):
            raise RuntimeError(
                'remote-side relation data cannot be accessed during a relation-broken event')

        if relation_id not in self._relation_data_raw:
            raise RelationNotFoundError(relation_id)

        relation = self._relation_data_raw[relation_id]
        if is_app:
            bucket_key = self.app_name
        else:
            bucket_key = self.unit_name
        if bucket_key not in relation:
            relation[bucket_key] = {}
        bucket = relation[bucket_key]
        if value == '':
            bucket.pop(key, None)
        else:
            bucket[key] = value

    def config_get(self) -> _TestingConfig:
        return self._config

    def is_leader(self):
        return self._is_leader

    def application_version_set(self, version: str):
        self._workload_version = version

    def resource_get(self, resource_name: str):
        if resource_name not in self._resources_map:
            raise model.ModelError(
                "ERROR could not download resource: HTTP request failed: "
                "Get https://.../units/unit-{}/resources/{}: resource#{}/{} not found".format(
                    self.unit_name.replace('/', '-'), resource_name, self.app_name, resource_name
                ))
        filename, contents = self._resources_map[resource_name]
        resource_dir = self._get_resource_dir()
        resource_filename = resource_dir / resource_name / filename
        if not resource_filename.exists():
            if isinstance(contents, bytes):
                mode = 'wb'
            else:
                mode = 'wt'
            resource_filename.parent.mkdir(exist_ok=True)
            with resource_filename.open(mode=mode) as resource_file:
                resource_file.write(contents)
        return resource_filename

    def pod_spec_set(self, spec: 'model.K8sSpec', k8s_resources: Any):  # fixme: any
        self._pod_spec = (spec, k8s_resources)

    def status_get(self, *, is_app: bool = False):
        if is_app:
            return self._app_status
        else:
            return self._unit_status

    def status_set(self, status: '_StatusName', message: str = '', *, is_app: bool = False):
        if is_app:
            self._app_status = {'status': status, 'message': message}
        else:
            self._unit_status = {'status': status, 'message': message}

    def storage_list(self, name: str, include_detached: bool = False):
        """Returns a list of all attached storage mounts for the given storage name.

        Args:
            name: name (i.e. from metadata.yaml).
            include_detached: True to include unattached storage mounts as well.
        """
        return list(index for index in self._storage_list[name]
                    if include_detached or self._storage_is_attached(name, index))

    def storage_get(self, storage_name_id: str, attribute: str) -> Any:
        name, index = storage_name_id.split("/", 1)
        index = int(index)
        try:
            if index not in self._storage_attached[name]:
                raise KeyError()  # Pretend the key isn't there
            else:
                return self._storage_list[name][index][attribute]
        except KeyError:
            raise model.ModelError(
                'ERROR invalid value "{}/{}" for option -s: storage not found'.format(name, index))

    def storage_add(self, name: str, count: int = 1) -> List[int]:
        if '/' in name:
            raise model.ModelError('storage name cannot contain "/"')

        if name not in self._storage_list:
            self._storage_list[name] = {}
        result = []  # type: List[int]
        for _ in range(count):
            index = self._storage_index_counter
            self._storage_index_counter += 1
            self._storage_list[name][index] = {
                'location': os.path.join(self._harness_tmp_dir.name, name, str(index)),
            }
            result.append(index)
        return result

    def _storage_detach(self, storage_id: str):
        # NOTE: This is an extra function for _TestingModelBackend to simulate
        # detachment of a storage unit.  This is not present in ops.model._ModelBackend.
        name, index = storage_id.split('/', 1)
        index = int(index)

        for client in self._pebble_clients.values():
            client._fs.remove_mount(name)  # pyright: ReportPrivateUsage=false

        if self._storage_is_attached(name, index):
            self._storage_attached[name].remove(index)

    def _storage_attach(self, storage_id: str):
        """Mark the named storage_id as attached and return True if it was previously detached."""
        # NOTE: This is an extra function for _TestingModelBackend to simulate
        # re-attachment of a storage unit.  This is not present in
        # ops.model._ModelBackend.
        name, index = storage_id.split('/', 1)

        for container, client in self._pebble_clients.items():
            for _, mount in self._meta.containers[container].mounts.items():
                if mount.storage != name:
                    continue
                for index, store in self._storage_list[mount.storage].items():
                    fs = client._fs  # pyright: reportPrivateUsage=false
                    fs.add_mount(mount.storage, mount.location, store['location'])

        index = int(index)
        if not self._storage_is_attached(name, index):
            self._storage_attached[name].add(index)
            return True
        return False

    def _storage_is_attached(self, storage_name: str, storage_index: int):
        return storage_index in self._storage_attached[storage_name]

    def _storage_remove(self, storage_id: str):
        # NOTE: This is an extra function for _TestingModelBackend to simulate
        # full removal of a storage unit.  This is not present in
        # ops.model._ModelBackend.
        self._storage_detach(storage_id)
        name, index = storage_id.split('/', 1)
        index = int(index)
        self._storage_list[name].pop(index, None)

    def action_get(self):  # type:ignore
        raise NotImplementedError(self.action_get)  # type:ignore

    def action_set(self, results):  # type:ignore
        raise NotImplementedError(self.action_set)  # type:ignore

    def action_log(self, message):  # type:ignore
        raise NotImplementedError(self.action_log)  # type:ignore

    def action_fail(self, message=''):  # type:ignore
        raise NotImplementedError(self.action_fail)  # type:ignore

    def network_get(self, endpoint_name, relation_id=None):  # type:ignore
        raise NotImplementedError(self.network_get)  # type:ignore

    def add_metrics(self, metrics, labels=None):  # type:ignore
        raise NotImplementedError(self.add_metrics)  # type:ignore

    @classmethod
    def log_split(cls, message, max_len=model.MAX_LOG_LINE_LEN):  # type:ignore
        raise NotImplementedError(cls.log_split)  # type:ignore

    def juju_log(self, level, msg):  # type:ignore
        raise NotImplementedError(self.juju_log)  # type:ignore

    def get_pebble(self, socket_path: str) -> '_TestingPebbleClient':
        container = socket_path.split('/')[3]  # /charm/containers/<container_name>/pebble.socket
        client = self._pebble_clients.get(container, None)
        if client is None:
            client = _TestingPebbleClient(self)
            self._pebble_clients[container] = client

            # we need to know which container a new pebble client belongs to
            # so we can figure out which storage mounts must be simulated on
            # this pebble client's mock file systems when storage is
            # attached/detached later.
            self._pebble_clients[container] = client

        self._pebble_clients_can_connect[client] = not SIMULATE_CAN_CONNECT
        return client

    def planned_units(self) -> int:
        """Simulate fetching the number of planned application units from the model.

        If self._planned_units is None, then we simulate what the Juju controller will do, which is
        to report the number of peers, plus one (we include this unit in the count). This can be
        overridden for testing purposes: a charm author can set the number of planned units
        explicitly by calling `Harness.set_planned_units`
        """
        if self._planned_units is not None:
            return self._planned_units

        units = set()  # type: Set[str]
        peer_names = set(self._meta.peers.keys())  # type: Set[str]
        for peer_id, peer_name in self._relation_names.items():
            if peer_name not in peer_names:
                continue
            peer_units = self._relation_list_map[peer_id]
            units.update(peer_units)

        return len(units) + 1  # Account for this unit.


@_copy_docstrings(pebble.Client)
class _TestingPebbleClient:
    """This conforms to the interface for pebble.Client but provides canned data.

    DO NOT use this class directly, it is used by `Harness`_ to run interactions with Pebble.
    `Harness`_ is responsible for maintaining the internal consistency of the values here,
    as the only public methods of this type are for implementing Client.
    """

    def __init__(self, backend: _TestingModelBackend):
        self._backend = _TestingModelBackend
        self._layers = {}  # type: Dict[str, pebble.Layer]
        # Has a service been started/stopped?
        self._service_status = {}  # type: Dict[str, pebble.ServiceStatus]
        self._fs = _TestingFilesystem()
        self._backend = backend

    def _check_connection(self):
        if not self._backend._can_connect(self):  # pyright: reportPrivateUsage=false
            raise pebble.ConnectionError('cannot connect to pebble')

    def get_system_info(self) -> pebble.SystemInfo:
        self._check_connection()
        return pebble.SystemInfo(version='1.0.0')

    def get_warnings(
            self, select: pebble.WarningState = pebble.WarningState.PENDING,
    ) -> List['pebble.Warning']:
        raise NotImplementedError(self.get_warnings)

    def ack_warnings(self, timestamp: datetime.datetime) -> int:
        raise NotImplementedError(self.ack_warnings)

    def get_changes(
            self, select: pebble.ChangeState = pebble.ChangeState.IN_PROGRESS,
            service: Optional[str] = None,
    ) -> List[pebble.Change]:
        raise NotImplementedError(self.get_changes)

    def get_change(self, change_id: pebble.ChangeID) -> pebble.Change:
        raise NotImplementedError(self.get_change)

    def abort_change(self, change_id: pebble.ChangeID) -> pebble.Change:
        raise NotImplementedError(self.abort_change)

    def autostart_services(self, timeout: float = 30.0, delay: float = 0.1):
        self._check_connection()
        for name, service in self._render_services().items():
            # TODO: jam 2021-04-20 This feels awkward that Service.startup might be a string or
            #  might be an enum. Probably should make Service.startup a property rather than an
            #  attribute.
            if service.startup == '':
                startup = pebble.ServiceStartup.DISABLED
            else:
                startup = pebble.ServiceStartup(service.startup)
            if startup == pebble.ServiceStartup.ENABLED:
                self._service_status[name] = pebble.ServiceStatus.ACTIVE

    def replan_services(self, timeout: float = 30.0, delay: float = 0.1):
        return self.autostart_services(timeout, delay)

    def start_services(
            self, services: List[str], timeout: float = 30.0, delay: float = 0.1,
    ):
        # A common mistake is to pass just the name of a service, rather than a list of services,
        # so trap that so it is caught quickly.
        if isinstance(services, str):
            raise TypeError('start_services should take a list of names, not just "{}"'.format(
                services))

        self._check_connection()

        # Note: jam 2021-04-20 We don't implement ChangeID, but the default caller of this is
        # Container.start() which currently ignores the return value
        known_services = self._render_services()
        # Names appear to be validated before any are activated, so do two passes
        for name in services:
            if name not in known_services:
                # TODO: jam 2021-04-20 This needs a better error type
                raise RuntimeError('400 Bad Request: service "{}" does not exist'.format(name))
            current = self._service_status.get(name, pebble.ServiceStatus.INACTIVE)
            if current == pebble.ServiceStatus.ACTIVE:
                # TODO: jam 2021-04-20 I believe pebble actually validates all the service names
                #  can be started before starting any, and gives a list of things that couldn't
                #  be done, but this is good enough for now
                raise pebble.ChangeError('''\
cannot perform the following tasks:
- Start service "{}" (service "{}" was previously started)
'''.format(name, name), change=1234)  # type:ignore # the change id is not respected
        for name in services:
            # If you try to start a service which is started, you get a ChangeError:
            # $ PYTHONPATH=. python3 ./test/pebble_cli.py start serv
            # ChangeError: cannot perform the following tasks:
            # - Start service "serv" (service "serv" was previously started)
            self._service_status[name] = pebble.ServiceStatus.ACTIVE

    def stop_services(
            self, services: List[str], timeout: float = 30.0, delay: float = 0.1,
    ):
        # handle a common mistake of passing just a name rather than a list of names
        if isinstance(services, str):
            raise TypeError('stop_services should take a list of names, not just "{}"'.format(
                services))

        self._check_connection()

        # TODO: handle invalid names
        # Note: jam 2021-04-20 We don't implement ChangeID, but the default caller of this is
        # Container.stop() which currently ignores the return value
        known_services = self._render_services()
        for name in services:
            if name not in known_services:
                # TODO: jam 2021-04-20 This needs a better error type
                #  400 Bad Request: service "bal" does not exist
                raise RuntimeError('400 Bad Request: service "{}" does not exist'.format(name))
            current = self._service_status.get(name, pebble.ServiceStatus.INACTIVE)
            if current != pebble.ServiceStatus.ACTIVE:
                # TODO: jam 2021-04-20 I believe pebble actually validates all the service names
                #  can be started before starting any, and gives a list of things that couldn't
                #  be done, but this is good enough for now
                raise pebble.ChangeError('''\
ChangeError: cannot perform the following tasks:
- Stop service "{}" (service "{}" is not active)
'''.format(name, name), change=1234)  # type: ignore # the change id is not respected
        for name in services:
            self._service_status[name] = pebble.ServiceStatus.INACTIVE

    def restart_services(
            self, services: List[str], timeout: float = 30.0, delay: float = 0.1,
    ):
        # handle a common mistake of passing just a name rather than a list of names
        if isinstance(services, str):
            raise TypeError('restart_services should take a list of names, not just "{}"'.format(
                services))

        self._check_connection()

        # TODO: handle invalid names
        # Note: jam 2021-04-20 We don't implement ChangeID, but the default caller of this is
        # Container.restart() which currently ignores the return value
        known_services = self._render_services()
        for name in services:
            if name not in known_services:
                # TODO: jam 2021-04-20 This needs a better error type
                #  400 Bad Request: service "bal" does not exist
                raise RuntimeError('400 Bad Request: service "{}" does not exist'.format(name))
        for name in services:
            self._service_status[name] = pebble.ServiceStatus.ACTIVE

    def wait_change(
            self, change_id: pebble.ChangeID, timeout: float = 30.0, delay: float = 0.1,
    ) -> pebble.Change:
        raise NotImplementedError(self.wait_change)

    def add_layer(
            self, label: str, layer: Union[str, 'pebble.LayerDict', pebble.Layer], *,
            combine: bool = False):
        # I wish we could combine some of this helpful object corralling with the actual backend,
        # rather than having to re-implement it. Maybe we could subclass
        if not isinstance(label, str):
            raise TypeError('label must be a str, not {}'.format(type(label).__name__))

        if isinstance(layer, (str, dict)):
            layer_obj = pebble.Layer(layer)
        elif isinstance(layer, pebble.Layer):
            layer_obj = layer
        else:
            raise TypeError('layer must be str, dict, or pebble.Layer, not {}'.format(
                type(layer).__name__))

        self._check_connection()

        if label in self._layers:
            if not combine:
                raise RuntimeError('400 Bad Request: layer "{}" already exists'.format(label))
            layer = self._layers[label]
            for name, service in layer_obj.services.items():
                # 'override' is actually single quoted in the real error, but
                # it shouldn't be, hopefully that gets cleaned up.
                if not service.override:
                    raise RuntimeError('500 Internal Server Error: layer "{}" must define'
                                       '"override" for service "{}"'.format(label, name))
                if service.override not in ('merge', 'replace'):
                    raise RuntimeError('500 Internal Server Error: layer "{}" has invalid '
                                       '"override" value on service "{}"'.format(label, name))
                elif service.override == 'replace':
                    layer.services[name] = service
                elif service.override == 'merge':
                    if combine and name in layer.services:
                        s = layer.services[name]
                        s._merge(service)  # type: ignore # noqa
                    else:
                        layer.services[name] = service

        else:
            self._layers[label] = layer_obj

    def _render_services(self) -> Dict[str, pebble.Service]:
        services = {}  # type: Dict[str, pebble.Service]
        for key in sorted(self._layers.keys()):
            layer = self._layers[key]
            for name, service in layer.services.items():
                # TODO: (jam) 2021-04-07 have a way to merge existing services
                services[name] = service
        return services

    def get_plan(self) -> pebble.Plan:
        self._check_connection()
        plan = pebble.Plan('{}')
        services = self._render_services()
        if not services:
            return plan
        for name in sorted(services.keys()):
            plan.services[name] = services[name]
        return plan

    def get_services(self, names: Optional[List[str]] = None) -> List[pebble.ServiceInfo]:
        if isinstance(names, str):
            raise TypeError('start_services should take a list of names, not just "{}"'.format(
                names))

        self._check_connection()
        services = self._render_services()
        infos = []  # type: List[pebble.ServiceInfo]
        if names is None:
            names = sorted(services.keys())
        for name in sorted(names):
            try:
                service = services[name]
            except KeyError:
                # in pebble, it just returns "nothing matched" if there are 0 matches,
                # but it ignores services it doesn't recognize
                continue
            status = self._service_status.get(name, pebble.ServiceStatus.INACTIVE)
            if service.startup == '':
                startup = pebble.ServiceStartup.DISABLED
            else:
                startup = pebble.ServiceStartup(service.startup)
            info = pebble.ServiceInfo(name,
                                      startup=startup,
                                      current=pebble.ServiceStatus(status))
            infos.append(info)
        return infos

    def pull(self, path: str, *,
             encoding: str = 'utf-8') -> Union[BinaryIO, TextIO]:
        self._check_connection()
        return self._fs.open(path, encoding=encoding)

    def push(
            self, path: str, source: 'ReadableBuffer', *,
            encoding: str = 'utf-8', make_dirs: bool = False, permissions: Optional[int] = None,
            user_id: Optional[int] = None,
            user: Optional[str] = None,
            group_id: Optional[int] = None,
            group: Optional[str] = None
    ) -> None:
        self._check_connection()
        if permissions is not None and not (0 <= permissions <= 0o777):
            raise pebble.PathError(
                'generic-file-error',
                'permissions not within 0o000 to 0o777: {:#o}'.format(permissions))
        try:
            self._fs.create_file(
                path, source, encoding=encoding, make_dirs=make_dirs, permissions=permissions,
                user_id=user_id, user=user, group_id=group_id, group=group)
        except FileNotFoundError as e:
            raise pebble.PathError(
                'not-found', 'parent directory not found: {}'.format(e.args[0]))
        except NonAbsolutePathError as e:
            raise pebble.PathError(
                'generic-file-error',
                'paths must be absolute, got {!r}'.format(e.args[0])
            )

    def list_files(self, path: str, *, pattern: Optional[str] = None,
                   itself: bool = False) -> List[pebble.FileInfo]:
        self._check_connection()
        try:
            files = [self._fs.get_path(path)]
        except FileNotFoundError:
            # conform with the real pebble api
            raise pebble.APIError(
                body={}, code=404, status='Not Found',
                message="stat {}: no such file or directory".format(path))

        if not itself:
            try:
                files = self._fs.list_dir(path)
            except NotADirectoryError:
                pass

        if pattern is not None:
            files = [file for file in files if fnmatch.fnmatch(file.name, pattern)]

        type_mappings = {
            _File: pebble.FileType.FILE,
            _Directory: pebble.FileType.DIRECTORY,
        }

        def get_pebble_file_type(file: '_FileOrDir') -> pebble.FileType:
            pebble_type = type_mappings.get(type(file))
            if not pebble_type:
                raise ValueError('unable to convert file {} '
                                 '(type not one of {})'.format(file, type_mappings))
            return pebble_type

        return [
            pebble.FileInfo(
                path=str(file.path),
                name=file.name,
                type=get_pebble_file_type(file),
                size=file.size if isinstance(file, _File) else None,
                permissions=file.kwargs.get('permissions'),
                last_modified=file.last_modified,
                user_id=file.kwargs.get('user_id'),
                user=file.kwargs.get('user'),
                group_id=file.kwargs.get('group_id'),
                group=file.kwargs.get('group'),
            )
            for file in files
        ]

    def make_dir(
            self, path: str, *,
            make_parents: bool = False,
            permissions: Optional[int] = None,
            user_id: Optional[int] = None,
            user: Optional[str] = None,
            group_id: Optional[int] = None,
            group: Optional[str] = None
    ) -> None:
        self._check_connection()
        if permissions is not None and not (0 <= permissions <= 0o777):
            raise pebble.PathError(
                'generic-file-error',
                'permissions not within 0o000 to 0o777: {:#o}'.format(permissions))
        try:
            self._fs.create_dir(
                path, make_parents=make_parents, permissions=permissions,
                user_id=user_id, user=user, group_id=group_id, group=group)
        except FileNotFoundError as e:
            # Parent directory doesn't exist and make_parents is False
            raise pebble.PathError(
                'not-found', 'parent directory not found: {}'.format(e.args[0]))
        except NotADirectoryError as e:
            # Attempted to create a subdirectory of a file
            raise pebble.PathError('generic-file-error', 'not a directory: {}'.format(e.args[0]))
        except NonAbsolutePathError as e:
            raise pebble.PathError(
                'generic-file-error',
                'paths must be absolute, got {!r}'.format(e.args[0])
            )

    def remove_path(self, path: str, *, recursive: bool = False):
        self._check_connection()
        try:
            file_or_dir = self._fs.get_path(path)
        except FileNotFoundError:
            if recursive:
                # Pebble doesn't give not-found error when recursive is specified
                return
            raise pebble.PathError(
                'not-found', 'remove {}: no such file or directory'.format(path))

        if isinstance(file_or_dir, _Directory) and len(file_or_dir) > 0 and not recursive:
            raise pebble.PathError(
                'generic-file-error', 'cannot remove non-empty directory without recursive=True')
        self._fs.delete_path(path)

    def exec(self, command, **kwargs):  # type:ignore
        raise NotImplementedError(self.exec)  # type:ignore

    def send_signal(self, sig: Union[int, str], *service_names: str):
        if not service_names:
            raise TypeError('send_signal expected at least 1 service name, got 0')
        self._check_connection()

        # Convert signal to str
        if isinstance(sig, int):
            sig = signal.Signals(sig).name

        # pebble first validates the service name, and then the signal name

        plan = self.get_plan()
        for service in service_names:
            if service not in plan.services or not self.get_services([service])[0].is_running():
                # conform with the real pebble api
                message = 'cannot send signal to "{}": service is not running'.format(service)
                body = {'type': 'error', 'status-code': 500, 'status': 'Internal Server Error',
                        'result': {'message': message}}
                raise pebble.APIError(
                    body=body, code=500, status='Internal Server Error', message=message
                )

        # Check if signal name is valid
        try:
            signal.Signals[sig]
        except KeyError:
            # conform with the real pebble api
            message = 'cannot send signal to "{}": invalid signal name "{}"'.format(
                service_names[0],
                sig)
            body = {'type': 'error', 'status-code': 500, 'status': 'Internal Server Error',
                    'result': {'message': message}}
            raise pebble.APIError(
                body=body,
                code=500,
                status='Internal Server Error',
                message=message)

    def get_checks(self, level=None, names=None):  # type:ignore
        raise NotImplementedError(self.get_checks)  # type:ignore


class NonAbsolutePathError(Exception):
    """Error raised by _TestingFilesystem.

    This error is raised when an absolute path is required but the code instead encountered a
    relative path.
    """


class _TestingStorageMount:
    """Simulates a filesystem backend for storage mounts."""

    def __init__(self, location: pathlib.PurePosixPath, src: pathlib.Path):
        """Creates a new simulated storage mount.

        Args:
            location: The path within simulated filesystem at which this storage will be mounted.
            src: The temporary on-disk location where the simulated storage will live.
        """
        self._src = src
        self._location = location

        src.mkdir(exist_ok=True, parents=True)

    def contains(self, path: '_StringOrPath') -> bool:
        """Returns true whether path resides within this simulated storage mount's location."""
        try:
            pathlib.PurePosixPath(path).relative_to(self._location)
            return True
        except Exception:
            return False

    def check_contains(self, path: '_StringOrPath') -> pathlib.PurePosixPath:
        """Raises if path does not reside within this simulated storage mount's location."""
        if not self.contains(path):
            msg = 'the provided path "{!s}" does not reside within the mount location "{!s}"' \
                .format(path, self._location)
            raise RuntimeError(msg)
        return pathlib.PurePosixPath(path)

    def _srcpath(self, path: pathlib.PurePosixPath) -> pathlib.Path:
        """Returns the disk-backed path where the simulated path will actually be stored."""
        suffix = path.relative_to(self._location)
        return self._src / suffix

    def create_dir(
            self,
            path: '_StringOrPath',
            make_parents: bool = False,
            **kwargs: Any) -> '_Directory':
        if not pathlib.PurePosixPath(path).is_absolute():
            raise NonAbsolutePathError(str(path))
        path = self.check_contains(path)
        srcpath = self._srcpath(path)

        if srcpath.exists() and srcpath.is_dir() and make_parents:
            return _Directory(path, **kwargs)  # nothing to do
        if srcpath.exists():
            raise FileExistsError(str(path))

        dirname = srcpath.parent
        if not dirname.exists():
            if not make_parents:
                raise FileNotFoundError(str(path.parent))
            dirname.mkdir(parents=True, exist_ok=True)
        srcpath.mkdir(exist_ok=True)
        return _Directory(path, **kwargs)

    def create_file(
            self,
            path: '_StringOrPath',
            data: 'ReadableBuffer',
            encoding: str = 'utf-8',
            make_dirs: bool = False,
            **kwargs: Any
    ) -> '_File':
        posixpath = self.check_contains(path)  # type: pathlib.PurePosixPath
        srcpath = self._srcpath(posixpath)

        dirname = srcpath.parent
        if not dirname.exists():
            if not make_dirs:
                raise FileNotFoundError(str(posixpath.parent))
            dirname.mkdir(parents=True, exist_ok=True)

        if isinstance(data, str):
            data = data.encode(encoding=encoding)
        elif isinstance(data, (StringIO, BytesIO)):
            data = data.getvalue()
            if isinstance(data, str):
                data = data.encode()

        byte_data = cast(bytes, data)

        with srcpath.open('wb') as f:
            f.write(byte_data)

        return _File(posixpath, byte_data, encoding=encoding, **kwargs)

    def list_dir(self, path: '_StringOrPath') -> List['_FileOrDir']:
        _path = self.check_contains(path)
        srcpath = self._srcpath(_path)

        results = []  # type: List[_FileOrDir]
        if not srcpath.exists():
            raise FileNotFoundError(str(_path))
        if not srcpath.is_dir():
            raise NotADirectoryError(str(_path))
        for fpath in srcpath.iterdir():
            mountpath = _path / fpath.name
            if fpath.is_dir():
                results.append(_Directory(mountpath))
            elif fpath.is_file():
                with fpath.open('rb') as f:
                    results.append(_File(mountpath, f.read()))
            else:
                raise RuntimeError('unsupported file type at path {}'.format(fpath))
        return results

    def open(
            self,
            path: '_StringOrPath',
            encoding: Optional[str] = 'utf-8',
    ) -> Union[BinaryIO, TextIO]:
        path = self.check_contains(path)

        file = self.get_path(path)
        if isinstance(file, _Directory):
            raise IsADirectoryError(str(file.path))
        return file.open(encoding=encoding)

    def get_path(self, path: '_StringOrPath') -> '_FileOrDir':
        path = self.check_contains(path)
        srcpath = self._srcpath(path)
        if srcpath.is_dir():
            return _Directory(path)
        if not srcpath.exists():
            raise FileNotFoundError(str(path))
        with srcpath.open('rb') as f:
            return _File(path, f.read())

    def delete_path(self, path: '_StringOrPath') -> None:
        path = self.check_contains(path)
        srcpath = self._srcpath(path)
        if srcpath.exists():
            srcpath.unlink()
        else:
            raise FileNotFoundError(str(path))


class _TestingFilesystem:
    r"""An in-memory mock of a pebble-controlled container's filesystem.

    For now, the filesystem is assumed to be a POSIX-style filesystem; Windows-style directories
    (e.g. \, \foo\bar, C:\foo\bar) are not supported.
    """

    def __init__(self):
        self.root = _Directory(pathlib.PurePosixPath('/'))
        self._mounts = {}  # type: Dict[str, _TestingStorageMount]

    def add_mount(self, name: str, mount_path: Union[str, pathlib.Path],
                  backing_src_path: Union[str, pathlib.Path]):
        self._mounts[name] = _TestingStorageMount(
            pathlib.PurePosixPath(mount_path), pathlib.Path(backing_src_path))

    def remove_mount(self, name: str):
        if name in self._mounts:
            del self._mounts[name]

    def create_dir(self, path: str, make_parents: bool = False, **kwargs: Any) -> '_Directory':
        if not path.startswith('/'):
            raise NonAbsolutePathError(path)
        for mount in self._mounts.values():
            if mount.contains(path):
                return mount.create_dir(path, make_parents, **kwargs)
        current_dir = self.root
        tokens = pathlib.PurePosixPath(path).parts[1:]
        for token in tokens[:-1]:
            if token in current_dir:
                current_dir = current_dir[token]
            else:
                if make_parents:
                    # NOTE: other parameters (e.g. ownership, permissions) only get applied to the
                    # final directory.
                    # (At the time of writing, Pebble defaults to 0o755 permissions and root:root
                    # ownership.)
                    current_dir = current_dir.create_dir(token)
                else:
                    raise FileNotFoundError(str(current_dir.path / token))
            if isinstance(current_dir, _File):
                raise NotADirectoryError(str(current_dir.path))

        # Current backend will always raise an error if the final directory component
        # already exists.
        token = tokens[-1]
        if token not in current_dir:
            current_dir = current_dir.create_dir(token, **kwargs)
        else:
            # If 'make_parents' is specified, behave like 'mkdir -p' and ignore if the dir already
            # exists.
            if make_parents:
                current_dir = _Directory(current_dir.path / token)
            else:
                raise FileExistsError(str(current_dir.path / token))
        return current_dir

    def create_file(
            self,
            path: str,
            data: 'ReadableBuffer',
            encoding: str = 'utf-8',
            make_dirs: bool = False,
            **kwargs: Any
    ) -> '_File':
        if not path.startswith('/'):
            raise NonAbsolutePathError(path)
        for mount in self._mounts.values():
            if mount.contains(path):
                return mount.create_file(path, data, encoding, make_dirs, **kwargs)
        path_obj = pathlib.PurePosixPath(path)
        try:
            dir_ = self.get_path(path_obj.parent)
        except FileNotFoundError:
            if make_dirs:
                dir_ = self.create_dir(str(path_obj.parent), make_parents=make_dirs)
                # NOTE: other parameters (e.g. ownership, permissions) only get applied to the
                # final directory.
                # (At the time of writing, Pebble defaults to the specified permissions and
                # root:root ownership, which is inconsistent with the push function's
                # behavior for parent directories.)
            else:
                raise
        if not isinstance(dir_, _Directory):
            raise pebble.PathError(
                'generic-file-error', 'parent is not a directory: {}'.format(str(dir_)))
        return dir_.create_file(path_obj.name, data, encoding=encoding, **kwargs)

    def list_dir(self, path: '_StringOrPath') -> List['_FileOrDir']:
        for mount in self._mounts.values():
            if mount.contains(path):
                return mount.list_dir(path)
        current_dir = self.root
        tokens = pathlib.PurePosixPath(path).parts[1:]
        for token in tokens:
            try:
                current_dir = current_dir[token]
            except KeyError:
                raise FileNotFoundError(str(current_dir.path / token))
            if isinstance(current_dir, _File):
                raise NotADirectoryError(str(current_dir.path))
            if not isinstance(current_dir, _Directory):
                # For now, ignoring other possible cases besides File and Directory (e.g. Symlink).
                raise NotImplementedError()
        return list(current_dir)

    def open(
            self,
            path: '_StringOrPath',
            encoding: Optional[str] = 'utf-8',
    ) -> Union[BinaryIO, TextIO]:
        for mount in self._mounts.values():
            if mount.contains(path):
                return mount.open(path, encoding)
        path = pathlib.PurePosixPath(path)
        file = self.get_path(path)  # warning: no check re: directories
        if isinstance(file, _Directory):
            raise IsADirectoryError(str(file.path))
        return file.open(encoding=encoding)

    def get_path(self, path: '_StringOrPath') -> '_FileOrDir':
        for mount in self._mounts.values():
            if mount.contains(path):
                return mount.get_path(path)
        path = pathlib.PurePosixPath(path)
        tokens = path.parts[1:]
        current_object = self.root
        for token in tokens:
            # ASSUMPTION / TESTME: object might be file
            if isinstance(current_object, _File):
                raise RuntimeError('cannot expand path {!r} from {!r}: '
                                   'not a directory'.format(token, current_object))
            if token in current_object:
                current_object = current_object[token]
            else:
                raise FileNotFoundError(str(current_object.path / token))
        return current_object

    def delete_path(self, path: '_StringOrPath') -> None:
        for mount in self._mounts.values():
            if mount.contains(path):
                return mount.delete_path(path)
        path = pathlib.PurePosixPath(path)
        parent_dir = self.get_path(path.parent)
        if not isinstance(parent_dir, _Directory):
            raise RuntimeError('cannot delete {}: parent {!r}'
                               'is not a directory'.format(path.name, parent_dir))
        del parent_dir[path.name]


class _Directory:
    def __init__(self, path: pathlib.PurePosixPath, **kwargs: Any):
        self.path = path
        self._children = {}  # type: Dict[str, Union[_Directory, _File]]
        self.last_modified = datetime.datetime.now()
        self.kwargs = cast('_FileKwargs', kwargs)

    @property
    def name(self) -> str:
        # Need to handle special case for root.
        # pathlib.PurePosixPath('/').name is '', but pebble returns '/'.
        return self.path.name if self.path.name else '/'

    def __contains__(self, child: str) -> bool:
        return child in self._children

    def __iter__(self) -> Iterator['_FileOrDir']:
        return (value for value in self._children.values())

    def __getitem__(self, key: str) -> '_FileOrDir':
        return self._children[key]

    def __delitem__(self, key: str) -> None:
        try:
            del self._children[key]
        except KeyError:
            raise FileNotFoundError(str(self.path / key))

    def __len__(self):
        return len(self._children)

    def create_dir(self, name: str, **kwargs: Any) -> '_Directory':
        dirc = _Directory(self.path / name, **kwargs)
        self._children[name] = dirc
        return dirc

    def create_file(
            self,
            name: str,
            data: 'ReadableBuffer',
            encoding: Optional[str] = 'utf-8',
            **kwargs: Any
    ) -> '_File':
        file = _File(self.path / name, data, encoding=encoding, **kwargs)
        self._children[name] = file
        return file


class _File:
    def __init__(
            self,
            path: pathlib.PurePosixPath,
            data: 'ReadableBuffer',
            encoding: Optional[str] = 'utf-8',
            **kwargs: Any):

        if hasattr(data, 'read'):  # if BytesIO/StringIO:
            data = data.read()  # type: ignore
        if isinstance(data, str):  # if str/StringIO
            data = data.encode(encoding)  # type: ignore

        byte_data = cast(bytes, data)  # it's bytes by now; pyright doesn't like redeclaring vars
        data_size = len(byte_data)

        self.path = path
        self.data = byte_data
        self.size = data_size
        self.last_modified = datetime.datetime.now()
        self.kwargs = cast('_FileKwargs', kwargs)

    @property
    def name(self) -> str:
        return self.path.name

    def open(
            self,
            encoding: Optional[str] = 'utf-8',
    ) -> Union[TextIO, BinaryIO]:
        if encoding is None:
            return BytesIO(self.data)
        else:
            raw = self.data.decode(encoding)
            return StringIO(raw)<|MERGE_RESOLUTION|>--- conflicted
+++ resolved
@@ -40,10 +40,6 @@
 import random
 import signal
 import tempfile
-<<<<<<< HEAD
-import typing
-=======
->>>>>>> 28251faf
 import uuid
 import warnings
 from contextlib import contextmanager
@@ -877,12 +873,8 @@
             unit = self.model.get_unit(unit_name)
         else:
             raise ValueError('Invalid Unit Name')
-<<<<<<< HEAD
-        self._charm.on[rel_name].relation_departed.emit(relation, app, unit, unit_name)
-=======
         self._charm.on[rel_name].relation_departed.emit(
             relation, app, unit, unit_name)
->>>>>>> 28251faf
 
     def get_relation_data(self, relation_id: int, app_or_unit: AppUnitOrName) -> Mapping[str, str]:
         """Get the relation data bucket for a single app or unit in a given relation.
