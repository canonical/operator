# Copyright 2019 Canonical Ltd.
#
# Licensed under the Apache License, Version 2.0 (the "License");
# you may not use this file except in compliance with the License.
# You may obtain a copy of the License at
#
# http://www.apache.org/licenses/LICENSE-2.0
#
# Unless required by applicable law or agreed to in writing, software
# distributed under the License is distributed on an "AS IS" BASIS,
# WITHOUT WARRANTIES OR CONDITIONS OF ANY KIND, either express or implied.
# See the License for the specific language governing permissions and
# limitations under the License.

"""Base objects for the Charm, events and metadata."""

import dataclasses
import enum
import logging
import pathlib
import warnings
from typing import (
    TYPE_CHECKING,
    Any,
    Callable,
    ClassVar,
    Dict,
    List,
    Literal,
    Mapping,
    NoReturn,
    Optional,
    TextIO,
    Tuple,
    Type,
    TypedDict,
    TypeVar,
    Union,
    cast,
)

from . import model
from ._private import yaml
from .framework import (
    EventBase,
    EventSource,
    Framework,
    Handle,
    LifecycleEvent,
    Object,
    ObjectEvents,
)

if TYPE_CHECKING:
    from typing_extensions import Required

    _Scopes = Literal['global', 'container']
    _RelationMetaDict = TypedDict(
        '_RelationMetaDict',
        {'interface': Required[str], 'limit': int, 'optional': bool, 'scope': _Scopes},
        total=False,
    )

    _MultipleRange = TypedDict('_MultipleRange', {'range': str})
    _StorageMetaDict = TypedDict(
        '_StorageMetaDict',
        {
            'type': Required[str],
            'description': str,
            'shared': bool,
            'read-only': bool,
            'minimum-size': str,
            'location': str,
            'multiple-range': str,
            'multiple': _MultipleRange,
        },
        total=False,
    )

    _ResourceMetaDict = TypedDict(
        '_ResourceMetaDict',
        {'type': Required[str], 'filename': str, 'description': str},
        total=False,
    )

    _MountDict = TypedDict('_MountDict', {'storage': Required[str], 'location': str}, total=False)


class _ContainerBaseDict(TypedDict):
    name: str
    channel: str
    architectures: List[str]


logger = logging.getLogger(__name__)


class HookEvent(EventBase):
    """Events raised by Juju to progress a charm's lifecycle.

    Hooks are callback methods of a charm class (a subclass of
    :class:`CharmBase`) that are invoked in response to events raised
    by Juju. These callback methods are the means by which a charm
    governs the lifecycle of its application.

    The :class:`HookEvent` class is the base of a type hierarchy of events
    related to the charm's lifecycle.

    :class:`HookEvent` subtypes are grouped into the following categories

    - Core lifecycle events
    - Relation events
    - Storage events
    - Metric events
    """


class ActionEvent(EventBase):
    """Events raised by Juju when an administrator invokes a Juju Action.

    This class is the data type of events triggered when an administrator
    invokes a Juju Action. Callbacks bound to these events may be used
    for responding to the administrator's Juju Action request.

    To read the parameters for the action, see the instance variable
    :attr:`~ops.ActionEvent.params`.
    To respond with the result of the action, call
    :meth:`~ops.ActionEvent.set_results`. To add progress messages that are
    visible as the action is progressing use :meth:`~ops.ActionEvent.log`.
    """

    id: str = ''
    """The Juju ID of the action invocation."""

    params: Dict[str, Any]
    """The parameters passed to the action."""

    def __init__(self, handle: 'Handle', id: Optional[str] = None):
        super().__init__(handle)
        self.id = id  # type: ignore (for backwards compatibility)

    def defer(self) -> NoReturn:
        """Action events are not deferrable like other events.

        This is because an action runs synchronously and the administrator
        is waiting for the result.

        Raises:
            RuntimeError: always.
        """
        raise RuntimeError('cannot defer action events')

    def restore(self, snapshot: Dict[str, Any]):
        """Used by the framework to record the action.

        Not meant to be called directly by charm code.
        """
        self.id = cast(str, snapshot['id'])
        # Params are loaded at restore rather than __init__ because
        # the model is not available in __init__.
        self.params = self.framework.model._backend.action_get()

    def snapshot(self) -> Dict[str, Any]:
        """Used by the framework to serialize the event to disk.

        Not meant to be called by charm code.
        """
        return {'id': self.id}

    def set_results(self, results: Dict[str, Any]):
        """Report the result of the action.

        Juju eventually only accepts a str:str mapping, so we will attempt
        to flatten any more complex data structure like so::

            >>> {'a': 'b'} # becomes: 'a'='b'
            >>> {'a': {'b': 'c'}} # becomes: 'a.b'='c'
            >>> {'a': {'b': 'c', 'd': 'e'}} # becomes: 'a.b'='c', 'a.d' = 'e'
            >>> {'a.b': 'c', 'a.d': 'e'} # equivalent to previous

        Note that duplicate keys are not allowed, so this is invalid::

            >>> {'a': {'b': 'c'}, 'a.b': 'c'}

        Note that the resulting keys must start and end with lowercase
        alphanumeric, and can only contain lowercase alphanumeric, hyphens
        and periods.

        Because results are passed to Juju using the command line, the maximum
        size is around 100KB. However, actions results are designed to be
        small: a few key-value pairs shown in the Juju CLI. If larger content
        is needed, store it in a file and use something like ``juju scp``.

        If any exceptions occur whilst the action is being handled, juju will
        gather any stdout/stderr data (and the return code) and inject them into the
        results object. Thus, the results object might contain the following keys,
        additionally to those specified by the charm code:

        - Stdout
        - Stderr
        - Stdout-encoding
        - Stderr-encoding
        - ReturnCode

        Args:
            results: The result of the action as a Dict

        Raises:
            ModelError: if a reserved key is used.
            ValueError: if ``results`` has a mix of dotted/non-dotted keys that expand out to
                result in duplicate keys, for example: :code:`{'a': {'b': 1}, 'a.b': 2}`. Also
                raised if a dict is passed with a key that fails to meet the format requirements.
            OSError: if extremely large (>100KB) results are provided.
        """
        self.framework.model._backend.action_set(results)

    def log(self, message: str):
        """Send a message that a user will see while the action is running.

        Args:
            message: The message for the user.
        """
        self.framework.model._backend.action_log(message)

    def fail(self, message: str = ''):
        """Report that this action has failed.

        Args:
            message: Optional message to record why it has failed.
        """
        self.framework.model._backend.action_fail(message)


class InstallEvent(HookEvent):
    """Event triggered when a charm is installed.

    This event is triggered at the beginning of a charm's
    lifecycle. Any associated callback method should be used to
    perform one-time setup operations, such as installing prerequisite
    software.
    """


class StartEvent(HookEvent):
    """Event triggered immediately after first configuration change.

    This event is triggered immediately after the first
    :class:`~ops.ConfigChangedEvent`. Callback methods bound to the event should be
    used to ensure that the charm's software is in a running state. Note that
    the charm's software should be configured so as to persist in this state
    through reboots without further intervention on Juju's part.
    """


class StopEvent(HookEvent):
    """Event triggered when a charm is shut down.

    This event is triggered when an application's removal is requested
    by the client. The event fires immediately before the end of the
    unit's destruction sequence. Callback methods bound to this event
    should be used to ensure that the charm's software is not running,
    and that it will not start again on reboot.
    """

    def defer(self) -> NoReturn:
        """Stop events are not deferrable like other events.

        This is because the unit is in the process of tearing down, and there
        will not be an opportunity for the deferred event to run.

        Raises:
            RuntimeError: always.
        """
        raise RuntimeError('cannot defer stop events')


class RemoveEvent(HookEvent):
    """Event triggered when a unit is about to be terminated.

    This event fires prior to Juju removing the charm and terminating its unit.
    """

    def defer(self) -> NoReturn:
        """Remove events are not deferrable like other events.

        This is because the unit is about to be torn down, and there
        will not be an opportunity for the deferred event to run.

        Raises:
            RuntimeError: always.
        """
        raise RuntimeError('cannot defer remove events')


class ConfigChangedEvent(HookEvent):
    """Event triggered when a configuration change occurs.

    This event will fire in several situations:

    - When the admin reconfigures the charm using the Juju CLI, for example
      ``juju config mycharm foo=bar``. This event notifies the charm of
      its new configuration. (The event itself, however, is not aware of *what*
      specifically has changed in the config).
    - Right after the unit starts up for the first time.
      This event notifies the charm of its initial configuration.
      Typically, this event will fire between an :class:`~ops.InstallEvent`
      and a :class:~`ops.StartEvent` during the startup sequence
      (when a unit is first deployed), but in general it will fire whenever
      the unit is (re)started, for example after pod churn on Kubernetes, on unit
      rescheduling, on unit upgrade or refresh, and so on.
    - As a specific instance of the above point: when networking changes
      (if the machine reboots and comes up with a different IP).
    - When the app config changes, for example when `juju trust` is run.

    Any callback method bound to this event cannot assume that the
    software has already been started; it should not start stopped
    software, but should (if appropriate) restart running software to
    take configuration changes into account.
    """


class UpdateStatusEvent(HookEvent):
    """Event triggered by a status update request from Juju.

    This event is periodically triggered by Juju so that it can
    provide constant feedback to the administrator about the status of
    the application the charm is modeling. Any callback method bound
    to this event should determine the "health" of the application and
    set the status appropriately.

    The interval between :class:`~ops.UpdateStatusEvent` events can
    be configured model-wide, e.g.  ``juju model-config
    update-status-hook-interval=1m``.
    """


class UpgradeCharmEvent(HookEvent):
    """Event triggered by request to upgrade the charm.

    This event will be triggered when an administrator executes ``juju
    upgrade-charm``. The event fires after Juju has unpacked the upgraded charm
    code, and so this event will be handled by the callback method bound to the
    event in the new codebase. The associated callback method is invoked
    provided there is no existing error state. The callback method should be
    used to reconcile current state written by an older version of the charm
    into whatever form that is needed by the current charm version.
    """


class PreSeriesUpgradeEvent(HookEvent):
    """Event triggered to prepare a unit for series upgrade.

    This event triggers when an administrator executes ``juju upgrade-machine
    <machine> prepare``. The event will fire for each unit that is running on the
    specified machine. Any callback method bound to this event must prepare the
    charm for an upgrade to the series. This may include things like exporting
    database content to a version neutral format, or evacuating running
    instances to other machines.

    It can be assumed that only after all units on a machine have executed the
    callback method associated with this event, the administrator will initiate
    steps to actually upgrade the series.  After the upgrade has been completed,
    the :class:`~ops.PostSeriesUpgradeEvent` will fire.

    .. jujuremoved:: 4.0
    """

    def __init__(self, handle: 'Handle'):
        warnings.warn(
            'pre-series-upgrade events will not be emitted from Juju 4.0 onwards',
            DeprecationWarning,
            stacklevel=3,
        )
        super().__init__(handle)


class PostSeriesUpgradeEvent(HookEvent):
    """Event triggered after a series upgrade.

    This event is triggered after the administrator has done a distribution
    upgrade (or rolled back and kept the same series). It is called in response
    to ``juju upgrade-machine <machine> complete``. Associated charm callback
    methods are expected to do whatever steps are necessary to reconfigure their
    applications for the new series. This may include things like populating the
    upgraded version of a database. Note however charms are expected to check if
    the series has actually changed or whether it was rolled back to the
    original series.

    .. jujuremoved:: 4.0
    """

    def __init__(self, handle: 'Handle'):
        warnings.warn(
            'post-series-upgrade events will not be emitted from Juju 4.0 onwards',
            DeprecationWarning,
            stacklevel=3,
        )
        super().__init__(handle)


class LeaderElectedEvent(HookEvent):
    """Event triggered when a new leader has been elected.

    Juju will trigger this event when a new leader unit is chosen for
    a given application.

    This event fires at least once after Juju selects a leader
    unit. Callback methods bound to this event may take any action
    required for the elected unit to assert leadership. Note that only
    the elected leader unit will receive this event.
    """


class LeaderSettingsChangedEvent(HookEvent):
    """Event triggered when leader changes any settings.

    .. deprecated:: 2.4.0
        This event has been deprecated in favor of using a Peer relation,
        and having the leader set a value in the Application data bag for
        that peer relation. (See :class:`~ops.RelationChangedEvent`.)
    """


class CollectMetricsEvent(HookEvent):
    """Event triggered by Juju to collect metrics.

    Juju fires this event every five minutes for the lifetime of the
    unit. Callback methods bound to this event may use the :meth:`add_metrics`
    method of this class to send measurements to Juju.

    Note that associated callback methods are currently sandboxed in
    how they can interact with Juju.

    .. jujuremoved:: 4.0
    """

    def __init__(self, handle: 'Handle'):
        warnings.warn(
            'collect-metrics events will not be emitted from Juju 4.0 onwards - '
            'consider using the Canonical Observability Stack',
            DeprecationWarning,
            stacklevel=3,
        )
        super().__init__(handle)

    def add_metrics(
        self, metrics: Mapping[str, Union[int, float]], labels: Optional[Mapping[str, str]] = None
    ):
        """Record metrics that have been gathered by the charm for this unit.

        Args:
            metrics: Key-value mapping of metrics that have been gathered.
            labels: Key-value labels applied to the metrics.

        Raises:
            ModelError: if invalid keys or values are provided.
        """
        self.framework.model._backend.add_metrics(metrics, labels)


class RelationEvent(HookEvent):
    """A base class representing the various relation lifecycle events.

    Relation lifecycle events are generated when application units
    participate in relations.  Units can only participate in relations
    after they have been "started", and before they have been
    "stopped". Within that time window, the unit may participate in
    several different relations at a time, including multiple
    relations with the same name.
    """

    relation: 'model.Relation'
    """The relation involved in this event."""

    app: model.Application
    """The remote application that has triggered this event."""

    unit: Optional[model.Unit]
    """The remote unit that has triggered this event.

    This will be ``None`` if the relation event was triggered as an
    :class:`Application <model.Application>`-level event.
    """

    def __init__(
        self,
        handle: 'Handle',
        relation: 'model.Relation',
        app: Optional[model.Application] = None,
        unit: Optional[model.Unit] = None,
    ):
        super().__init__(handle)

        if unit is not None and unit.app != app:
            raise RuntimeError(
                f'cannot create RelationEvent with application {app} and unit {unit}'
            )

        self.relation = relation
        if app is None:
            logger.warning("'app' expected but not received.")
            # Do an explicit assignment here so that we can contain the type: ignore.
            self.app = None  # type: ignore
        else:
            self.app = app
        self.unit = unit

    def snapshot(self) -> Dict[str, Any]:
        """Used by the framework to serialize the event to disk.

        Not meant to be called by charm code.
        """
        snapshot: Dict[str, Any] = {
            'relation_name': self.relation.name,
            'relation_id': self.relation.id,
        }
        if self.app:
            snapshot['app_name'] = self.app.name
        if self.unit:
            snapshot['unit_name'] = self.unit.name
        return snapshot

    def restore(self, snapshot: Dict[str, Any]):
        """Used by the framework to deserialize the event from disk.

        Not meant to be called by charm code.
        """
        relation = self.framework.model.get_relation(
            snapshot['relation_name'], snapshot['relation_id']
        )
        if relation is None:
            raise ValueError(
                'Unable to restore {}: relation {} (id={}) not found.'.format(
                    self, snapshot['relation_name'], snapshot['relation_id']
                )
            )
        self.relation = relation

        app_name = snapshot.get('app_name')
        if app_name:
            self.app = self.framework.model.get_app(app_name)
        else:
            logger.warning("'app_name' expected in snapshot but not found.")
            self.app = None  # type: ignore

        unit_name = snapshot.get('unit_name')
        if unit_name:
            self.unit = self.framework.model.get_unit(unit_name)
        else:
            self.unit = None


class RelationCreatedEvent(RelationEvent):
    """Event triggered when a new relation is created.

    This is triggered when a new relation with another app is added in Juju. This
    can occur before units for those applications have started. All existing
    relations will trigger `RelationCreatedEvent` before :class:`~ops.StartEvent` is
    emitted.
    """

    unit: None  # pyright: ignore[reportIncompatibleVariableOverride]
    """Always ``None``."""


class RelationJoinedEvent(RelationEvent):
    """Event triggered when a new unit joins a relation.

    This event is triggered whenever a new unit of an integrated
    application joins the relation.  The event fires only when that
    remote unit is first observed by the unit. Callback methods bound
    to this event may set any local unit data that can be
    determined using no more than the name of the joining unit and the
    remote ``private-address`` setting, which is always available when
    the relation is created and is by convention not deleted.
    """

    unit: model.Unit  # pyright: ignore[reportIncompatibleVariableOverride]
    """The remote unit that has triggered this event."""


class RelationChangedEvent(RelationEvent):
    """Event triggered when relation data changes.

    This event is triggered whenever there is a change to the data bucket for an
    integrated application or unit. Look at ``event.relation.data[event.unit/app]``
    to see the new information, where ``event`` is the event object passed to
    the callback method bound to this event.

    This event always fires once, after :class:`~ops.RelationJoinedEvent`, and
    will subsequently fire whenever that remote unit changes its data for
    the relation. Callback methods bound to this event should be the only ones
    that rely on remote relation data. They should not error if the data
    is incomplete, since it can be guaranteed that when the remote unit or
    application changes its data, the event will fire again.

    The data that may be queried, or set, are determined by the relation's
    interface.
    """


class RelationDepartedEvent(RelationEvent):
    """Event triggered when a unit leaves a relation.

    This is the inverse of the :class:`~ops.RelationJoinedEvent`, representing when a
    unit is leaving the relation (the unit is being removed, the app is being
    removed, the relation is being removed). For remaining units, this event is
    emitted once for each departing unit.  For departing units, this event is
    emitted once for each remaining unit.

    Callback methods bound to this event may be used to remove all
    references to the departing remote unit, because there's no
    guarantee that it's still part of the system; it's perfectly
    probable (although not guaranteed) that the system running that
    unit has already shut down.

    Once all callback methods bound to this event have been run for such a
    relation, the unit agent will fire the :class:`~ops.RelationBrokenEvent`.
    """

    unit: model.Unit  # pyright: ignore[reportIncompatibleVariableOverride]
    """The remote unit that has triggered this event."""

    def __init__(
        self,
        handle: 'Handle',
        relation: 'model.Relation',
        app: Optional[model.Application] = None,
        unit: Optional[model.Unit] = None,
        departing_unit_name: Optional[str] = None,
    ):
        super().__init__(handle, relation, app=app, unit=unit)

        self._departing_unit_name = departing_unit_name

    def snapshot(self) -> Dict[str, Any]:
        """Used by the framework to serialize the event to disk.

        Not meant to be called by charm code.
        """
        snapshot = super().snapshot()
        if self._departing_unit_name:
            snapshot['departing_unit'] = self._departing_unit_name
        return snapshot

    @property
    def departing_unit(self) -> Optional[model.Unit]:
        """The :class:`ops.Unit` that is departing, if any.

        Use this method to determine (for example) whether this unit is the
        departing one.
        """
        # doing this on init would fail because `framework` gets patched in
        # post-init
        if not self._departing_unit_name:
            return None
        return self.framework.model.get_unit(self._departing_unit_name)

    def restore(self, snapshot: Dict[str, Any]):
        """Used by the framework to deserialize the event from disk.

        Not meant to be called by charm code.
        """
        super().restore(snapshot)
        self._departing_unit_name = snapshot.get('departing_unit')


class RelationBrokenEvent(RelationEvent):
    """Event triggered when a relation is removed.

    If a relation is being removed (``juju remove-relation`` or ``juju
    remove-application``), once all the units have been removed, this event will
    fire to signal that the relationship has been fully terminated.

    The event indicates that the current relation is no longer valid, and that
    the charm's software must be configured as though the relation had never
    existed. It will only be called after every callback method bound to
    :class:`~ops.RelationDepartedEvent` has been run. If a callback method
    bound to this event is being executed, it is guaranteed that no remote units
    are currently known locally.
    """

    unit: None  # pyright: ignore[reportIncompatibleVariableOverride]
    """Always ``None``."""


class StorageEvent(HookEvent):
    """Base class representing events to do with storage.

    Juju can provide a variety of storage types to a charms. The
    charms can define several different types of storage that are
    allocated from Juju. Changes in state of storage trigger sub-types
    of :class:`StorageEvent`.
    """

    storage: 'model.Storage'
    """Storage instance this event refers to."""

    def __init__(self, handle: 'Handle', storage: 'model.Storage'):
        super().__init__(handle)
        self.storage = storage

    def snapshot(self) -> Dict[str, Any]:
        """Used by the framework to serialize the event to disk.

        Not meant to be called by charm code.
        """
        snapshot: Dict[str, Any] = {}
        if isinstance(self.storage, model.Storage):
            snapshot['storage_name'] = self.storage.name
            snapshot['storage_index'] = self.storage.index
            snapshot['storage_location'] = str(self.storage.location)
        return snapshot

    def restore(self, snapshot: Dict[str, Any]):
        """Used by the framework to deserialize the event from disk.

        Not meant to be called by charm code.
        """
        storage_name = snapshot.get('storage_name')
        storage_index = snapshot.get('storage_index')
        storage_location = snapshot.get('storage_location')

        if storage_name and storage_index is not None:
            storages = self.framework.model.storages[storage_name]
            self.storage = next((s for s in storages if s.index == storage_index), None)  # type: ignore
            if self.storage is None:
                raise RuntimeError(
                    f'failed loading storage (name={storage_name!r}, '
                    f'index={storage_index!r}) from snapshot'
                )
            if storage_location is None:
                raise RuntimeError(
                    'failed loading storage location from snapshot.'
                    f'(name={storage_name!r}, index={storage_index!r}, storage_location=None)'
                )

            self.storage.location = storage_location


class StorageAttachedEvent(StorageEvent):
    """Event triggered when new storage becomes available.

    This event is triggered when new storage is available for the
    charm to use.

    Callback methods bound to this event allow the charm to run code
    when storage has been added. Such methods will be run before the
    :class:`~ops.InstallEvent` fires, so that the installation routine may
    use the storage. The name prefix of this hook will depend on the
    storage key defined in the ``metadata.yaml`` file.
    """


class StorageDetachingEvent(StorageEvent):
    """Event triggered prior to removal of storage.

    This event is triggered when storage a charm has been using is
    going away.

    Callback methods bound to this event allow the charm to run code
    before storage is removed. Such methods will be run before storage
    is detached, and always before the :class:`~ops.StopEvent` fires, thereby
    allowing the charm to gracefully release resources before they are
    removed and before the unit terminates. The name prefix of the
    hook will depend on the storage key defined in the ``metadata.yaml``
    file.
    """


class WorkloadEvent(HookEvent):
    """Base class representing events to do with the workload.

    Workload events are generated for all containers that the charm
    expects in metadata.
    """

    workload: 'model.Container'
    """The workload involved in this event.

    Workload currently only can be a :class:`Container <model.Container>`, but
    in future may be other types that represent the specific workload type,
    for example a machine.
    """

    def __init__(self, handle: 'Handle', workload: 'model.Container'):
        super().__init__(handle)

        self.workload = workload

    def snapshot(self) -> Dict[str, Any]:
        """Used by the framework to serialize the event to disk.

        Not meant to be called by charm code.
        """
        snapshot: Dict[str, Any] = {}
        if isinstance(self.workload, model.Container):
            snapshot['container_name'] = self.workload.name
        return snapshot

    def restore(self, snapshot: Dict[str, Any]):
        """Used by the framework to deserialize the event from disk.

        Not meant to be called by charm code.
        """
        container_name = snapshot.get('container_name')
        if container_name:
            self.workload = self.framework.model.unit.get_container(container_name)
        else:
            self.workload = None  # type: ignore


class PebbleReadyEvent(WorkloadEvent):
    """Event triggered when Pebble is ready for a workload.

    This event is triggered when the Pebble process for a workload/container
    starts up, allowing the charm to configure how services should be launched.

    Callback methods bound to this event allow the charm to run code after
    a workload has started its Pebble instance and is ready to receive instructions
    regarding what services should be started. The name prefix of the hook
    will depend on the container key defined in the ``metadata.yaml`` file.
    """


class PebbleNoticeEvent(WorkloadEvent):
    """Base class for Pebble notice events (each notice type is a subclass)."""

    notice: model.LazyNotice
    """Provide access to the event notice's details."""

    def __init__(
        self,
        handle: 'Handle',
        workload: 'model.Container',
        notice_id: str,
        notice_type: str,
        notice_key: str,
    ):
        super().__init__(handle, workload)
        self.notice = model.LazyNotice(workload, notice_id, notice_type, notice_key)

    def snapshot(self) -> Dict[str, Any]:
        """Used by the framework to serialize the event to disk.

        Not meant to be called by charm code.
        """
        d = super().snapshot()
        d['notice_id'] = self.notice.id
        d['notice_type'] = (
            self.notice.type if isinstance(self.notice.type, str) else self.notice.type.value
        )
        d['notice_key'] = self.notice.key
        return d

    def restore(self, snapshot: Dict[str, Any]):
        """Used by the framework to deserialize the event from disk.

        Not meant to be called by charm code.
        """
        super().restore(snapshot)
        notice_id = snapshot.pop('notice_id')
        notice_type = snapshot.pop('notice_type')
        notice_key = snapshot.pop('notice_key')
        self.notice = model.LazyNotice(self.workload, notice_id, notice_type, notice_key)


class PebbleCustomNoticeEvent(PebbleNoticeEvent):
    """Event triggered when a Pebble notice of type "custom" is created or repeats.

    .. jujuadded:: 3.4
    """


class PebbleCheckEvent(WorkloadEvent):
    """Base class for Pebble check events."""

    info: model.LazyCheckInfo
    """Provide access to the check's current state."""

    def __init__(
        self,
        handle: Handle,
        workload: model.Container,
        check_name: str,
    ):
        super().__init__(handle, workload)
        self.info = model.LazyCheckInfo(workload, check_name)

    def snapshot(self) -> Dict[str, Any]:
        """Used by the framework to serialize the event to disk.

        Not meant to be called by charm code.
        """
        d = super().snapshot()
        d['check_name'] = self.info.name
        return d

    def restore(self, snapshot: Dict[str, Any]):
        """Used by the framework to deserialize the event from disk.

        Not meant to be called by charm code.
        """
        check_name = snapshot.pop('check_name')
        super().restore(snapshot)
        self.info = model.LazyCheckInfo(self.workload, check_name)


class PebbleCheckFailedEvent(PebbleCheckEvent):
    """Event triggered when a Pebble check exceeds the configured failure threshold.

    Note that the check may have started passing by the time this event is
    emitted (which will mean that a :class:`~ops.PebbleCheckRecoveredEvent` will be
    emitted next). If the handler is executing code that should only be done
    if the check is currently failing, check the current status with
    ``event.info.status == ops.pebble.CheckStatus.DOWN``.

    .. jujuadded:: 3.6
    """


class PebbleCheckRecoveredEvent(PebbleCheckEvent):
    """Event triggered when a Pebble check recovers.

    This event is only triggered when the check has previously reached a failure
    state (not simply failed, but failed at least as many times as the
    configured threshold).

    .. jujuadded:: 3.6
    """


class SecretEvent(HookEvent):
    """Base class for all secret events."""

    def __init__(self, handle: 'Handle', id: str, label: Optional[str]):
        super().__init__(handle)
        self._id = id
        self._label = label

    @property
    def secret(self) -> model.Secret:
        """The secret instance this event refers to.

        Note that the secret content is not retrieved from the secret storage
        until :meth:`Secret.get_content()` is called.
        """
        backend = self.framework.model._backend
        return model.Secret(
            backend=backend,
            id=self._id,
            label=self._label,
            _secret_set_cache=self.framework.model._cache._secret_set_cache,
        )

    def snapshot(self) -> Dict[str, Any]:
        """Used by the framework to serialize the event to disk.

        Not meant to be called by charm code.
        """
        return {'id': self._id, 'label': self._label}

    def restore(self, snapshot: Dict[str, Any]):
        """Used by the framework to deserialize the event from disk.

        Not meant to be called by charm code.
        """
        self._id = cast(str, snapshot['id'])
        self._label = cast(Optional[str], snapshot['label'])


class SecretChangedEvent(SecretEvent):
    """Event triggered on the secret observer charm when the secret owner changes its contents.

    When the owner of a secret changes the secret's contents, Juju will create
    a new secret revision, and all applications or units that are tracking this
    secret will be notified via this event that a new revision is available.

    Typically, the charm will fetch the new content by calling
    :meth:`event.secret.get_content() <ops.Secret.get_content>` with ``refresh=True``
    to tell Juju to start tracking the new revision.

    .. jujuadded:: 3.0
        Charm secrets added in Juju 3.0, user secrets added in Juju 3.3
    """


class SecretRotateEvent(SecretEvent):
    """Event triggered on the secret owner charm when the secret's rotation policy elapses.

    This event is fired on the secret owner to inform it that the secret must
    be rotated. The event will keep firing until the owner creates a new
    revision by calling :meth:`event.secret.set_content() <ops.Secret.set_content>`.

    .. jujuadded:: 3.0
    """

    def defer(self) -> NoReturn:
        """Secret rotation events are not deferrable (Juju handles re-invocation).

        Raises:
            RuntimeError: always.
        """
        raise RuntimeError(
            'Cannot defer secret rotation events. Juju will keep firing this '
            'event until you create a new revision.'
        )


class SecretRemoveEvent(SecretEvent):
    """Event triggered on the secret owner charm when a secret revision can be removed.

    When the owner of a secret creates a new revision, and after all
    observers have updated to that new revision, this event will be fired to
    inform the secret owner that the old revision can be removed.

    After any required cleanup, the charm should call
    :meth:`event.remove_revision() <ops.SecretRemoveEvent.remove_revision>` to
    remove the now-unused revision. If the charm does not, then the event will
    be emitted again, when further revisions are ready for removal.

    .. jujuadded:: 3.0
    """

    def __init__(self, handle: 'Handle', id: str, label: Optional[str], revision: int):
        super().__init__(handle, id, label)
        self._revision = revision

    @property
    def revision(self) -> int:
        """The secret revision this event refers to."""
        return self._revision

    def remove_revision(self):
        """Remove the revision this event refers to.

        Call this method after any required cleanup to inform Juju that the
        secret revision can be removed.
        """
        self.secret.remove_revision(self._revision)

    def snapshot(self) -> Dict[str, Any]:
        """Used by the framework to serialize the event to disk.

        Not meant to be called by charm code.
        """
        data = super().snapshot()
        data['revision'] = self._revision
        return data

    def restore(self, snapshot: Dict[str, Any]):
        """Used by the framework to deserialize the event from disk.

        Not meant to be called by charm code.
        """
        super().restore(snapshot)
        self._revision = cast(int, snapshot['revision'])


class SecretExpiredEvent(SecretEvent):
    """Event triggered on the secret owner charm when a secret's expiration time elapses.

    This event is fired on the secret owner to inform it that the secret revision
    must be removed. The event will keep firing until the owner removes the
    revision by calling :meth:`event.remove_revision()
    <ops.SecretExpiredEvent.remove_revision>`.

    .. jujuadded:: 3.0
    """

    def __init__(self, handle: 'Handle', id: str, label: Optional[str], revision: int):
        super().__init__(handle, id, label)
        self._revision = revision

    @property
    def revision(self) -> int:
        """The secret revision this event refers to."""
        return self._revision

    def remove_revision(self):
        """Remove the revision this event refers to.

        Call this method after any required cleanup to inform Juju that the
        secret revision can be removed.
        """
        self.secret.remove_revision(self._revision)

    def snapshot(self) -> Dict[str, Any]:
        """Used by the framework to serialize the event to disk.

        Not meant to be called by charm code.
        """
        data = super().snapshot()
        data['revision'] = self._revision
        return data

    def restore(self, snapshot: Dict[str, Any]):
        """Used by the framework to deserialize the event from disk.

        Not meant to be called by charm code.
        """
        super().restore(snapshot)
        self._revision = cast(int, snapshot['revision'])

    def defer(self) -> NoReturn:
        """Secret expiration events are not deferrable (Juju handles re-invocation).

        Raises:
            RuntimeError: always.
        """
        raise RuntimeError(
            'Cannot defer secret expiration events. Juju will keep firing '
            'this event until you create a new revision.'
        )


class CollectStatusEvent(LifecycleEvent):
    """Event triggered at the end of every hook to collect statuses for evaluation.

    If the charm wants to provide application or unit status in a consistent
    way after the end of every hook, it should observe the
    :attr:`collect_app_status <CharmEvents.collect_app_status>` or
    :attr:`collect_unit_status <CharmEvents.collect_unit_status>` event,
    respectively.

    The framework will trigger these events after the hook code runs
    successfully (``collect_app_status`` will only be triggered on the leader
    unit). This happens on every Juju event, whether it was
    :meth:`observed <ops.Framework.observe>` or not.
    If any statuses were added by the event handler using
    :meth:`add_status`, the framework will choose the highest-priority status
    and set that as the status (application status for ``collect_app_status``,
    or unit status for ``collect_unit_status``).

    The order of priorities is as follows, from highest to lowest:

    * blocked
    * maintenance
    * waiting
    * active

    It is an error to call :meth:`add_status` with an instance of
    :class:`ErrorStatus` or :class:`UnknownStatus`.

    If there are multiple statuses with the same priority, the first one added
    wins (and if an event is observed multiple times, the handlers are called
    in the order they were observed).

    A collect-status event can be observed multiple times, and
    :meth:`add_status` can be called multiple times to add multiple statuses
    for evaluation. This is useful when a charm has multiple components that
    each have a status. Each code path in a collect-status handler should
    call ``add_status`` at least once.

    Below is an example "web app" charm component that observes
    ``collect_unit_status`` to provide the status of the component, which
    requires a "port" config option set before it can proceed::

        class MyCharm(ops.CharmBase):
            def __init__(self, framework: ops.Framework):
                super().__init__(framework)
                self.webapp = Webapp(self)
                # initialize other components

        class WebApp(ops.Object):
            def __init__(self, charm: ops.CharmBase):
                super().__init__(charm, 'webapp')
                self.framework.observe(charm.on.collect_unit_status, self._on_collect_status)

            def _on_collect_status(self, event: ops.CollectStatusEvent):
                if 'port' not in self.model.config:
                    event.add_status(ops.BlockedStatus('please set "port" config'))
                    return
                event.add_status(ops.ActiveStatus())
    """  # noqa: D405, D214, D411, D416  Final return confuses docstyle.

    def add_status(self, status: model.StatusBase):
        """Add a status for evaluation.

        See :class:`CollectStatusEvent` for a description of how to use this.
        """
        if not isinstance(status, model.StatusBase):
            raise TypeError(f'status should be a StatusBase, not {type(status).__name__}')
        if status.name not in model._SETTABLE_STATUS_NAMES:
            raise model.InvalidStatusError(
                f'status.name must be in {model._SETTABLE_STATUS_NAMES}, not {status.name!r}'
            )
        model_ = self.framework.model
        if self.handle.kind == 'collect_app_status':
            if not isinstance(status, model.ActiveStatus):
                logger.debug('Adding app status %s', status, stacklevel=2)
            model_.app._collected_statuses.append(status)
        else:
            if not isinstance(status, model.ActiveStatus):
                logger.debug('Adding unit status %s', status, stacklevel=2)
            model_.unit._collected_statuses.append(status)


class CharmEvents(ObjectEvents):
    """Events generated by Juju pertaining to application lifecycle.

    By default, the events listed as attributes of this class will be
    provided via the :attr:`CharmBase.on` attribute. For example::

        framework.observe(self.on.config_changed, self._on_config_changed)

    In addition to the events listed as attributes of this class,
    dynamically-named events will also be defined based on the charm's
    metadata (``metadata.yaml``) for relations, storage, actions, and
    containers. These named events may be accessed as
    ``self.on[<name>].<event>`` or using a prefix like
    ``self.on.<name>_<event>``, for example::

        framework.observe(self.on["db"].relation_created, self._on_db_relation_created)
        framework.observe(self.on.workload_pebble_ready, self._on_workload_pebble_ready)
    """

    # NOTE: The one-line docstrings below are copied from the first line of
    #       each event class's docstring. Please keep in sync.

    install = EventSource(InstallEvent)
    """Triggered when a charm is installed (see :class:`~ops.InstallEvent`)."""

    start = EventSource(StartEvent)
    """Triggered immediately after first configuration change (see :class:`~ops.StartEvent`)."""

    stop = EventSource(StopEvent)
    """Triggered when a charm is shut down (see :class:`~ops.StopEvent`)."""

    remove = EventSource(RemoveEvent)
    """Triggered when a unit is about to be terminated (see :class:`~ops.RemoveEvent`)."""

    update_status = EventSource(UpdateStatusEvent)
    """Triggered periodically by a status update request from Juju (see
    :class:`~ops.UpdateStatusEvent`).
    """

    config_changed = EventSource(ConfigChangedEvent)
    """Triggered when a configuration change occurs (see :class:`~ops.ConfigChangedEvent`)."""

    upgrade_charm = EventSource(UpgradeCharmEvent)
    """Triggered by request to upgrade the charm (see :class:`~ops.UpgradeCharmEvent`)."""

    pre_series_upgrade = EventSource(PreSeriesUpgradeEvent)
    """Triggered to prepare a unit for series upgrade (see :class:`~ops.PreSeriesUpgradeEvent`).

    .. jujuremoved:: 4.0
    """

    post_series_upgrade = EventSource(PostSeriesUpgradeEvent)
    """Triggered after a series upgrade (see :class:`~ops.PostSeriesUpgradeEvent`).

    .. jujuremoved:: 4.0
    """

    leader_elected = EventSource(LeaderElectedEvent)
    """Triggered when a new leader has been elected (see :class:`~ops.LeaderElectedEvent`)."""

    leader_settings_changed = EventSource(LeaderSettingsChangedEvent)
    """Triggered when leader changes any settings (see
    :class:`~ops.LeaderSettingsChangedEvent`).

    .. deprecated:: 2.4.0
    """

    collect_metrics = EventSource(CollectMetricsEvent)
    """Triggered by Juju to collect metrics (see :class:`~ops.CollectMetricsEvent`).

    .. jujuremoved:: 4.0
    """

    secret_changed = EventSource(SecretChangedEvent)
    """Triggered by Juju on the observer when the secret owner changes its contents (see
    :class:`~ops.SecretChangedEvent`).

    .. jujuadded:: 3.0
        Charm secrets added in Juju 3.0, user secrets added in Juju 3.3
    """

    secret_expired = EventSource(SecretExpiredEvent)
    """Triggered by Juju on the owner when a secret's expiration time elapses (see
    :class:`~ops.SecretExpiredEvent`).

    .. jujuadded:: 3.0
    """

    secret_rotate = EventSource(SecretRotateEvent)
    """Triggered by Juju on the owner when the secret's rotation policy elapses (see
    :class:`~ops.SecretRotateEvent`).

    .. jujuadded:: 3.0
    """

    secret_remove = EventSource(SecretRemoveEvent)
    """Triggered by Juju on the owner when a secret revision can be removed (see
    :class:`~ops.SecretRemoveEvent`).

    .. jujuadded:: 3.0
    """

    collect_app_status = EventSource(CollectStatusEvent)
    """Triggered on the leader at the end of every hook to collect app statuses for evaluation
    (see :class:`~ops.CollectStatusEvent`).
    """

    collect_unit_status = EventSource(CollectStatusEvent)
    """Triggered at the end of every hook to collect unit statuses for evaluation
    (see :class:`~ops.CollectStatusEvent`).
    """


_ConfigType = TypeVar('_ConfigType')


class CharmBase(Object):
    """Base class that represents the charm overall.

    :code:`CharmBase` is used to create a charm. This is done by inheriting
    from :code:`CharmBase` and customising the subclass as required. So to
    create a charm called ``MyCharm``, define a charm class and set up the
    required event handlers (“hooks”) in its constructor::

        import logging

        import ops

        class MyCharm(ops.CharmBase):
            def __init__(self, framework: ops.Framework):
                super().__init__(framework)
                framework.observe(self.on.config_changed, self._on_config_changed)
                framework.observe(self.on.stop, self._on_stop)
                # ...

        if __name__ == "__main__":
            ops.main(MyCharm)

    As shown in the example above, a charm class is instantiated by
    :code:`ops.main` rather than charm authors directly instantiating a
    charm.

    Args:
        framework: The framework responsible for managing the Model and events for this
            charm.
    """

    on: CharmEvents = CharmEvents()  # type: ignore
    """This property is used to create an event handler using :meth:`Framework.observe`,
    and can be one of the events listed at :class:`CharmEvents`.
    """

    if TYPE_CHECKING:
        # to help the type checker and IDEs:
        @property
        def on(self) -> CharmEvents: ...  # noqa

    def __init__(self, framework: Framework):
        super().__init__(framework, None)

        for relation_name in self.framework.meta.relations:
            relation_name = relation_name.replace('-', '_')
            self.on.define_event(f'{relation_name}_relation_created', RelationCreatedEvent)
            self.on.define_event(f'{relation_name}_relation_joined', RelationJoinedEvent)
            self.on.define_event(f'{relation_name}_relation_changed', RelationChangedEvent)
            self.on.define_event(f'{relation_name}_relation_departed', RelationDepartedEvent)
            self.on.define_event(f'{relation_name}_relation_broken', RelationBrokenEvent)

        for storage_name in self.framework.meta.storages:
            storage_name = storage_name.replace('-', '_')
            self.on.define_event(f'{storage_name}_storage_attached', StorageAttachedEvent)
            self.on.define_event(f'{storage_name}_storage_detaching', StorageDetachingEvent)

        for action_name in self.framework.meta.actions:
            action_name = action_name.replace('-', '_')
            self.on.define_event(f'{action_name}_action', ActionEvent)

        for container_name in self.framework.meta.containers:
            container_name = container_name.replace('-', '_')
            self.on.define_event(f'{container_name}_pebble_ready', PebbleReadyEvent)
            self.on.define_event(f'{container_name}_pebble_custom_notice', PebbleCustomNoticeEvent)
            self.on.define_event(f'{container_name}_pebble_check_failed', PebbleCheckFailedEvent)
            self.on.define_event(
                f'{container_name}_pebble_check_recovered', PebbleCheckRecoveredEvent
            )

    @property
    def app(self) -> model.Application:
        """Application that this unit is part of."""
        return self.framework.model.app

    @property
    def unit(self) -> model.Unit:
        """Unit that this execution is responsible for."""
        return self.framework.model.unit

    @property
    def meta(self) -> 'CharmMeta':
        """Metadata of this charm."""
        return self.framework.meta

    @property
    def charm_dir(self) -> pathlib.Path:
        """Root directory of the charm as it is running."""
        return self.framework.charm_dir

    @property
    def config(self) -> model.ConfigData:
        """A mapping containing the charm's config and current values."""
        return self.model.config

    def load_config(
        self,
        cls: Type[_ConfigType],
        *args: Any,
        convert_name: Optional[Callable[[str], str]] = None,
        **kwargs: Any,
    ) -> _ConfigType:
        """Load the config into an instance of a config class.

        The object will be instantiated with keyword arguments of all the raw
        Juju config, but with:

        * `secret` type options having a :class:`model.Secret` value rather than
          the secret ID.
        * dashes in names converted to underscores, unless a custom conversion
          function is provided.

        Any additional positional or keyword arguments will be passed through to
        the config class.

        Args:
            cls: A class that inherits from :class:`ops.ConfigBase`.
            convert_name: An optional function that takes a string option name
                as found in the YAML config, and returns the name of the
                attribute, which must be a valid Python identifier.
            args: positional arguments to pass through to the config class.
            kwargs: keyword arguments to pass through to the config class.

        Returns:
            An instance of the config class with the current config values.
        """
        from ._main import _Abort  # Avoid circular import.
        # We exit with a 'success' code because we don't want Juju to retry
        # the hook - we need the Juju user to fix the config first, at
        # which point the error will no longer be raised.

        # Convert secret IDs to secret objects.
        config: Dict[str, Union[bool, int, float, str, model.Secret]] = kwargs.copy()
        for key, value in self.config.items():
            if convert_name:
                attr = convert_name(key)
                if not attr.isidentifier():
                    logger.error('Invalid attribute name %r from %s', attr, key)
                    self.unit.status = model.BlockedStatus(f'Invalid attribute name {attr}')
                    raise _Abort(0)
            else:
                attr = key.replace('-', '_')
            option_type = self.meta.config.get(key)
            if option_type and option_type.type == 'secret' and isinstance(value, str):
                try:
                    config[attr] = self.model.get_secret(id=value)
                except model.SecretNotFoundError:
                    logger.error('secret referenced in option {key} not found')
                    self.unit.status = model.BlockedStatus(
                        f"{key} option refers to a secret that doesn't exist or is not accessible"
                    )
                    raise _Abort(0) from None
            else:
                config[attr] = value
        try:
            return cls(*args, **config)
        except ValueError as e:
            logger.error('Invalid configuration for %s: %r (%s)', cls.__name__, config, e)
            self.unit.status = model.BlockedStatus(f'Error in config: {e}')
            raise _Abort(0) from None


def _evaluate_status(charm: CharmBase):  # pyright: ignore[reportUnusedFunction]
    """Trigger collect-status events and evaluate and set the highest-priority status.

    See :class:`CollectStatusEvent` for details.
    """
    if charm.framework.model._backend.is_leader():
        charm.on.collect_app_status.emit()
        app = charm.app
        if app._collected_statuses:
            app.status = model.StatusBase._get_highest_priority(app._collected_statuses)

    charm.on.collect_unit_status.emit()
    unit = charm.unit
    if unit._collected_statuses:
        unit.status = model.StatusBase._get_highest_priority(unit._collected_statuses)


class CharmMeta:
    """Object containing the metadata for the charm.

    This is read from ``metadata.yaml``, ``config.yaml``, and ``actions.yaml``.
    Generally charms will define this information, rather than reading it at
    runtime. This class is mostly for the framework to understand what the charm
    has defined.

    Args:
        raw: a mapping containing the contents of metadata.yaml
        actions_raw: a mapping containing the contents of actions.yaml
        config_raw: a mapping containing the contents of config.yaml
    """

    name: str
    """Name of this charm."""

    summary: str
    """Short description of what this charm does."""

    description: str
    """Long description for this charm."""

    maintainers: List[str]
    """List of email addresses of charm maintainers."""

    links: 'MetadataLinks'
    """Links to more details about the charm."""

    tags: List[str]
    """Charmhub tag metadata for categories associated with this charm."""

    terms: List[str]
    """Charmhub terms that should be agreed to before this charm can be deployed."""

    series: List[str]
    """List of supported OS series that this charm can support.

    The first entry in the list is the default series that will be used by
    deploy if no other series is requested by the user.
    """

    subordinate: bool
    """Whether this charm is intended to be used as a subordinate charm."""

    min_juju_version: Optional[str]
    """Indicates the minimum Juju version this charm requires."""

    assumes: 'JujuAssumes'
    """Juju features this charm requires."""

    charm_user: Literal['root', 'sudoer', 'non-root']
    """Type of user used to run the charm hook code.

    The value of ``root`` ensures the charm runs as root. The value of
    ``sudoer`` runs the charm as a user other than root with access to sudo to
    elevate its privileges. ``non-root`` ensures the charm does not run as root
    and also does not have ``sudo`` privileges.

    .. jujuadded 3.6.0
    """

    containers: Dict[str, 'ContainerMeta']
    """Container metadata for each defined container."""

    requires: Dict[str, 'RelationMeta']
    """Relations this charm requires."""

    provides: Dict[str, 'RelationMeta']
    """Relations this charm provides."""

    peers: Dict[str, 'RelationMeta']
    """Peer relations."""

    relations: Dict[str, 'RelationMeta']
    """All :class:`RelationMeta` instances.

    This is merged from ``requires``, ``provides``, and ``peers``. If needed,
    the role of the relation definition can be obtained from its
    :attr:`role <RelationMeta.role>` attribute.
    """

    storages: Dict[str, 'StorageMeta']
    """Storage metadata for each defined storage."""

    resources: Dict[str, 'ResourceMeta']
    """Resource metadata for each defined resource."""

    payloads: Dict[str, 'PayloadMeta']
    """Payload metadata for each defined payload."""

    extra_bindings: Dict[str, None]
    """Additional named bindings that a charm can use for network configuration."""

    actions: Dict[str, 'ActionMeta']
    """Actions the charm has defined."""

    config: Dict[str, 'ConfigMeta']
    """Config options the charm has defined."""

    def __init__(
        self,
        raw: Optional[Dict[str, Any]] = None,
        actions_raw: Optional[Dict[str, Any]] = None,
        config_raw: Optional[Dict[str, Any]] = None,
    ):
        raw_: Dict[str, Any] = raw or {}
        actions_raw_: Dict[str, Any] = actions_raw or {}
        config_raw_: Dict[str, Any] = config_raw or {}

        # When running in production, this data is generally loaded from
        # metadata.yaml. However, when running tests, this data is
        # potentially loaded from charmcraft.yaml (which will be split out
        # into a metadata.yaml as part of packing). Most of the field names
        # are the same, but there are some differences that we handle here,
        # and in _load_links(), so that loading from either file works.
        self.name = raw_.get('name', '')
        self.summary = raw_.get('summary', '')
        self.description = raw_.get('description', '')
        # The metadata spec says that these should be display-name <email>
        # (roughly 'name-addr' from RFC 5322). However, many charms have only
        # an email, or have a URL, or something else, so we leave these as
        # a plain string.
        self.maintainers: List[str] = []
        # Note that metadata v2 only defines 'maintainers' not 'maintainer'.
        if 'maintainer' in raw_:
            self.maintainers.append(raw_['maintainer'])
        if 'maintainers' in raw_:
            self.maintainers.extend(raw_['maintainers'])
        if 'links' in raw_ and 'contact' in raw_['links']:
            self.maintainers.append(raw_['links']['contact'])
        self._load_links(raw_)
        # Note that metadata v2 does not define tags.
        self.tags = raw_.get('tags', [])
        self.terms = raw_.get('terms', [])
        # Note that metadata v2 does not define series.
        self.series = raw_.get('series', [])
        self.subordinate = raw_.get('subordinate', False)
        self.assumes = JujuAssumes.from_list(raw_.get('assumes', []))
        # Note that metadata v2 does not define min-juju-version ('assumes'
        # should be used instead).
        self.min_juju_version = raw_.get('min-juju-version')
        self.charm_user = raw_.get('charm-user', 'root')
        self.requires = {
            name: RelationMeta(RelationRole.requires, name, rel)
            for name, rel in raw_.get('requires', {}).items()
        }
        self.provides = {
            name: RelationMeta(RelationRole.provides, name, rel)
            for name, rel in raw_.get('provides', {}).items()
        }
        self.peers = {
            name: RelationMeta(RelationRole.peer, name, rel)
            for name, rel in raw_.get('peers', {}).items()
        }
        self.relations: Dict[str, RelationMeta] = {}
        self.relations.update(self.requires)
        self.relations.update(self.provides)
        self.relations.update(self.peers)
        self.storages = {
            name: StorageMeta(name, storage) for name, storage in raw_.get('storage', {}).items()
        }
        self.resources = {
            name: ResourceMeta(name, res) for name, res in raw_.get('resources', {}).items()
        }
        self.payloads = {
            name: PayloadMeta(name, payload) for name, payload in raw_.get('payloads', {}).items()
        }
        self.extra_bindings = raw_.get('extra-bindings', {})
        self.actions = {name: ActionMeta(name, action) for name, action in actions_raw_.items()}
<<<<<<< HEAD
        self.config = {
            name: ConfigMeta(name, config)
=======
        # This is predominately for backwards compatibility with Harness. In a
        # real Juju environment this shouldn't be possible, because charmcraft
        # validates the config when packing.
        for name, config in config_raw_.get('options', {}).items():
            if 'type' not in config:
                raise RuntimeError(
                    f'Incorrectly formatted config in YAML, option {name} is '
                    f'expected to declare a `type`.'
                )
        self.config = {
            name: ConfigMeta(
                name,
                type=config['type'],
                default=config.get('default'),
                description=config.get('description'),
            )
>>>>>>> 76c8122e
            for name, config in config_raw_.get('options', {}).items()
        }
        self.containers = {
            name: ContainerMeta(name, container)
            for name, container in raw_.get('containers', {}).items()
        }

    @staticmethod
    def from_charm_root(charm_root: Union[pathlib.Path, str]):
        """Initialise CharmMeta from the path to a charm repository root folder."""
        _charm_root = pathlib.Path(charm_root)
        metadata_path = _charm_root / 'metadata.yaml'

        with metadata_path.open() as f:
            meta = yaml.safe_load(f.read())

        actions = None
        actions_path = _charm_root / 'actions.yaml'
        if actions_path.exists():
            with actions_path.open() as f:
                actions = yaml.safe_load(f.read())

        options = None
        config_path = _charm_root / 'config.yaml'
        if config_path.exists():
            with config_path.open() as f:
                options = yaml.safe_load(f.read())

        return CharmMeta(meta, actions, options)

    def _load_links(self, raw: Dict[str, Any]):
        websites = raw.get('website', [])
        if not websites and 'links' in raw:
            websites = raw['links'].get('website', [])
        # In YAML, this can be a single string, or a list of strings.
        if isinstance(websites, str):
            websites = [websites]
        sources = raw.get('source', [])
        if not sources and 'links' in raw:
            sources = raw['links'].get('source', [])
        # In YAML, this can be a single string, or a list of strings.
        if isinstance(sources, str):
            sources = [sources]
        issues = raw.get('issues', [])
        if not issues and 'links' in raw:
            issues = raw['links'].get('issues', [])
        # In YAML, this can be a single string, or a list of strings.
        if isinstance(issues, str):
            issues = [issues]
        documentation = raw.get('docs')
        if documentation is None:
            documentation = raw.get('links', {}).get('documentation')
        self.links = MetadataLinks(
            websites=websites,
            sources=sources,
            issues=issues,
            documentation=documentation,
        )

    @classmethod
    def from_yaml(
        cls,
        metadata: Union[str, TextIO],
        actions: Optional[Union[str, TextIO]] = None,
        config: Optional[Union[str, TextIO]] = None,
    ) -> 'CharmMeta':
        """Instantiate a :class:`CharmMeta` from a YAML description of ``metadata.yaml``.

        Args:
            metadata: A YAML description of charm metadata (name, relations, etc.)
                This can be a simple string, or a file-like object (passed to ``yaml.safe_load``).
            actions: YAML description of Actions for this charm (e.g., actions.yaml)
            config: YAML description of Config for this charm (e.g., config.yaml)
        """
        meta = yaml.safe_load(metadata)
        raw_actions = {}
        if actions is not None:
            raw_actions = cast(Optional[Dict[str, Any]], yaml.safe_load(actions))
            if raw_actions is None:
                raw_actions = {}
        raw_config = {}
        if config is not None:
            raw_config = cast(Optional[Dict[str, Any]], yaml.safe_load(config))
            if raw_config is None:
                raw_config = {}
        return cls(meta, raw_actions, raw_config)


class RelationRole(enum.Enum):
    """An annotation for a charm's role in a relation.

    For each relation a charm's role may be

    - A Peer
    - A service consumer in the relation ('requires')
    - A service provider in the relation ('provides')
    """

    peer = 'peer'
    requires = 'requires'
    provides = 'provides'

    def is_peer(self) -> bool:
        """Report whether this role is 'peer'.

        ``role.is_peer()`` is a shortcut for ``role == ops.RelationRole.peer``.
        """
        return self is RelationRole.peer


class RelationMeta:
    """Object containing metadata about a relation definition.

    Should not be constructed directly by charm code, but gotten from one of
    :attr:`CharmMeta.peers`, :attr:`CharmMeta.requires`, :attr:`CharmMeta.provides`,
    or :attr:`CharmMeta.relations`.
    """

    role: RelationRole
    """Role this relation takes, one of 'peer', 'requires', or 'provides'."""

    relation_name: str
    """Name of this relation."""

    interface_name: Optional[str]
    """Definition of the interface protocol."""

    limit: Optional[int]
    """Maximum number of connections to this relation endpoint."""

    scope: str
    """Scope based on how this relation should be used.

    Will be either ``"global"`` or ``"container"``.
    """

    optional: bool
    """If True, the relation is considered optional.

    This value is informational only and is not used by Juju itself (all
    relations are optional from Juju's perspective), but it may be set in
    ``metadata.yaml`` and used by the charm code if appropriate.
    """

    VALID_SCOPES: ClassVar[List[str]] = ['global', 'container']

    def __init__(self, role: RelationRole, relation_name: str, raw: '_RelationMetaDict'):
        assert isinstance(
            role, RelationRole
        ), f'role should be one of {list(RelationRole)!r}, not {role!r}'
        self._default_scope = self.VALID_SCOPES[0]
        self.role = role
        self.relation_name = relation_name
        self.interface_name = raw['interface']

        self.limit = limit = raw.get('limit', None)
        if limit is not None and not isinstance(limit, int):
            raise TypeError(f'limit should be an int, not {type(limit)}')

        self.scope = raw.get('scope') or self._default_scope
        if self.scope not in self.VALID_SCOPES:
            raise TypeError(
                "scope should be one of {}; not '{}'".format(
                    ', '.join(f"'{s}'" for s in self.VALID_SCOPES), self.scope
                )
            )

        self.optional = raw.get('optional', False)


class StorageMeta:
    """Object containing metadata about a storage definition."""

    storage_name: str
    """Name of storage."""

    type: str
    """Storage type, "filesystem" or "block"."""

    description: str
    """Text description of the storage."""

    shared: bool
    """True if all units of the application share the storage."""

    read_only: bool
    """True if the storage is read-only."""

    minimum_size: Optional[str]
    """Minimum size of the storage."""

    location: Optional[str]
    """Mount point of the storage."""

    multiple_range: Optional[Tuple[int, Optional[int]]]
    """Range of numeric qualifiers when multiple storage units are used."""

    properties = List[str]
    """List of additional characteristics of the storage."""

    def __init__(self, name: str, raw: '_StorageMetaDict'):
        self.storage_name = name
        self.type = raw['type']
        self.description = raw.get('description', '')
        self.shared = raw.get('shared', False)
        self.read_only = raw.get('read-only', False)
        self.minimum_size = raw.get('minimum-size')
        self.location = raw.get('location')
        self.multiple_range = None
        if 'multiple' in raw:
            range = raw['multiple']['range']
            if range[-1] == '+':
                self.multiple_range = (int(range[:-1]), None)
            elif '-' not in range:
                self.multiple_range = (int(range), int(range))
            else:
                range = range.split('-')
                self.multiple_range = (int(range[0]), int(range[1]) if range[1] else None)
        self.properties = raw.get('properties', [])


class ResourceMeta:
    """Object containing metadata about a resource definition."""

    resource_name: str
    """Name of the resource."""

    type: str
    """Type of the resource. One of ``"file"`` or ``"oci-image"``."""

    filename: Optional[str]
    """Filename of the resource file."""

    description: str
    """A description of the resource.

    This will be empty string (rather than None) if not set in ``metadata.yaml``.
    """

    def __init__(self, name: str, raw: '_ResourceMetaDict'):
        self.resource_name = name
        self.type = raw['type']
        self.filename = raw.get('filename', None)
        self.description = raw.get('description', '')


class PayloadMeta:
    """Object containing metadata about a payload definition."""

    payload_name: str
    """Name of the payload."""

    type: str
    """Payload type."""

    def __init__(self, name: str, raw: Dict[str, Any]):
        self.payload_name = name
        self.type = raw['type']


@dataclasses.dataclass(frozen=True)
class MetadataLinks:
    """Links to additional information about a charm."""

    websites: List[str]
    """List of links to project websites."""

    sources: List[str]
    """List of links to the charm source code."""

    issues: List[str]
    """List of links to the charm issue tracker."""

    documentation: Optional[str]
    """Link to charm documentation."""


class JujuAssumesCondition(enum.Enum):
    """Distinguishes between :class:`JujuAssumes` that must match all or any features."""

    ALL = 'all-of'
    """All features are required to satisfy the requirement."""

    ANY = 'any-of'
    """Any of the features satisfies the requirement."""


@dataclasses.dataclass(frozen=True)
class JujuAssumes:
    """Juju model features that are required by the charm.

    See the `Juju docs <https://juju.is/docs/olm/supported-features>`_ for a
    list of available features.
    """

    features: List[Union[str, 'JujuAssumes']]
    condition: JujuAssumesCondition = JujuAssumesCondition.ALL

    @classmethod
    def from_list(
        cls,
        raw: List[Any],
        condition: JujuAssumesCondition = JujuAssumesCondition.ALL,
    ) -> 'JujuAssumes':
        """Create new JujuAssumes object from list parsed from YAML."""
        features: List[Union[str, JujuAssumes]] = []
        for feature in raw:
            if isinstance(feature, str):
                features.append(feature)
            else:
                for nested_condition, nested_features in feature.items():
                    features.append(
                        JujuAssumes.from_list(
                            nested_features, JujuAssumesCondition(nested_condition)
                        )
                    )
        return cls(features=features, condition=condition)


class ActionMeta:
    """Object containing metadata about an action's definition."""

    def __init__(self, name: str, raw: Optional[Dict[str, Any]] = None):
        raw = raw or {}
        self.name = name
        self.title = raw.get('title', '')
        self.description = raw.get('description', '')
        self.parameters = raw.get('params', {})  # {<parameter name>: <JSON Schema definition>}
        self.required = raw.get('required', [])  # [<parameter name>, ...]
        self.additional_properties = raw.get('additionalProperties', True)


class ConfigMeta:
    """Object containing metadata about a config option."""

    name: str
    """Name of the config option."""

    type: Literal['string', 'int', 'float', 'boolean', 'secret']
    """Type of the config option."""

    default: Any
    """Default value of the config option."""

    description: str
    """Description of the config option."""

    def __init__(self, name: str, raw: Optional[Dict[str, Any]] = None):
        raw = raw or {}
        self.name = name
        self.type = raw['type']
        self.default = raw.get('default')
        self.description = raw.get('description', '')


@dataclasses.dataclass(frozen=True)
class ConfigMeta:
    """Object containing metadata about a config option."""

    name: str
    """Name of the config option."""

    type: Literal['boolean', 'int', 'float', 'string', 'secret']
    """Type of the config option."""

    default: Optional[Union[bool, int, float, str]]
    """Default value of the config option."""

    description: Optional[str]
    """Description of the config option."""


@dataclasses.dataclass(frozen=True)
class ContainerBase:
    """Metadata to resolve a container image."""

    os_name: str
    """Name of the OS.

    For example: ``ubuntu``
    """

    channel: str
    """Channel of the OS in format ``track[/risk][/branch]`` as used by Snaps.

    For example: ``20.04/stable`` or ``18.04/stable/fips``
    """

    architectures: List[str]
    """List of architectures that this charm can run on."""

    @classmethod
    def from_dict(cls, d: '_ContainerBaseDict') -> 'ContainerBase':
        """Create new ContainerBase object from dict parsed from YAML."""
        return cls(
            os_name=d['name'],
            channel=d['channel'],
            architectures=d['architectures'],
        )


class ContainerMeta:
    """Metadata about an individual container."""

    name: str
    """Name of the container (key in the YAML)."""

    resource: Optional[str]
    """Reference for an entry in the ``resources`` field.

    Specifies the oci-image resource used to create the container. Must not be
    present if a base/channel is specified.
    """

    bases: Optional[List['ContainerBase']]
    """List of bases for use in resolving a container image.

    Sorted by descending order of preference, and must not be present if
    resource is specified.
    """

    def __init__(self, name: str, raw: Dict[str, Any]):
        self.name = name
        self._mounts: Dict[str, ContainerStorageMeta] = {}
        self.bases = None
        self.resource = None

        # This is not guaranteed to be populated/is not enforced yet
        if raw:
            self._populate_mounts(raw.get('mounts', []))
            self.resource = raw.get('resource')
            self.bases = [ContainerBase.from_dict(base) for base in raw.get('bases', ())]

        if self.resource and self.bases:
            raise model.ModelError('A container may specify a resource or base, not both.')

    @property
    def mounts(self) -> Dict[str, 'ContainerStorageMeta']:
        """An accessor for the mounts in a container.

        Dict keys match key name in :class:`StorageMeta`

        Example::

            storage:
              foo:
                type: filesystem
                location: /test
            containers:
              bar:
                mounts:
                  - storage: foo
                  - location: /test/mount
        """
        return self._mounts

    def _populate_mounts(self, mounts: List['_MountDict']):
        """Populate a list of container mountpoints.

        Since Charm Metadata v2 specifies the mounts as a List, do a little data manipulation
        to convert the values to "friendly" names which contain a list of mountpoints
        under each key.
        """
        for mount in mounts:
            storage = mount.get('storage', '')
            mount = mount.get('location', '')

            if not mount:
                continue

            if storage in self._mounts:
                self._mounts[storage].add_location(mount)
            else:
                self._mounts[storage] = ContainerStorageMeta(storage, mount)


class ContainerStorageMeta:
    """Metadata about storage for an individual container.

    If multiple locations are specified for the same storage, such as Kubernetes subPath mounts,
    ``location`` will not be an accessible attribute, as it would not be possible to determine
    which mount point was desired, and ``locations`` should be iterated over.
    """

    storage: str
    """Name for the mount point, which should exist in the keys of the charm's
    :class:`StorageMeta`.
    """

    def __init__(self, storage: str, location: str):
        self.storage = storage
        self._locations: List[str] = [location]

    def add_location(self, location: str):
        """Add an additional mount point to a known storage."""
        self._locations.append(location)

    @property
    def locations(self) -> List[str]:
        """An accessor for the list of locations for a mount."""
        return self._locations

    @property
    def location(self) -> str:
        """The location the storage is mounted at.

        Raises:
            RuntimeError: if there is more than one mount point with the same
                backing storage - use :attr:`locations` instead.
        """
        if len(self._locations) == 1:
            return self._locations[0]
        raise RuntimeError(
            'container has more than one mount point with the same backing storage. '
            'Request .locations to see a list'
        )<|MERGE_RESOLUTION|>--- conflicted
+++ resolved
@@ -1661,10 +1661,6 @@
         }
         self.extra_bindings = raw_.get('extra-bindings', {})
         self.actions = {name: ActionMeta(name, action) for name, action in actions_raw_.items()}
-<<<<<<< HEAD
-        self.config = {
-            name: ConfigMeta(name, config)
-=======
         # This is predominately for backwards compatibility with Harness. In a
         # real Juju environment this shouldn't be possible, because charmcraft
         # validates the config when packing.
@@ -1681,7 +1677,6 @@
                 default=config.get('default'),
                 description=config.get('description'),
             )
->>>>>>> 76c8122e
             for name, config in config_raw_.get('options', {}).items()
         }
         self.containers = {
@@ -1829,9 +1824,9 @@
     VALID_SCOPES: ClassVar[List[str]] = ['global', 'container']
 
     def __init__(self, role: RelationRole, relation_name: str, raw: '_RelationMetaDict'):
-        assert isinstance(
-            role, RelationRole
-        ), f'role should be one of {list(RelationRole)!r}, not {role!r}'
+        assert isinstance(role, RelationRole), (
+            f'role should be one of {list(RelationRole)!r}, not {role!r}'
+        )
         self._default_scope = self.VALID_SCOPES[0]
         self.role = role
         self.relation_name = relation_name
