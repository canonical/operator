--- conflicted
+++ resolved
@@ -25,11 +25,6 @@
     TYPE_CHECKING,
     Any,
     ClassVar,
-<<<<<<< HEAD
-=======
-    Dict,
-    Generator,
->>>>>>> ea8d3155
     List,
     Literal,
     Mapping,
@@ -117,9 +112,6 @@
     """
 
 
-_ActionType = TypeVar('_ActionType')
-
-
 class ActionEvent(EventBase):
     """Events raised by Juju when an administrator invokes a Juju Action.
 
@@ -237,11 +229,11 @@
 
     def load_params(
         self,
-        cls: type[_ActionType],
+        cls: type[_T],
         *args: Any,
         errors: Literal['raise', 'fail'] = 'raise',
         **kwargs: Any,
-    ) -> _ActionType:
+    ) -> _T:
         """Load the action parameters into an instance of an action class.
 
         The raw Juju action parameters are passed to the action class's
@@ -275,7 +267,8 @@
             kwargs: keyword arguments to pass through to the action class.
 
         Returns:
-            An instance of the action class with the provided parameter values.
+            An instance of the action class that was provided in the ``cls``
+            argument with the provided parameter values.
 
         Raises:
             ValueError: if ``errors`` is set to ``raise`` and instantiating the
@@ -1559,7 +1552,7 @@
 
         config: dict[str, bool | int | float | str | model.Secret] = kwargs.copy()
         try:
-            fields = set(_juju_option_names(cls))
+            fields = set(_juju_fields(cls))
         except ValueError:
             fields = None
         for key, value in self.config.items():
@@ -1589,28 +1582,6 @@
             # status.
             self.unit.status = model.BlockedStatus(f'Invalid config: {e}')
             raise _Abort(0) from e
-
-
-def _juju_option_names(cls: type[object]) -> Generator[str]:
-    """Iterates over all the option names to include in the config YAML.
-
-    Raises:
-        ValueError: if unable to determine which fields to include
-    """
-    # Dataclasses:
-    try:
-        fields = [field.name for field in dataclasses.fields(cls)]  # type: ignore
-    except TypeError:
-        pass
-    else:
-        yield from sorted(fields)
-        return
-    # Pydantic models:
-    if hasattr(cls, 'model_fields'):
-        yield from sorted(cls.model_fields)  # type: ignore
-        return
-    # It's not clear, so give up.
-    raise ValueError('Unable to find field list')
 
 
 def _evaluate_status(charm: CharmBase):  # pyright: ignore[reportUnusedFunction]
