# Copyright 2019 Canonical Ltd.
#
# Licensed under the Apache License, Version 2.0 (the "License");
# you may not use this file except in compliance with the License.
# You may obtain a copy of the License at
#
# http://www.apache.org/licenses/LICENSE-2.0
#
# Unless required by applicable law or agreed to in writing, software
# distributed under the License is distributed on an "AS IS" BASIS,
# WITHOUT WARRANTIES OR CONDITIONS OF ANY KIND, either express or implied.
# See the License for the specific language governing permissions and
# limitations under the License.

"""Base objects for the Charm, events and metadata."""

from __future__ import annotations

import dataclasses
import enum
import logging
import pathlib
import warnings
from typing import (
    TYPE_CHECKING,
    Any,
    ClassVar,
    List,
    Literal,
    Mapping,
    NoReturn,
    Optional,
    TextIO,
    TypedDict,
    TypeVar,
    cast,
)

from . import model
from ._private import yaml
from .framework import (
    EventBase,
    EventSource,
    Framework,
    Handle,
    LifecycleEvent,
    Object,
    ObjectEvents,
)

if TYPE_CHECKING:
    from typing_extensions import Required

    _Scopes = Literal['global', 'container']
    _RelationMetaDict = TypedDict(
        '_RelationMetaDict',
        {'interface': Required[str], 'limit': int, 'optional': bool, 'scope': _Scopes},
        total=False,
    )

    _MultipleRange = TypedDict('_MultipleRange', {'range': str})
    _StorageMetaDict = TypedDict(
        '_StorageMetaDict',
        {
            'type': Required[str],
            'description': str,
            'shared': bool,
            'read-only': bool,
            'minimum-size': str,
            'location': str,
            'multiple-range': str,
            'multiple': _MultipleRange,
        },
        total=False,
    )

    _ResourceMetaDict = TypedDict(
        '_ResourceMetaDict',
        {'type': Required[str], 'filename': str, 'description': str},
        total=False,
    )

    _MountDict = TypedDict('_MountDict', {'storage': Required[str], 'location': str}, total=False)


class _ContainerBaseDict(TypedDict):
    name: str
    channel: str
    architectures: list[str]


logger = logging.getLogger(__name__)


class HookEvent(EventBase):
    """Events raised by Juju to progress a charm's lifecycle.

    Hooks are callback methods of a charm class (a subclass of
    :class:`CharmBase`) that are invoked in response to events raised
    by Juju. These callback methods are the means by which a charm
    governs the lifecycle of its application.

    The :class:`HookEvent` class is the base of a type hierarchy of events
    related to the charm's lifecycle.

    :class:`HookEvent` subtypes are grouped into the following categories

    - Core lifecycle events
    - Relation events
    - Storage events
    - Metric events
    """


class ActionEvent(EventBase):
    """Events raised by Juju when an administrator invokes a Juju Action.

    This class is the data type of events triggered when an administrator
    invokes a Juju Action. Callbacks bound to these events may be used
    for responding to the administrator's Juju Action request.

    To read the parameters for the action, see the instance variable
    :attr:`~ops.ActionEvent.params`.
    To respond with the result of the action, call
    :meth:`~ops.ActionEvent.set_results`. To add progress messages that are
    visible as the action is progressing use :meth:`~ops.ActionEvent.log`.
    """

    id: str = ''
    """The Juju ID of the action invocation."""

    params: dict[str, Any]
    """The parameters passed to the action."""

    def __init__(self, handle: Handle, id: str | None = None):
        super().__init__(handle)
        self.id = id  # type: ignore (for backwards compatibility)

    def defer(self) -> NoReturn:
        """Action events are not deferrable like other events.

        This is because an action runs synchronously and the administrator
        is waiting for the result.

        Raises:
            RuntimeError: always.
        """
        raise RuntimeError('cannot defer action events')

    def restore(self, snapshot: dict[str, Any]):
        """Used by the framework to record the action.

        Not meant to be called directly by charm code.
        """
        self.id = cast('str', snapshot['id'])
        # Params are loaded at restore rather than __init__ because
        # the model is not available in __init__.
        self.params = self.framework.model._backend.action_get()

    def snapshot(self) -> dict[str, Any]:
        """Used by the framework to serialize the event to disk.

        Not meant to be called by charm code.
        """
        return {'id': self.id}

    def set_results(self, results: dict[str, Any]):
        """Report the result of the action.

        Juju eventually only accepts a str:str mapping, so we will attempt
        to flatten any more complex data structure like so::

            >>> {'a': 'b'} # becomes: 'a'='b'
            >>> {'a': {'b': 'c'}} # becomes: 'a.b'='c'
            >>> {'a': {'b': 'c', 'd': 'e'}} # becomes: 'a.b'='c', 'a.d' = 'e'
            >>> {'a.b': 'c', 'a.d': 'e'} # equivalent to previous

        Note that duplicate keys are not allowed, so this is invalid::

            >>> {'a': {'b': 'c'}, 'a.b': 'c'}

        Note that the resulting keys must start and end with lowercase
        alphanumeric, and can only contain lowercase alphanumeric, hyphens
        and periods.

        Because results are passed to Juju using the command line, the maximum
        size is around 100KB. However, actions results are designed to be
        small: a few key-value pairs shown in the Juju CLI. If larger content
        is needed, store it in a file and use something like ``juju scp``.

        If any exceptions occur whilst the action is being handled, juju will
        gather any stdout/stderr data (and the return code) and inject them into the
        results object. Thus, the results object might contain the following keys,
        additionally to those specified by the charm code:

        - Stdout
        - Stderr
        - Stdout-encoding
        - Stderr-encoding
        - ReturnCode

        Args:
            results: The result of the action as a Dict

        Raises:
            ModelError: if a reserved key is used.
            ValueError: if ``results`` has a mix of dotted/non-dotted keys that expand out to
                result in duplicate keys, for example: :code:`{'a': {'b': 1}, 'a.b': 2}`. Also
                raised if a dict is passed with a key that fails to meet the format requirements.
            OSError: if extremely large (>100KB) results are provided.
        """
        self.framework.model._backend.action_set(results)

    def log(self, message: str):
        """Send a message that a user will see while the action is running.

        Args:
            message: The message for the user.
        """
        self.framework.model._backend.action_log(message)

    def fail(self, message: str = ''):
        """Report that this action has failed.

        Args:
            message: Optional message to record why it has failed.
        """
        self.framework.model._backend.action_fail(message)

    def load_params(
        self,
        cls: type[_T],
        *args: Any,
        errors: Literal['raise', 'fail'] = 'raise',
        **kwargs: Any,
    ) -> _T:
        """Load the action parameters into an instance of an action class.

        The raw Juju action parameters are passed to the action class's
        ``__init__`` method as keyword arguments, with dashes in names
        converted to underscores.

        For dataclasses and Pydantic ``BaseModel`` subclasses, only fields in
        the Juju action parameters that have a matching field in the class are
        passed as arguments.

        For example::

            class BackupParams(pydantic.BaseModel):
                filename: str

            def _on_do_backup(self, event: ops.ActionEvent):
                params = event.load_params(BackupParams)
                # params.filename contains the value passed by the Juju user.

        Any additional positional or keyword arguments will be passed through to
        the action class ``__init__``.

        Args:
            cls: A class that will accept the Juju parameters as keyword
                arguments, and raise ``ValueError`` if validation fails.
            errors: what to do if the parameters are invalid. If ``fail``, this
                will set the action to failed with an appropriate message and
                then immediately exit. If ``raise``, ``load_params`` will not
                catch any exceptions, leaving the charm to handle errors.
            args: positional arguments to pass through to the action class.
            kwargs: keyword arguments to pass through to the action class.

        Returns:
            An instance of the action class that was provided in the ``cls``
            argument with the provided parameter values.

        Raises:
            ValueError: if ``errors`` is set to ``raise`` and instantiating the
                action class raises a ValueError.
        """
        try:
            fields = _juju_fields(cls)
        except ValueError:
            fields = None
        params: dict[str, Any] = kwargs.copy()
        for key, value in sorted(self.params.items()):
            attr = key.replace('-', '_')
            if fields is None:
                params[attr] = value
            else:
                if attr not in fields:
                    continue
                params[fields[attr]] = value
        try:
            return cls(*args, **params)
        except ValueError as e:
            if errors == 'raise':
                raise
            self.fail(f'Error in action parameters: {e}')
            from ._main import _Abort

            raise _Abort(0) from e

    def __repr__(self):
        return f'<{self.__class__.__name__} {self.id=} via {self.handle}>'


class InstallEvent(HookEvent):
    """Event triggered when a charm is installed.

    This event is triggered at the beginning of a charm's
    lifecycle. Any associated callback method should be used to
    perform one-time setup operations, such as installing prerequisite
    software.
    """


class StartEvent(HookEvent):
    """Event triggered immediately after first configuration change.

    This event is triggered immediately after the first
    :class:`~ops.ConfigChangedEvent`. Callback methods bound to the event should be
    used to ensure that the charm's software is in a running state. Note that
    the charm's software should be configured so as to persist in this state
    through reboots without further intervention on Juju's part.
    """


class StopEvent(HookEvent):
    """Event triggered when a charm is shut down.

    This event is triggered when an application's removal is requested
    by the client. The event fires immediately before the end of the
    unit's destruction sequence. Callback methods bound to this event
    should be used to ensure that the charm's software is not running,
    and that it will not start again on reboot.
    """

    def defer(self) -> NoReturn:
        """Stop events are not deferrable like other events.

        This is because the unit is in the process of tearing down, and there
        will not be an opportunity for the deferred event to run.

        Raises:
            RuntimeError: always.
        """
        raise RuntimeError('cannot defer stop events')


class RemoveEvent(HookEvent):
    """Event triggered when a unit is about to be terminated.

    This event fires prior to Juju removing the charm and terminating its unit.
    """

    def defer(self) -> NoReturn:
        """Remove events are not deferrable like other events.

        This is because the unit is about to be torn down, and there
        will not be an opportunity for the deferred event to run.

        Raises:
            RuntimeError: always.
        """
        raise RuntimeError('cannot defer remove events')


class ConfigChangedEvent(HookEvent):
    """Event triggered when a configuration change occurs.

    This event will fire in several situations:

    - When the admin reconfigures the charm using the Juju CLI, for example
      ``juju config mycharm foo=bar``. This event notifies the charm of
      its new configuration. (The event itself, however, is not aware of *what*
      specifically has changed in the config).
    - Right after the unit starts up for the first time.
      This event notifies the charm of its initial configuration.
      Typically, this event will fire between an :class:`~ops.InstallEvent`
      and a :class:~`ops.StartEvent` during the startup sequence
      (when a unit is first deployed), but in general it will fire whenever
      the unit is (re)started, for example after pod churn on Kubernetes, on unit
      rescheduling, on unit upgrade or refresh, and so on.
    - As a specific instance of the above point: when networking changes
      (if the machine reboots and comes up with a different IP).
    - When the app config changes, for example when `juju trust` is run.

    Any callback method bound to this event cannot assume that the
    software has already been started; it should not start stopped
    software, but should (if appropriate) restart running software to
    take configuration changes into account.
    """


class UpdateStatusEvent(HookEvent):
    """Event triggered by a status update request from Juju.

    This event is periodically triggered by Juju so that it can
    provide constant feedback to the administrator about the status of
    the application the charm is modeling. Any callback method bound
    to this event should determine the "health" of the application and
    set the status appropriately.

    The interval between :class:`~ops.UpdateStatusEvent` events can
    be configured model-wide, e.g.  ``juju model-config
    update-status-hook-interval=1m``.
    """


class UpgradeCharmEvent(HookEvent):
    """Event triggered by request to upgrade the charm.

    This event will be triggered when an administrator executes ``juju
    upgrade-charm``. The event fires after Juju has unpacked the upgraded charm
    code, and so this event will be handled by the callback method bound to the
    event in the new codebase. The associated callback method is invoked
    provided there is no existing error state. The callback method should be
    used to reconcile current state written by an older version of the charm
    into whatever form that is needed by the current charm version.
    """


class PreSeriesUpgradeEvent(HookEvent):
    """Event triggered to prepare a unit for series upgrade.

    This event triggers when an administrator executes ``juju upgrade-machine
    <machine> prepare``. The event will fire for each unit that is running on the
    specified machine. Any callback method bound to this event must prepare the
    charm for an upgrade to the series. This may include things like exporting
    database content to a version neutral format, or evacuating running
    instances to other machines.

    It can be assumed that only after all units on a machine have executed the
    callback method associated with this event, the administrator will initiate
    steps to actually upgrade the series.  After the upgrade has been completed,
    the :class:`~ops.PostSeriesUpgradeEvent` will fire.

    .. jujuremoved:: 4.0
    """

    def __init__(self, handle: Handle):
        warnings.warn(
            'pre-series-upgrade events will not be emitted from Juju 4.0 onwards',
            DeprecationWarning,
            stacklevel=3,
        )
        super().__init__(handle)


class PostSeriesUpgradeEvent(HookEvent):
    """Event triggered after a series upgrade.

    This event is triggered after the administrator has done a distribution
    upgrade (or rolled back and kept the same series). It is called in response
    to ``juju upgrade-machine <machine> complete``. Associated charm callback
    methods are expected to do whatever steps are necessary to reconfigure their
    applications for the new series. This may include things like populating the
    upgraded version of a database. Note however charms are expected to check if
    the series has actually changed or whether it was rolled back to the
    original series.

    .. jujuremoved:: 4.0
    """

    def __init__(self, handle: Handle):
        warnings.warn(
            'post-series-upgrade events will not be emitted from Juju 4.0 onwards',
            DeprecationWarning,
            stacklevel=3,
        )
        super().__init__(handle)


class LeaderElectedEvent(HookEvent):
    """Event triggered when a new leader has been elected.

    Juju will trigger this event when a new leader unit is chosen for
    a given application.

    This event fires at least once after Juju selects a leader
    unit. Callback methods bound to this event may take any action
    required for the elected unit to assert leadership. Note that only
    the elected leader unit will receive this event.
    """


class LeaderSettingsChangedEvent(HookEvent):
    """Event triggered when leader changes any settings.

    .. deprecated:: 2.4.0
        This event has been deprecated in favor of using a Peer relation,
        and having the leader set a value in the Application data bag for
        that peer relation. (See :class:`~ops.RelationChangedEvent`.)
    """


class CollectMetricsEvent(HookEvent):
    """Event triggered by Juju to collect metrics.

    Juju fires this event every five minutes for the lifetime of the
    unit. Callback methods bound to this event may use the :meth:`add_metrics`
    method of this class to send measurements to Juju.

    Note that associated callback methods are currently sandboxed in
    how they can interact with Juju.

    .. jujuremoved:: 4.0
    """

    def __init__(self, handle: Handle):
        warnings.warn(
            'collect-metrics events will not be emitted from Juju 4.0 onwards - '
            'consider using the Canonical Observability Stack',
            DeprecationWarning,
            stacklevel=3,
        )
        super().__init__(handle)

    def add_metrics(
        self, metrics: Mapping[str, int | float], labels: Mapping[str, str] | None = None
    ):
        """Record metrics that have been gathered by the charm for this unit.

        Args:
            metrics: Key-value mapping of metrics that have been gathered.
            labels: Key-value labels applied to the metrics.

        Raises:
            ModelError: if invalid keys or values are provided.
        """
        self.framework.model._backend.add_metrics(metrics, labels)


class RelationEvent(HookEvent):
    """A base class representing the various relation lifecycle events.

    Relation lifecycle events are generated when application units
    participate in relations.  Units can only participate in relations
    after they have been "started", and before they have been
    "stopped". Within that time window, the unit may participate in
    several different relations at a time, including multiple
    relations with the same name.
    """

    relation: model.Relation
    """The relation involved in this event."""

    app: model.Application
    """The remote application that has triggered this event."""

    unit: model.Unit | None
    """The remote unit that has triggered this event.

    This will be ``None`` if the relation event was triggered as an
    :class:`Application <model.Application>`-level event.
    """

    def __init__(
        self,
        handle: Handle,
        relation: model.Relation,
        app: model.Application | None = None,
        unit: model.Unit | None = None,
    ):
        super().__init__(handle)

        if unit is not None and unit.app != app:
            raise RuntimeError(
                f'cannot create RelationEvent with application {app} and unit {unit}'
            )

        self.relation = relation
        if app is None:
            logger.warning(
                "'app' expected but not received, see https://bugs.launchpad.net/juju/+bug/1960934"
            )
            # Do an explicit assignment here so that we can contain the type: ignore.
            self.app = None  # type: ignore
        else:
            self.app = app
        self.unit = unit

    def snapshot(self) -> dict[str, Any]:
        """Used by the framework to serialize the event to disk.

        Not meant to be called by charm code.
        """
        snapshot: dict[str, Any] = {
            'relation_name': self.relation.name,
            'relation_id': self.relation.id,
        }
        if self.app:
            snapshot['app_name'] = self.app.name
        if self.unit:
            snapshot['unit_name'] = self.unit.name
        return snapshot

    def restore(self, snapshot: dict[str, Any]):
        """Used by the framework to deserialize the event from disk.

        Not meant to be called by charm code.
        """
        relation = self.framework.model.get_relation(
            snapshot['relation_name'], snapshot['relation_id']
        )
        if relation is None:
            raise ValueError(
                'Unable to restore {}: relation {} (id={}) not found.'.format(
                    self, snapshot['relation_name'], snapshot['relation_id']
                )
            )
        self.relation = relation

        app_name = snapshot.get('app_name')
        if app_name:
            self.app = self.framework.model.get_app(app_name)
        else:
            logger.warning("'app_name' expected in snapshot but not found.")
            self.app = None  # type: ignore

        unit_name = snapshot.get('unit_name')
        if unit_name:
            self.unit = self.framework.model.get_unit(unit_name)
        else:
            self.unit = None

    def __repr__(self):
        app = None if self.app is None else self.app.name
        unit = None if self.unit is None else self.unit.name
        return f'<{self.__class__.__name__} {app=} {unit=} on {self.relation!r} via {self.handle}>'


class RelationCreatedEvent(RelationEvent):
    """Event triggered when a new relation is created.

    This is triggered when a new relation with another app is added in Juju. This
    can occur before units for those applications have started. All existing
    relations will trigger `RelationCreatedEvent` before :class:`~ops.StartEvent` is
    emitted.
    """

    unit: None  # pyright: ignore[reportIncompatibleVariableOverride]
    """Always ``None``."""


class RelationJoinedEvent(RelationEvent):
    """Event triggered when a new unit joins a relation.

    This event is triggered whenever a new unit of an integrated
    application joins the relation.  The event fires only when that
    remote unit is first observed by the unit. Callback methods bound
    to this event may set any local unit data that can be
    determined using no more than the name of the joining unit and the
    remote ``private-address`` setting, which is always available when
    the relation is created and is by convention not deleted.
    """

    unit: model.Unit  # pyright: ignore[reportIncompatibleVariableOverride]
    """The remote unit that has triggered this event."""


class RelationChangedEvent(RelationEvent):
    """Event triggered when relation data changes.

    This event is triggered whenever there is a change to the data bucket for an
    integrated application or unit. Look at ``event.relation.data[event.unit/app]``
    to see the new information, where ``event`` is the event object passed to
    the callback method bound to this event.

    This event always fires once, after :class:`~ops.RelationJoinedEvent`, and
    will subsequently fire whenever that remote unit changes its data for
    the relation. Callback methods bound to this event should be the only ones
    that rely on remote relation data. They should not error if the data
    is incomplete, since it can be guaranteed that when the remote unit or
    application changes its data, the event will fire again.

    The data that may be queried, or set, are determined by the relation's
    interface.
    """


class RelationDepartedEvent(RelationEvent):
    """Event triggered when a unit leaves a relation.

    This is the inverse of the :class:`~ops.RelationJoinedEvent`, representing when a
    unit is leaving the relation (the unit is being removed, the app is being
    removed, the relation is being removed). For remaining units, this event is
    emitted once for each departing unit.  For departing units, this event is
    emitted once for each remaining unit.

    Callback methods bound to this event may be used to remove all
    references to the departing remote unit, because there's no
    guarantee that it's still part of the system; it's perfectly
    probable (although not guaranteed) that the system running that
    unit has already shut down.

    Once all callback methods bound to this event have been run for such a
    relation, the unit agent will fire the :class:`~ops.RelationBrokenEvent`.
    """

    unit: model.Unit  # pyright: ignore[reportIncompatibleVariableOverride]
    """The remote unit that has triggered this event."""

    def __init__(
        self,
        handle: Handle,
        relation: model.Relation,
        app: model.Application | None = None,
        unit: model.Unit | None = None,
        departing_unit_name: str | None = None,
    ):
        super().__init__(handle, relation, app=app, unit=unit)

        self._departing_unit_name = departing_unit_name

    def snapshot(self) -> dict[str, Any]:
        """Used by the framework to serialize the event to disk.

        Not meant to be called by charm code.
        """
        snapshot = super().snapshot()
        if self._departing_unit_name:
            snapshot['departing_unit'] = self._departing_unit_name
        return snapshot

    @property
    def departing_unit(self) -> model.Unit | None:
        """The :class:`ops.Unit` that is departing, if any.

        Use this method to determine (for example) whether this unit is the
        departing one.
        """
        # doing this on init would fail because `framework` gets patched in
        # post-init
        if not self._departing_unit_name:
            return None
        return self.framework.model.get_unit(self._departing_unit_name)

    def restore(self, snapshot: dict[str, Any]):
        """Used by the framework to deserialize the event from disk.

        Not meant to be called by charm code.
        """
        super().restore(snapshot)
        self._departing_unit_name = snapshot.get('departing_unit')


class RelationBrokenEvent(RelationEvent):
    """Event triggered when a relation is removed.

    If a relation is being removed (``juju remove-relation`` or ``juju
    remove-application``), once all the units have been removed, this event will
    fire to signal that the relationship has been fully terminated.

    The event indicates that the current relation is no longer valid, and that
    the charm's software must be configured as though the relation had never
    existed. It will only be called after every callback method bound to
    :class:`~ops.RelationDepartedEvent` has been run. If a callback method
    bound to this event is being executed, it is guaranteed that no remote units
    are currently known locally.
    """

    unit: None  # pyright: ignore[reportIncompatibleVariableOverride]
    """Always ``None``."""


class StorageEvent(HookEvent):
    """Base class representing events to do with storage.

    Juju can provide a variety of storage types to a charms. The
    charms can define several different types of storage that are
    allocated from Juju. Changes in state of storage trigger sub-types
    of :class:`StorageEvent`.
    """

    storage: model.Storage
    """Storage instance this event refers to."""

    def __init__(self, handle: Handle, storage: model.Storage):
        super().__init__(handle)
        self.storage = storage

    def snapshot(self) -> dict[str, Any]:
        """Used by the framework to serialize the event to disk.

        Not meant to be called by charm code.
        """
        snapshot: dict[str, Any] = {}
        if isinstance(self.storage, model.Storage):
            snapshot['storage_name'] = self.storage.name
            snapshot['storage_index'] = self.storage.index
            snapshot['storage_location'] = str(self.storage.location)
        return snapshot

    def restore(self, snapshot: dict[str, Any]):
        """Used by the framework to deserialize the event from disk.

        Not meant to be called by charm code.
        """
        storage_name = snapshot.get('storage_name')
        storage_index = snapshot.get('storage_index')
        storage_location = snapshot.get('storage_location')

        if storage_name and storage_index is not None:
            storages = self.framework.model.storages[storage_name]
            self.storage = next((s for s in storages if s.index == storage_index), None)  # type: ignore
            if self.storage is None:
                raise RuntimeError(
                    f'failed loading storage (name={storage_name!r}, '
                    f'index={storage_index!r}) from snapshot'
                )
            if storage_location is None:
                raise RuntimeError(
                    'failed loading storage location from snapshot.'
                    f'(name={storage_name!r}, index={storage_index!r}, storage_location=None)'
                )

            self.storage.location = storage_location

    def __repr__(self):
        return f'<{self.__class__.__name__} on {self.storage!r} via {self.handle}>'


class StorageAttachedEvent(StorageEvent):
    """Event triggered when new storage becomes available.

    This event is triggered when new storage is available for the
    charm to use.

    Callback methods bound to this event allow the charm to run code
    when storage has been added. Such methods will be run before the
    :class:`~ops.InstallEvent` fires, so that the installation routine may
    use the storage. The name prefix of this hook will depend on the
    storage key defined in the ``metadata.yaml`` file.
    """


class StorageDetachingEvent(StorageEvent):
    """Event triggered prior to removal of storage.

    This event is triggered when storage a charm has been using is
    going away.

    Callback methods bound to this event allow the charm to run code
    before storage is removed. Such methods will be run before storage
    is detached, and always before the :class:`~ops.StopEvent` fires, thereby
    allowing the charm to gracefully release resources before they are
    removed and before the unit terminates. The name prefix of the
    hook will depend on the storage key defined in the ``metadata.yaml``
    file.
    """


class WorkloadEvent(HookEvent):
    """Base class representing events to do with the workload.

    Workload events are generated for all containers that the charm
    expects in metadata.
    """

    workload: model.Container
    """The workload involved in this event.

    Workload currently only can be a :class:`Container <model.Container>`, but
    in future may be other types that represent the specific workload type,
    for example a machine.
    """

    def __init__(self, handle: Handle, workload: model.Container):
        super().__init__(handle)

        self.workload = workload

    def snapshot(self) -> dict[str, Any]:
        """Used by the framework to serialize the event to disk.

        Not meant to be called by charm code.
        """
        snapshot: dict[str, Any] = {}
        if isinstance(self.workload, model.Container):
            snapshot['container_name'] = self.workload.name
        return snapshot

    def restore(self, snapshot: dict[str, Any]):
        """Used by the framework to deserialize the event from disk.

        Not meant to be called by charm code.
        """
        container_name = snapshot.get('container_name')
        if container_name:
            self.workload = self.framework.model.unit.get_container(container_name)
        else:
            self.workload = None  # type: ignore

    def __repr__(self):
        return f'<{self.__class__.__name__} on {self.workload!r} via {self.handle}>'


class PebbleReadyEvent(WorkloadEvent):
    """Event triggered when Pebble is ready for a workload.

    This event is triggered when the Pebble process for a workload/container
    starts up, allowing the charm to configure how services should be launched.

    Callback methods bound to this event allow the charm to run code after
    a workload has started its Pebble instance and is ready to receive instructions
    regarding what services should be started. The name prefix of the hook
    will depend on the container key defined in the ``metadata.yaml`` file.
    """


class PebbleNoticeEvent(WorkloadEvent):
    """Base class for Pebble notice events (each notice type is a subclass)."""

    notice: model.LazyNotice
    """Provide access to the event notice's details."""

    def __init__(
        self,
        handle: Handle,
        workload: model.Container,
        notice_id: str,
        notice_type: str,
        notice_key: str,
    ):
        super().__init__(handle, workload)
        self.notice = model.LazyNotice(workload, notice_id, notice_type, notice_key)

    def snapshot(self) -> dict[str, Any]:
        """Used by the framework to serialize the event to disk.

        Not meant to be called by charm code.
        """
        d = super().snapshot()
        d['notice_id'] = self.notice.id
        d['notice_type'] = (
            self.notice.type if isinstance(self.notice.type, str) else self.notice.type.value
        )
        d['notice_key'] = self.notice.key
        return d

    def restore(self, snapshot: dict[str, Any]):
        """Used by the framework to deserialize the event from disk.

        Not meant to be called by charm code.
        """
        super().restore(snapshot)
        notice_id = snapshot.pop('notice_id')
        notice_type = snapshot.pop('notice_type')
        notice_key = snapshot.pop('notice_key')
        self.notice = model.LazyNotice(self.workload, notice_id, notice_type, notice_key)


class PebbleCustomNoticeEvent(PebbleNoticeEvent):
    """Event triggered when a Pebble notice of type "custom" is created or repeats.

    .. jujuadded:: 3.4
    """


class PebbleCheckEvent(WorkloadEvent):
    """Base class for Pebble check events."""

    info: model.LazyCheckInfo
    """Provide access to the check's current state."""

    def __init__(
        self,
        handle: Handle,
        workload: model.Container,
        check_name: str,
    ):
        super().__init__(handle, workload)
        self.info = model.LazyCheckInfo(workload, check_name)

    def snapshot(self) -> dict[str, Any]:
        """Used by the framework to serialize the event to disk.

        Not meant to be called by charm code.
        """
        d = super().snapshot()
        d['check_name'] = self.info.name
        return d

    def restore(self, snapshot: dict[str, Any]):
        """Used by the framework to deserialize the event from disk.

        Not meant to be called by charm code.
        """
        check_name = snapshot.pop('check_name')
        super().restore(snapshot)
        self.info = model.LazyCheckInfo(self.workload, check_name)


class PebbleCheckFailedEvent(PebbleCheckEvent):
    """Event triggered when a Pebble check exceeds the configured failure threshold.

    Note that the check may have started passing by the time this event is
    emitted (which will mean that a :class:`~ops.PebbleCheckRecoveredEvent` will be
    emitted next). If the handler is executing code that should only be done
    if the check is currently failing, check the current status with
    ``event.info.status == ops.pebble.CheckStatus.DOWN``.

    .. jujuadded:: 3.6
    """


class PebbleCheckRecoveredEvent(PebbleCheckEvent):
    """Event triggered when a Pebble check recovers.

    This event is only triggered when the check has previously reached a failure
    state (not simply failed, but failed at least as many times as the
    configured threshold).

    .. jujuadded:: 3.6
    """


class SecretEvent(HookEvent):
    """Base class for all secret events."""

    def __init__(self, handle: Handle, id: str, label: str | None):
        super().__init__(handle)
        self._id = id
        self._label = label

    @property
    def secret(self) -> model.Secret:
        """The secret instance this event refers to.

        Note that the secret content is not retrieved from the secret storage
        until :meth:`Secret.get_content()` is called.
        """
        backend = self.framework.model._backend
        return model.Secret(
            backend=backend,
            id=self._id,
            label=self._label,
            _secret_set_cache=self.framework.model._cache._secret_set_cache,
        )

    def snapshot(self) -> dict[str, Any]:
        """Used by the framework to serialize the event to disk.

        Not meant to be called by charm code.
        """
        return {'id': self._id, 'label': self._label}

    def restore(self, snapshot: dict[str, Any]):
        """Used by the framework to deserialize the event from disk.

        Not meant to be called by charm code.
        """
        self._id = cast('str', snapshot['id'])
        self._label = cast('Optional[str]', snapshot['label'])


class SecretChangedEvent(SecretEvent):
    """Event triggered on the secret observer charm when the secret owner changes its contents.

    When the owner of a secret changes the secret's contents, Juju will create
    a new secret revision, and all applications or units that are tracking this
    secret will be notified via this event that a new revision is available.

    Typically, the charm will fetch the new content by calling
    :meth:`event.secret.get_content() <ops.Secret.get_content>` with ``refresh=True``
    to tell Juju to start tracking the new revision.

    .. jujuadded:: 3.0
        Charm secrets added in Juju 3.0, user secrets added in Juju 3.3
    """


class SecretRotateEvent(SecretEvent):
    """Event triggered on the secret owner charm when the secret's rotation policy elapses.

    This event is fired on the secret owner to inform it that the secret must
    be rotated. The event will keep firing until the owner creates a new
    revision by calling :meth:`event.secret.set_content() <ops.Secret.set_content>`.

    .. jujuadded:: 3.0
    """

    def defer(self) -> NoReturn:
        """Secret rotation events are not deferrable (Juju handles re-invocation).

        Raises:
            RuntimeError: always.
        """
        raise RuntimeError(
            'Cannot defer secret rotation events. Juju will keep firing this '
            'event until you create a new revision.'
        )


class SecretRemoveEvent(SecretEvent):
    """Event triggered on the secret owner charm when a secret revision can be removed.

    When the owner of a secret creates a new revision, and after all
    observers have updated to that new revision, this event will be fired to
    inform the secret owner that the old revision can be removed.

    After any required cleanup, the charm should call
    :meth:`event.remove_revision() <ops.SecretRemoveEvent.remove_revision>` to
    remove the now-unused revision. If the charm does not, then the event will
    be emitted again, when further revisions are ready for removal.

    .. jujuadded:: 3.0
    """

    def __init__(self, handle: Handle, id: str, label: str | None, revision: int):
        super().__init__(handle, id, label)
        self._revision = revision

    @property
    def revision(self) -> int:
        """The secret revision this event refers to."""
        return self._revision

    def remove_revision(self):
        """Remove the revision this event refers to.

        Call this method after any required cleanup to inform Juju that the
        secret revision can be removed.
        """
        self.secret.remove_revision(self._revision)

    def snapshot(self) -> dict[str, Any]:
        """Used by the framework to serialize the event to disk.

        Not meant to be called by charm code.
        """
        data = super().snapshot()
        data['revision'] = self._revision
        return data

    def restore(self, snapshot: dict[str, Any]):
        """Used by the framework to deserialize the event from disk.

        Not meant to be called by charm code.
        """
        super().restore(snapshot)
        self._revision = cast('int', snapshot['revision'])


class SecretExpiredEvent(SecretEvent):
    """Event triggered on the secret owner charm when a secret's expiration time elapses.

    This event is fired on the secret owner to inform it that the secret revision
    must be removed. The event will keep firing until the owner removes the
    revision by calling :meth:`event.remove_revision()
    <ops.SecretExpiredEvent.remove_revision>`.

    .. jujuadded:: 3.0
    """

    def __init__(self, handle: Handle, id: str, label: str | None, revision: int):
        super().__init__(handle, id, label)
        self._revision = revision

    @property
    def revision(self) -> int:
        """The secret revision this event refers to."""
        return self._revision

    def remove_revision(self):
        """Remove the revision this event refers to.

        Call this method after any required cleanup to inform Juju that the
        secret revision can be removed.
        """
        self.secret.remove_revision(self._revision)

    def snapshot(self) -> dict[str, Any]:
        """Used by the framework to serialize the event to disk.

        Not meant to be called by charm code.
        """
        data = super().snapshot()
        data['revision'] = self._revision
        return data

    def restore(self, snapshot: dict[str, Any]):
        """Used by the framework to deserialize the event from disk.

        Not meant to be called by charm code.
        """
        super().restore(snapshot)
        self._revision = cast('int', snapshot['revision'])

    def defer(self) -> NoReturn:
        """Secret expiration events are not deferrable (Juju handles re-invocation).

        Raises:
            RuntimeError: always.
        """
        raise RuntimeError(
            'Cannot defer secret expiration events. Juju will keep firing '
            'this event until you create a new revision.'
        )


class CollectStatusEvent(LifecycleEvent):
    """Event triggered at the end of every hook to collect statuses for evaluation.

    If the charm wants to provide application or unit status in a consistent
    way after the end of every hook, it should observe the
    :attr:`collect_app_status <CharmEvents.collect_app_status>` or
    :attr:`collect_unit_status <CharmEvents.collect_unit_status>` event,
    respectively.

    The framework will trigger these events after the hook code runs
    successfully (``collect_app_status`` will only be triggered on the leader
    unit). This happens on every Juju event, whether it was
    :meth:`observed <ops.Framework.observe>` or not.
    If any statuses were added by the event handler using
    :meth:`add_status`, the framework will choose the highest-priority status
    and set that as the status (application status for ``collect_app_status``,
    or unit status for ``collect_unit_status``).

    The order of priorities is as follows, from highest to lowest:

    * blocked
    * maintenance
    * waiting
    * active

    It is an error to call :meth:`add_status` with an instance of
    :class:`ErrorStatus` or :class:`UnknownStatus`.

    If there are multiple statuses with the same priority, the first one added
    wins (and if an event is observed multiple times, the handlers are called
    in the order they were observed).

    A collect-status event can be observed multiple times, and
    :meth:`add_status` can be called multiple times to add multiple statuses
    for evaluation. This is useful when a charm has multiple components that
    each have a status. Each code path in a collect-status handler should
    call ``add_status`` at least once.

    Below is an example "web app" charm component that observes
    ``collect_unit_status`` to provide the status of the component, which
    requires a "port" config option set before it can proceed::

        class MyCharm(ops.CharmBase):
            def __init__(self, framework: ops.Framework):
                super().__init__(framework)
                self.webapp = Webapp(self)
                # initialize other components

        class WebApp(ops.Object):
            def __init__(self, charm: ops.CharmBase):
                super().__init__(charm, 'webapp')
                self.framework.observe(charm.on.collect_unit_status, self._on_collect_status)

            def _on_collect_status(self, event: ops.CollectStatusEvent):
                if 'port' not in self.model.config:
                    event.add_status(ops.BlockedStatus('please set "port" config'))
                    return
                event.add_status(ops.ActiveStatus())
    """  # noqa: D405, D214, D411, D416  Final return confuses docstyle.

    def add_status(self, status: model.StatusBase):
        """Add a status for evaluation.

        See :class:`CollectStatusEvent` for a description of how to use this.
        """
        if not isinstance(status, model.StatusBase):
            raise TypeError(f'status should be a StatusBase, not {type(status).__name__}')
        if status.name not in model._SETTABLE_STATUS_NAMES:
            raise model.InvalidStatusError(
                f'status.name must be in {model._SETTABLE_STATUS_NAMES}, not {status.name!r}'
            )
        model_ = self.framework.model
        if self.handle.kind == 'collect_app_status':
            if not isinstance(status, model.ActiveStatus):
                logger.debug('Adding app status %s', status, stacklevel=2)
            model_.app._collected_statuses.append(status)
        else:
            if not isinstance(status, model.ActiveStatus):
                logger.debug('Adding unit status %s', status, stacklevel=2)
            model_.unit._collected_statuses.append(status)


class CharmEvents(ObjectEvents):
    """Events generated by Juju pertaining to application lifecycle.

    By default, the events listed as attributes of this class will be
    provided via the :attr:`CharmBase.on` attribute. For example::

        framework.observe(self.on.config_changed, self._on_config_changed)

    In addition to the events listed as attributes of this class,
    dynamically-named events will also be defined based on the charm's
    metadata (``metadata.yaml``) for relations, storage, actions, and
    containers. These named events may be accessed as
    ``self.on[<name>].<event>`` or using a prefix like
    ``self.on.<name>_<event>``, for example::

        framework.observe(self.on["db"].relation_created, self._on_db_relation_created)
        framework.observe(self.on.workload_pebble_ready, self._on_workload_pebble_ready)
    """

    # NOTE: The one-line docstrings below are copied from the first line of
    #       each event class's docstring. Please keep in sync.

    install = EventSource(InstallEvent)
    """Triggered when a charm is installed (see :class:`~ops.InstallEvent`)."""

    start = EventSource(StartEvent)
    """Triggered immediately after first configuration change (see :class:`~ops.StartEvent`)."""

    stop = EventSource(StopEvent)
    """Triggered when a charm is shut down (see :class:`~ops.StopEvent`)."""

    remove = EventSource(RemoveEvent)
    """Triggered when a unit is about to be terminated (see :class:`~ops.RemoveEvent`)."""

    update_status = EventSource(UpdateStatusEvent)
    """Triggered periodically by a status update request from Juju (see
    :class:`~ops.UpdateStatusEvent`).
    """

    config_changed = EventSource(ConfigChangedEvent)
    """Triggered when a configuration change occurs (see :class:`~ops.ConfigChangedEvent`)."""

    upgrade_charm = EventSource(UpgradeCharmEvent)
    """Triggered by request to upgrade the charm (see :class:`~ops.UpgradeCharmEvent`)."""

    pre_series_upgrade = EventSource(PreSeriesUpgradeEvent)
    """Triggered to prepare a unit for series upgrade (see :class:`~ops.PreSeriesUpgradeEvent`).

    .. jujuremoved:: 4.0
    """

    post_series_upgrade = EventSource(PostSeriesUpgradeEvent)
    """Triggered after a series upgrade (see :class:`~ops.PostSeriesUpgradeEvent`).

    .. jujuremoved:: 4.0
    """

    leader_elected = EventSource(LeaderElectedEvent)
    """Triggered when a new leader has been elected (see :class:`~ops.LeaderElectedEvent`)."""

    leader_settings_changed = EventSource(LeaderSettingsChangedEvent)
    """Triggered when leader changes any settings (see
    :class:`~ops.LeaderSettingsChangedEvent`).

    .. deprecated:: 2.4.0
    """

    collect_metrics = EventSource(CollectMetricsEvent)
    """Triggered by Juju to collect metrics (see :class:`~ops.CollectMetricsEvent`).

    .. jujuremoved:: 4.0
    """

    secret_changed = EventSource(SecretChangedEvent)
    """Triggered by Juju on the observer when the secret owner changes its contents (see
    :class:`~ops.SecretChangedEvent`).

    .. jujuadded:: 3.0
        Charm secrets added in Juju 3.0, user secrets added in Juju 3.3
    """

    secret_expired = EventSource(SecretExpiredEvent)
    """Triggered by Juju on the owner when a secret's expiration time elapses (see
    :class:`~ops.SecretExpiredEvent`).

    .. jujuadded:: 3.0
    """

    secret_rotate = EventSource(SecretRotateEvent)
    """Triggered by Juju on the owner when the secret's rotation policy elapses (see
    :class:`~ops.SecretRotateEvent`).

    .. jujuadded:: 3.0
    """

    secret_remove = EventSource(SecretRemoveEvent)
    """Triggered by Juju on the owner when a secret revision can be removed (see
    :class:`~ops.SecretRemoveEvent`).

    .. jujuadded:: 3.0
    """

    collect_app_status = EventSource(CollectStatusEvent)
    """Triggered on the leader at the end of every hook to collect app statuses for evaluation
    (see :class:`~ops.CollectStatusEvent`).
    """

    collect_unit_status = EventSource(CollectStatusEvent)
    """Triggered at the end of every hook to collect unit statuses for evaluation
    (see :class:`~ops.CollectStatusEvent`).
    """


_T = TypeVar('_T')


class CharmBase(Object):
    """Base class that represents the charm overall.

    :code:`CharmBase` is used to create a charm. This is done by inheriting
    from :code:`CharmBase` and customising the subclass as required. So to
    create a charm called ``MyCharm``, define a charm class and set up the
    required event handlers (“hooks”) in its constructor::

        import logging

        import ops

        class MyCharm(ops.CharmBase):
            def __init__(self, framework: ops.Framework):
                super().__init__(framework)
                framework.observe(self.on.config_changed, self._on_config_changed)
                framework.observe(self.on.stop, self._on_stop)
                # ...

        if __name__ == "__main__":
            ops.main(MyCharm)

    As shown in the example above, a charm class is instantiated by
    :code:`ops.main` rather than charm authors directly instantiating a
    charm.

    Args:
        framework: The framework responsible for managing the Model and events for this
            charm.
    """

    on: CharmEvents = CharmEvents()  # type: ignore
    """This property is used to create an event handler using :meth:`Framework.observe`,
    and can be one of the events listed at :class:`CharmEvents`.
    """

    if TYPE_CHECKING:
        # to help the type checker and IDEs:
        @property
        def on(self) -> CharmEvents: ...  # noqa

    def __init__(self, framework: Framework):
        super().__init__(framework, None)

        for relation_name in self.framework.meta.relations:
            relation_name = relation_name.replace('-', '_')
            self.on.define_event(f'{relation_name}_relation_created', RelationCreatedEvent)
            self.on.define_event(f'{relation_name}_relation_joined', RelationJoinedEvent)
            self.on.define_event(f'{relation_name}_relation_changed', RelationChangedEvent)
            self.on.define_event(f'{relation_name}_relation_departed', RelationDepartedEvent)
            self.on.define_event(f'{relation_name}_relation_broken', RelationBrokenEvent)

        for storage_name in self.framework.meta.storages:
            storage_name = storage_name.replace('-', '_')
            self.on.define_event(f'{storage_name}_storage_attached', StorageAttachedEvent)
            self.on.define_event(f'{storage_name}_storage_detaching', StorageDetachingEvent)

        for action_name in self.framework.meta.actions:
            action_name = action_name.replace('-', '_')
            self.on.define_event(f'{action_name}_action', ActionEvent)

        for container_name in self.framework.meta.containers:
            container_name = container_name.replace('-', '_')
            self.on.define_event(f'{container_name}_pebble_ready', PebbleReadyEvent)
            self.on.define_event(f'{container_name}_pebble_custom_notice', PebbleCustomNoticeEvent)
            self.on.define_event(f'{container_name}_pebble_check_failed', PebbleCheckFailedEvent)
            self.on.define_event(
                f'{container_name}_pebble_check_recovered', PebbleCheckRecoveredEvent
            )

    @property
    def app(self) -> model.Application:
        """Application that this unit is part of."""
        return self.framework.model.app

    @property
    def unit(self) -> model.Unit:
        """Unit that this execution is responsible for."""
        return self.framework.model.unit

    @property
    def meta(self) -> CharmMeta:
        """Metadata of this charm."""
        return self.framework.meta

    @property
    def charm_dir(self) -> pathlib.Path:
        """Root directory of the charm as it is running."""
        return self.framework.charm_dir

    @property
    def config(self) -> model.ConfigData:
        """A mapping containing the charm's config and current values."""
        return self.model.config

    def load_config(
        self,
        cls: type[_T],
        *args: Any,
        errors: Literal['raise', 'blocked'] = 'raise',
        **kwargs: Any,
    ) -> _T:
        """Load the config into an instance of a config class.

        The raw Juju config is passed to the config class's ``__init__``, as
        keyword arguments, with the following changes:

        * ``secret`` type options have a :class:`model.Secret` value rather
          than the secret ID. Note that the secret object is not validated by
          Juju at this time, so may raise :class:`SecretNotFoundError` when it
          is used later (if the secret does not exist or the unit does not have
          permission to access it).
        * dashes in names are converted to underscores.

        For dataclasses and Pydantic ``BaseModel`` subclasses, only fields in
        the Juju config that have a matching field in the class are passed as
        arguments. Pydantic fields that have an ``alias``, or dataclasses that
        have a ``metadata{'alias'=}``, will have the alias applied when loading.

        For example::

            class Config(pydantic.BaseModel):
                # This field is called 'class' in the Juju config options.
                workload_class: str = pydantic.Field(alias='class')

            def _on_config_changed(self, event: ops.ConfigChangedEvent):
                data = self.load_config(Config, errors='blocked')
                # `data.workload_class` has the value of the Juju option `class`

        Any additional positional or keyword arguments to this method will be
        passed through to the config class ``__init__``.

        Args:
            cls: A class that will accept the Juju options as keyword arguments,
                and raise ``ValueError`` if validation fails.
            errors: what to do if the config is invalid. If ``blocked``, this
                will set the unit status to blocked with an appropriate message
                and then exit successfully (this informs Juju that
                the event was handled and it will not be retried).
                If ``raise``, ``load_config``
                will not catch any exceptions, leaving the charm to handle
                errors.
            args: positional arguments to pass through to the config class.
            kwargs: keyword arguments to pass through to the config class.

        Returns:
            An instance of the config class that was passed in the ``cls`` argument
            with the current config values.

        Raises:
            ValueError: if the configuration is invalid and ``errors`` is set to
                ``raise``.
        """
        from ._main import _Abort

        config: dict[str, bool | int | float | str | model.Secret] = kwargs.copy()
        try:
            fields = set(_juju_fields(cls))
        except ValueError:
            fields = None
        for key, value in self.config.items():
            attr = key.replace('-', '_')
            if fields is not None and attr not in fields:
                continue
            option_type = self.meta.config.get(key)
            # Convert secret IDs to secret objects. We create the object rather
            # that using model.get_secret so that it's entirely lazy, in the
            # same way that SecretEvent.secret is.
            if option_type and option_type.type == 'secret':
                assert isinstance(value, str)  # Juju will have made sure of this.
                value = model.Secret(
                    backend=self.model._backend,
                    id=value,
                    _secret_set_cache=self.model._cache._secret_set_cache,
                )
            config[attr] = value
        try:
            return cls(*args, **config)
        except ValueError as e:
            if errors == 'raise':
                raise
            # We exit with a zero code because we don't want Juju to retry
            # (the config needs to be fixed by the Juju user), and we don't
            # want the status we just set to be overridden by an error
            # status.
            self.unit.status = model.BlockedStatus(f'Invalid config: {e}')
            raise _Abort(0) from e


def _evaluate_status(charm: CharmBase):  # pyright: ignore[reportUnusedFunction]
    """Trigger collect-status events and evaluate and set the highest-priority status.

    See :class:`CollectStatusEvent` for details.
    """
    if charm.framework.model._backend.is_leader():
        charm.on.collect_app_status.emit()
        app = charm.app
        if app._collected_statuses:
            app.status = model.StatusBase._get_highest_priority(app._collected_statuses)

    charm.on.collect_unit_status.emit()
    unit = charm.unit
    if unit._collected_statuses:
        unit.status = model.StatusBase._get_highest_priority(unit._collected_statuses)


def _juju_fields(cls: type[object]) -> dict[str, str]:
    """Iterates over all the field names to include when loading into a class.

<<<<<<< HEAD
    Any Juju names that are not in the returned dictionary should not be passed
    to the class. Names that are in the dictionary are mapped to the argument
    name; in most cases this is the same string, but for aliases will differ.
=======
    Any Juju names that are not in the returned dictionary should not be passed to
    the class. Names that are in the dictionary are mapped to the argument name;
    in most cases this is the same string, but for aliases will differ.
>>>>>>> 5431570e

    Returns:
        A dictionary where the key is the Juju name and the value is the name of
        the attribute in the Python class.

    Raises:
        ValueError: if unable to determine which fields to include
    """
    # Dataclasses:
    juju_to_arg: dict[str, str] = {}
<<<<<<< HEAD
    if dataclasses.is_dataclass(cls):
        for field in dataclasses.fields(cls):
=======
    try:
        fields = dataclasses.fields(cls)  # type: ignore
    except TypeError:
        pass
    else:
        for field in fields:
>>>>>>> 5431570e
            alias = field.metadata.get('alias', field.name)
            # If this a Pydantic dataclass, then it handles the alias.
            # Using pydantic.dataclasses.is_pydantic_dataclass() would be
            # best here, but we don't want to import pydantic in ops, so
            # we look more explicitly.
            if getattr(cls, '__is_pydantic_dataclass__', False):
                juju_to_arg[alias] = alias
            else:
                juju_to_arg[alias] = field.name
        return juju_to_arg
    # Pydantic models:
    class_fields: dict[str, str] = {}
    if hasattr(cls, 'model_fields'):
        for name, field in cls.model_fields.items():  # type: ignore
            # Pydantic takes care of the alias.
            class_fields[field.alias or name] = field.alias or name  # type: ignore
        return class_fields
    # It's not clear, so give up.
    raise ValueError('Unable to find class fields')


class CharmMeta:
    """Object containing the metadata for the charm.

    This is read from ``metadata.yaml``, ``config.yaml``, and ``actions.yaml``.
    Generally charms will define this information, rather than reading it at
    runtime. This class is mostly for the framework to understand what the charm
    has defined.

    Args:
        raw: a mapping containing the contents of metadata.yaml
        actions_raw: a mapping containing the contents of actions.yaml
        config_raw: a mapping containing the contents of config.yaml
    """

    name: str
    """Name of this charm."""

    summary: str
    """Short description of what this charm does."""

    description: str
    """Long description for this charm."""

    maintainers: list[str]
    """List of email addresses of charm maintainers."""

    links: MetadataLinks
    """Links to more details about the charm."""

    tags: list[str]
    """Charmhub tag metadata for categories associated with this charm."""

    terms: list[str]
    """Charmhub terms that should be agreed to before this charm can be deployed."""

    series: list[str]
    """List of supported OS series that this charm can support.

    The first entry in the list is the default series that will be used by
    deploy if no other series is requested by the user.
    """

    subordinate: bool
    """Whether this charm is intended to be used as a subordinate charm."""

    min_juju_version: str | None
    """Indicates the minimum Juju version this charm requires."""

    assumes: JujuAssumes
    """Juju features this charm requires."""

    charm_user: Literal['root', 'sudoer', 'non-root']
    """Type of user used to run the charm hook code.

    The value of ``root`` ensures the charm runs as root. The value of
    ``sudoer`` runs the charm as a user other than root with access to sudo to
    elevate its privileges. ``non-root`` ensures the charm does not run as root
    and also does not have ``sudo`` privileges.

    .. jujuadded 3.6.0
    """

    containers: dict[str, ContainerMeta]
    """Container metadata for each defined container."""

    requires: dict[str, RelationMeta]
    """Relations this charm requires."""

    provides: dict[str, RelationMeta]
    """Relations this charm provides."""

    peers: dict[str, RelationMeta]
    """Peer relations."""

    relations: dict[str, RelationMeta]
    """All :class:`RelationMeta` instances.

    This is merged from ``requires``, ``provides``, and ``peers``. If needed,
    the role of the relation definition can be obtained from its
    :attr:`role <RelationMeta.role>` attribute.
    """

    storages: dict[str, StorageMeta]
    """Storage metadata for each defined storage."""

    resources: dict[str, ResourceMeta]
    """Resource metadata for each defined resource."""

    payloads: dict[str, PayloadMeta]
    """Payload metadata for each defined payload."""

    extra_bindings: dict[str, None]
    """Additional named bindings that a charm can use for network configuration."""

    actions: dict[str, ActionMeta]
    """Actions the charm has defined."""

    config: dict[str, ConfigMeta]
    """Config options the charm has defined."""

    def __init__(
        self,
        raw: dict[str, Any] | None = None,
        actions_raw: dict[str, Any] | None = None,
        config_raw: dict[str, Any] | None = None,
    ):
        raw_: dict[str, Any] = raw or {}
        actions_raw_: dict[str, Any] = actions_raw or {}
        # config_raw might be {'options': None} - this is accepted by
        # charmcraft, even though {'options: {}} would be more correct.
        options_raw: dict[str, Any] = (config_raw or {}).get('options') or {}

        # When running in production, this data is generally loaded from
        # metadata.yaml. However, when running tests, this data is
        # potentially loaded from charmcraft.yaml (which will be split out
        # into a metadata.yaml as part of packing). Most of the field names
        # are the same, but there are some differences that we handle here,
        # and in _load_links(), so that loading from either file works.
        self.name = raw_.get('name', '')
        self.summary = raw_.get('summary', '')
        self.description = raw_.get('description', '')
        # The metadata spec says that these should be display-name <email>
        # (roughly 'name-addr' from RFC 5322). However, many charms have only
        # an email, or have a URL, or something else, so we leave these as
        # a plain string.
        self.maintainers: list[str] = []
        # Note that metadata v2 only defines 'maintainers' not 'maintainer'.
        if 'maintainer' in raw_:
            self.maintainers.append(raw_['maintainer'])
        if 'maintainers' in raw_:
            self.maintainers.extend(raw_['maintainers'])
        if 'links' in raw_ and 'contact' in raw_['links']:
            self.maintainers.append(raw_['links']['contact'])
        self._load_links(raw_)
        # Note that metadata v2 does not define tags.
        self.tags = raw_.get('tags', [])
        self.terms = raw_.get('terms', [])
        # Note that metadata v2 does not define series.
        self.series = raw_.get('series', [])
        self.subordinate = raw_.get('subordinate', False)
        self.assumes = JujuAssumes.from_list(raw_.get('assumes', []))
        # Note that metadata v2 does not define min-juju-version ('assumes'
        # should be used instead).
        self.min_juju_version = raw_.get('min-juju-version')
        self.charm_user = raw_.get('charm-user', 'root')
        self.requires = {
            name: RelationMeta(RelationRole.requires, name, rel)
            for name, rel in raw_.get('requires', {}).items()
        }
        self.provides = {
            name: RelationMeta(RelationRole.provides, name, rel)
            for name, rel in raw_.get('provides', {}).items()
        }
        self.peers = {
            name: RelationMeta(RelationRole.peer, name, rel)
            for name, rel in raw_.get('peers', {}).items()
        }
        self.relations: dict[str, RelationMeta] = {}
        self.relations.update(self.requires)
        self.relations.update(self.provides)
        self.relations.update(self.peers)
        self.storages = {
            name: StorageMeta(name, storage) for name, storage in raw_.get('storage', {}).items()
        }
        self.resources = {
            name: ResourceMeta(name, res) for name, res in raw_.get('resources', {}).items()
        }
        self.payloads = {
            name: PayloadMeta(name, payload) for name, payload in raw_.get('payloads', {}).items()
        }
        self.extra_bindings = raw_.get('extra-bindings', {})
        self.actions = {name: ActionMeta(name, action) for name, action in actions_raw_.items()}
        # This is predominately for backwards compatibility with Harness. In a
        # real Juju environment this shouldn't be possible, because charmcraft
        # validates the config when packing.
        for name, config in options_raw.items():
            if 'type' not in config:
                raise RuntimeError(
                    f'Incorrectly formatted config in YAML, option {name} is '
                    f'expected to declare a `type`.'
                )
        self.config = {
            name: ConfigMeta(
                name,
                type=config['type'],
                default=config.get('default'),
                description=config.get('description'),
            )
            for name, config in options_raw.items()
        }
        self.containers = {
            name: ContainerMeta(name, container)
            for name, container in raw_.get('containers', {}).items()
        }

    @staticmethod
    def from_charm_root(charm_root: pathlib.Path | str):
        """Initialise CharmMeta from the path to a charm repository root folder."""
        charm_root = pathlib.Path(charm_root)
        metadata_path = charm_root / 'metadata.yaml'

        with metadata_path.open() as f:
            meta = yaml.safe_load(f.read())

        actions = None
        actions_path = charm_root / 'actions.yaml'
        if actions_path.exists():
            with actions_path.open() as f:
                actions = yaml.safe_load(f.read())

        options = None
        config_path = charm_root / 'config.yaml'
        if config_path.exists():
            with config_path.open() as f:
                options = yaml.safe_load(f.read())

        return CharmMeta(meta, actions, options)

    def _load_links(self, raw: dict[str, Any]):
        websites = raw.get('website', [])
        if not websites and 'links' in raw:
            websites = raw['links'].get('website', [])
        # In YAML, this can be a single string, or a list of strings.
        if isinstance(websites, str):
            websites = [websites]
        sources = raw.get('source', [])
        if not sources and 'links' in raw:
            sources = raw['links'].get('source', [])
        # In YAML, this can be a single string, or a list of strings.
        if isinstance(sources, str):
            sources = [sources]
        issues = raw.get('issues', [])
        if not issues and 'links' in raw:
            issues = raw['links'].get('issues', [])
        # In YAML, this can be a single string, or a list of strings.
        if isinstance(issues, str):
            issues = [issues]
        documentation = raw.get('docs')
        if documentation is None:
            documentation = raw.get('links', {}).get('documentation')
        self.links = MetadataLinks(
            websites=websites,
            sources=sources,
            issues=issues,
            documentation=documentation,
        )

    @classmethod
    def from_yaml(
        cls,
        metadata: str | TextIO,
        actions: str | TextIO | None = None,
        config: str | TextIO | None = None,
    ) -> CharmMeta:
        """Instantiate a :class:`CharmMeta` from a YAML description of ``metadata.yaml``.

        Args:
            metadata: A YAML description of charm metadata (name, relations, etc.)
                This can be a simple string, or a file-like object (passed to ``yaml.safe_load``).
            actions: YAML description of Actions for this charm (e.g., actions.yaml)
            config: YAML description of Config for this charm (e.g., config.yaml)
        """
        meta = yaml.safe_load(metadata)
        raw_actions = {}
        if actions is not None:
            raw_actions = cast('dict[str, Any] | None', yaml.safe_load(actions))
            if raw_actions is None:
                raw_actions = {}
        raw_config = {}
        if config is not None:
            raw_config = cast('dict[str, Any] | None', yaml.safe_load(config))
            if raw_config is None:
                raw_config = {}
        return cls(meta, raw_actions, raw_config)


class RelationRole(enum.Enum):
    """An annotation for a charm's role in a relation.

    For each relation a charm's role may be

    - A Peer
    - A service consumer in the relation ('requires')
    - A service provider in the relation ('provides')
    """

    peer = 'peer'
    requires = 'requires'
    provides = 'provides'

    def is_peer(self) -> bool:
        """Report whether this role is 'peer'.

        ``role.is_peer()`` is a shortcut for ``role == ops.RelationRole.peer``.
        """
        return self is RelationRole.peer


class RelationMeta:
    """Object containing metadata about a relation definition.

    Should not be constructed directly by charm code, but gotten from one of
    :attr:`CharmMeta.peers`, :attr:`CharmMeta.requires`, :attr:`CharmMeta.provides`,
    or :attr:`CharmMeta.relations`.
    """

    role: RelationRole
    """Role this relation takes, one of 'peer', 'requires', or 'provides'."""

    relation_name: str
    """Name of this relation."""

    interface_name: str | None
    """Definition of the interface protocol."""

    limit: int | None
    """Maximum number of connections to this relation endpoint."""

    scope: str
    """Scope based on how this relation should be used.

    Will be either ``"global"`` or ``"container"``.
    """

    optional: bool
    """If True, the relation is considered optional.

    This value is informational only and is not used by Juju itself (all
    relations are optional from Juju's perspective), but it may be set in
    ``metadata.yaml`` and used by the charm code if appropriate.
    """

    VALID_SCOPES: ClassVar[list[str]] = ['global', 'container']

    def __init__(self, role: RelationRole, relation_name: str, raw: _RelationMetaDict):
        assert isinstance(role, RelationRole), (
            f'role should be one of {list(RelationRole)}, not {role!r}'
        )
        self._default_scope = self.VALID_SCOPES[0]
        self.role = role
        self.relation_name = relation_name
        self.interface_name = raw['interface']

        self.limit = limit = raw.get('limit', None)
        if limit is not None and not isinstance(limit, int):
            raise TypeError(f'limit should be an int, not {type(limit)}')

        self.scope = raw.get('scope') or self._default_scope
        if self.scope not in self.VALID_SCOPES:
            raise TypeError(
                "scope should be one of {}; not '{}'".format(
                    ', '.join(f"'{s}'" for s in self.VALID_SCOPES), self.scope
                )
            )

        self.optional = raw.get('optional', False)


class StorageMeta:
    """Object containing metadata about a storage definition."""

    storage_name: str
    """Name of storage."""

    type: str
    """Storage type, "filesystem" or "block"."""

    description: str
    """Text description of the storage."""

    shared: bool
    """True if all units of the application share the storage."""

    read_only: bool
    """True if the storage is read-only."""

    minimum_size: str | None
    """Minimum size of the storage."""

    location: str | None
    """Mount point of the storage."""

    multiple_range: tuple[int, int | None] | None
    """Range of numeric qualifiers when multiple storage units are used."""

    properties = List[str]
    """List of additional characteristics of the storage."""

    def __init__(self, name: str, raw: _StorageMetaDict):
        self.storage_name = name
        self.type = raw['type']
        self.description = raw.get('description', '')
        self.shared = raw.get('shared', False)
        self.read_only = raw.get('read-only', False)
        self.minimum_size = raw.get('minimum-size')
        self.location = raw.get('location')
        self.multiple_range = None
        if 'multiple' in raw:
            range = raw['multiple']['range']
            if range[-1] == '+':
                self.multiple_range = (int(range[:-1]), None)
            elif '-' not in range:
                self.multiple_range = (int(range), int(range))
            else:
                range = range.split('-')
                self.multiple_range = (int(range[0]), int(range[1]) if range[1] else None)
        self.properties = raw.get('properties', [])


class ResourceMeta:
    """Object containing metadata about a resource definition."""

    resource_name: str
    """Name of the resource."""

    type: str
    """Type of the resource. One of ``"file"`` or ``"oci-image"``."""

    filename: str | None
    """Filename of the resource file."""

    description: str
    """A description of the resource.

    This will be empty string (rather than None) if not set in ``metadata.yaml``.
    """

    def __init__(self, name: str, raw: _ResourceMetaDict):
        self.resource_name = name
        self.type = raw['type']
        self.filename = raw.get('filename', None)
        self.description = raw.get('description', '')


class PayloadMeta:
    """Object containing metadata about a payload definition."""

    payload_name: str
    """Name of the payload."""

    type: str
    """Payload type."""

    def __init__(self, name: str, raw: dict[str, Any]):
        self.payload_name = name
        self.type = raw['type']


@dataclasses.dataclass(frozen=True)
class MetadataLinks:
    """Links to additional information about a charm."""

    websites: list[str]
    """List of links to project websites."""

    sources: list[str]
    """List of links to the charm source code."""

    issues: list[str]
    """List of links to the charm issue tracker."""

    documentation: str | None
    """Link to charm documentation."""


class JujuAssumesCondition(enum.Enum):
    """Distinguishes between :class:`JujuAssumes` that must match all or any features."""

    ALL = 'all-of'
    """All features are required to satisfy the requirement."""

    ANY = 'any-of'
    """Any of the features satisfies the requirement."""


@dataclasses.dataclass(frozen=True)
class JujuAssumes:
    """Juju model features that are required by the charm.

    See the `Charmcraft docs <https://canonical-charmcraft.readthedocs-hosted.com/en/stable/reference/files/charmcraft-yaml-file/#assumes>`_
    for a list of available features.
    """

    features: list[str | JujuAssumes]
    condition: JujuAssumesCondition = JujuAssumesCondition.ALL

    @classmethod
    def from_list(
        cls,
        raw: list[Any],
        condition: JujuAssumesCondition = JujuAssumesCondition.ALL,
    ) -> JujuAssumes:
        """Create new JujuAssumes object from list parsed from YAML."""
        features: list[str | JujuAssumes] = []
        for feature in raw:
            if isinstance(feature, str):
                features.append(feature)
            else:
                for nested_condition, nested_features in feature.items():
                    features.append(
                        JujuAssumes.from_list(
                            nested_features, JujuAssumesCondition(nested_condition)
                        )
                    )
        return cls(features=features, condition=condition)


class ActionMeta:
    """Object containing metadata about an action's definition."""

    def __init__(self, name: str, raw: dict[str, Any] | None = None):
        raw = raw or {}
        self.name = name
        self.title = raw.get('title', '')
        self.description = raw.get('description', '')
        self.parameters = raw.get('params', {})  # {<parameter name>: <JSON Schema definition>}
        self.required = raw.get('required', [])  # [<parameter name>, ...]
        self.additional_properties = raw.get('additionalProperties', True)


@dataclasses.dataclass(frozen=True)
class ConfigMeta:
    """Object containing metadata about a config option."""

    name: str
    """Name of the config option."""

    type: Literal['boolean', 'int', 'float', 'string', 'secret']
    """Type of the config option."""

    default: bool | int | float | str | None
    """Default value of the config option."""

    description: str | None
    """Description of the config option."""


@dataclasses.dataclass(frozen=True)
class ContainerBase:
    """Metadata to resolve a container image."""

    os_name: str
    """Name of the OS.

    For example: ``ubuntu``
    """

    channel: str
    """Channel of the OS in format ``track[/risk][/branch]`` as used by Snaps.

    For example: ``20.04/stable`` or ``18.04/stable/fips``
    """

    architectures: list[str]
    """List of architectures that this charm can run on."""

    @classmethod
    def from_dict(cls, d: _ContainerBaseDict) -> ContainerBase:
        """Create new ContainerBase object from dict parsed from YAML."""
        return cls(
            os_name=d['name'],
            channel=d['channel'],
            architectures=d['architectures'],
        )


class ContainerMeta:
    """Metadata about an individual container."""

    name: str
    """Name of the container (key in the YAML)."""

    resource: str | None
    """Reference for an entry in the ``resources`` field.

    Specifies the oci-image resource used to create the container. Must not be
    present if a base/channel is specified.
    """

    bases: list[ContainerBase] | None
    """List of bases for use in resolving a container image.

    Sorted by descending order of preference, and must not be present if
    resource is specified.
    """

    def __init__(self, name: str, raw: dict[str, Any]):
        self.name = name
        self._mounts: dict[str, ContainerStorageMeta] = {}
        self.bases = None
        self.resource = None

        # This is not guaranteed to be populated/is not enforced yet
        if raw:
            self._populate_mounts(raw.get('mounts', []))
            self.resource = raw.get('resource')
            self.bases = [ContainerBase.from_dict(base) for base in raw.get('bases', ())]

        if self.resource and self.bases:
            raise model.ModelError('A container may specify a resource or base, not both.')

    @property
    def mounts(self) -> dict[str, ContainerStorageMeta]:
        """An accessor for the mounts in a container.

        Dict keys match key name in :class:`StorageMeta`

        Example::

            storage:
              foo:
                type: filesystem
                location: /test
            containers:
              bar:
                mounts:
                  - storage: foo
                  - location: /test/mount
        """
        return self._mounts

    def _populate_mounts(self, mounts: list[_MountDict]):
        """Populate a list of container mountpoints.

        Since Charm Metadata v2 specifies the mounts as a List, do a little data manipulation
        to convert the values to "friendly" names which contain a list of mountpoints
        under each key.
        """
        for mount in mounts:
            storage = mount.get('storage', '')
            mount = mount.get('location', '')

            if not mount:
                continue

            if storage in self._mounts:
                self._mounts[storage].add_location(mount)
            else:
                self._mounts[storage] = ContainerStorageMeta(storage, mount)


class ContainerStorageMeta:
    """Metadata about storage for an individual container.

    If multiple locations are specified for the same storage, such as Kubernetes subPath mounts,
    ``location`` will not be an accessible attribute, as it would not be possible to determine
    which mount point was desired, and ``locations`` should be iterated over.
    """

    storage: str
    """Name for the mount point, which should exist in the keys of the charm's
    :class:`StorageMeta`.
    """

    def __init__(self, storage: str, location: str):
        self.storage = storage
        self._locations: list[str] = [location]

    def add_location(self, location: str):
        """Add an additional mount point to a known storage."""
        self._locations.append(location)

    @property
    def locations(self) -> list[str]:
        """An accessor for the list of locations for a mount."""
        return self._locations

    @property
    def location(self) -> str:
        """The location the storage is mounted at.

        Raises:
            RuntimeError: if there is more than one mount point with the same
                backing storage - use :attr:`locations` instead.
        """
        if len(self._locations) == 1:
            return self._locations[0]
        raise RuntimeError(
            'container has more than one mount point with the same backing storage. '
            'Request .locations to see a list'
        )<|MERGE_RESOLUTION|>--- conflicted
+++ resolved
@@ -1604,15 +1604,9 @@
 def _juju_fields(cls: type[object]) -> dict[str, str]:
     """Iterates over all the field names to include when loading into a class.
 
-<<<<<<< HEAD
     Any Juju names that are not in the returned dictionary should not be passed
     to the class. Names that are in the dictionary are mapped to the argument
     name; in most cases this is the same string, but for aliases will differ.
-=======
-    Any Juju names that are not in the returned dictionary should not be passed to
-    the class. Names that are in the dictionary are mapped to the argument name;
-    in most cases this is the same string, but for aliases will differ.
->>>>>>> 5431570e
 
     Returns:
         A dictionary where the key is the Juju name and the value is the name of
@@ -1623,17 +1617,8 @@
     """
     # Dataclasses:
     juju_to_arg: dict[str, str] = {}
-<<<<<<< HEAD
     if dataclasses.is_dataclass(cls):
         for field in dataclasses.fields(cls):
-=======
-    try:
-        fields = dataclasses.fields(cls)  # type: ignore
-    except TypeError:
-        pass
-    else:
-        for field in fields:
->>>>>>> 5431570e
             alias = field.metadata.get('alias', field.name)
             # If this a Pydantic dataclass, then it handles the alias.
             # Using pydantic.dataclasses.is_pydantic_dataclass() would be
