# Copyright 2019 Canonical Ltd.
#
# Licensed under the Apache License, Version 2.0 (the "License");
# you may not use this file except in compliance with the License.
# You may obtain a copy of the License at
#
# http://www.apache.org/licenses/LICENSE-2.0
#
# Unless required by applicable law or agreed to in writing, software
# distributed under the License is distributed on an "AS IS" BASIS,
# WITHOUT WARRANTIES OR CONDITIONS OF ANY KIND, either express or implied.
# See the License for the specific language governing permissions and
# limitations under the License.

"""Base objects for the Charm, events and metadata."""

import dataclasses
import enum
import logging
import pathlib
import warnings
from typing import (
    TYPE_CHECKING,
    Any,
    ClassVar,
    Dict,
    List,
    Literal,
    Mapping,
    NoReturn,
    Optional,
    TextIO,
    Tuple,
    Type,
    TypedDict,
    TypeVar,
    Union,
    cast,
)

from . import model
from ._private import yaml
from .framework import (
    EventBase,
    EventSource,
    Framework,
    Handle,
    LifecycleEvent,
    Object,
    ObjectEvents,
)

if TYPE_CHECKING:
    from typing_extensions import Required

    _Scopes = Literal['global', 'container']
    _RelationMetaDict = TypedDict(
        '_RelationMetaDict',
        {'interface': Required[str], 'limit': int, 'optional': bool, 'scope': _Scopes},
        total=False,
    )

    _MultipleRange = TypedDict('_MultipleRange', {'range': str})
    _StorageMetaDict = TypedDict(
        '_StorageMetaDict',
        {
            'type': Required[str],
            'description': str,
            'shared': bool,
            'read-only': bool,
            'minimum-size': str,
            'location': str,
            'multiple-range': str,
            'multiple': _MultipleRange,
        },
        total=False,
    )

    _ResourceMetaDict = TypedDict(
        '_ResourceMetaDict',
        {'type': Required[str], 'filename': str, 'description': str},
        total=False,
    )

    _MountDict = TypedDict('_MountDict', {'storage': Required[str], 'location': str}, total=False)


class _ContainerBaseDict(TypedDict):
    name: str
    channel: str
    architectures: List[str]


logger = logging.getLogger(__name__)


class HookEvent(EventBase):
    """Events raised by Juju to progress a charm's lifecycle.

    Hooks are callback methods of a charm class (a subclass of
    :class:`CharmBase`) that are invoked in response to events raised
    by Juju. These callback methods are the means by which a charm
    governs the lifecycle of its application.

    The :class:`HookEvent` class is the base of a type hierarchy of events
    related to the charm's lifecycle.

    :class:`HookEvent` subtypes are grouped into the following categories

    - Core lifecycle events
    - Relation events
    - Storage events
    - Metric events
    """


_ActionType = TypeVar('_ActionType')


class ActionEvent(EventBase):
    """Events raised by Juju when an administrator invokes a Juju Action.

    This class is the data type of events triggered when an administrator
    invokes a Juju Action. Callbacks bound to these events may be used
    for responding to the administrator's Juju Action request.

    To read the parameters for the action, see the instance variable
    :attr:`~ops.ActionEvent.params`.
    To respond with the result of the action, call
    :meth:`~ops.ActionEvent.set_results`. To add progress messages that are
    visible as the action is progressing use :meth:`~ops.ActionEvent.log`.
    """

    id: str = ''
    """The Juju ID of the action invocation."""

    params: Dict[str, Any]
    """The parameters passed to the action."""

    def __init__(self, handle: 'Handle', id: Optional[str] = None):
        super().__init__(handle)
        self.id = id  # type: ignore (for backwards compatibility)

    def defer(self) -> NoReturn:
        """Action events are not deferrable like other events.

        This is because an action runs synchronously and the administrator
        is waiting for the result.

        Raises:
            RuntimeError: always.
        """
        raise RuntimeError('cannot defer action events')

    def restore(self, snapshot: Dict[str, Any]):
        """Used by the framework to record the action.

        Not meant to be called directly by charm code.
        """
        self.id = cast(str, snapshot['id'])
        # Params are loaded at restore rather than __init__ because
        # the model is not available in __init__.
        self.params = self.framework.model._backend.action_get()

    def snapshot(self) -> Dict[str, Any]:
        """Used by the framework to serialize the event to disk.

        Not meant to be called by charm code.
        """
        return {'id': self.id}

    def set_results(self, results: Dict[str, Any]):
        """Report the result of the action.

        Juju eventually only accepts a str:str mapping, so we will attempt
        to flatten any more complex data structure like so::

            >>> {'a': 'b'} # becomes: 'a'='b'
            >>> {'a': {'b': 'c'}} # becomes: 'a.b'='c'
            >>> {'a': {'b': 'c', 'd': 'e'}} # becomes: 'a.b'='c', 'a.d' = 'e'
            >>> {'a.b': 'c', 'a.d': 'e'} # equivalent to previous

        Note that duplicate keys are not allowed, so this is invalid::

            >>> {'a': {'b': 'c'}, 'a.b': 'c'}

        Note that the resulting keys must start and end with lowercase
        alphanumeric, and can only contain lowercase alphanumeric, hyphens
        and periods.

        Because results are passed to Juju using the command line, the maximum
        size is around 100KB. However, actions results are designed to be
        small: a few key-value pairs shown in the Juju CLI. If larger content
        is needed, store it in a file and use something like ``juju scp``.

        If any exceptions occur whilst the action is being handled, juju will
        gather any stdout/stderr data (and the return code) and inject them into the
        results object. Thus, the results object might contain the following keys,
        additionally to those specified by the charm code:

        - Stdout
        - Stderr
        - Stdout-encoding
        - Stderr-encoding
        - ReturnCode

        Args:
            results: The result of the action as a Dict

        Raises:
            ModelError: if a reserved key is used.
            ValueError: if ``results`` has a mix of dotted/non-dotted keys that expand out to
                result in duplicate keys, for example: :code:`{'a': {'b': 1}, 'a.b': 2}`. Also
                raised if a dict is passed with a key that fails to meet the format requirements.
            OSError: if extremely large (>100KB) results are provided.
        """
        self.framework.model._backend.action_set(results)

    def log(self, message: str):
        """Send a message that a user will see while the action is running.

        Args:
            message: The message for the user.
        """
        self.framework.model._backend.action_log(message)

    def fail(self, message: str = ''):
        """Report that this action has failed.

        Args:
            message: Optional message to record why it has failed.
        """
        self.framework.model._backend.action_fail(message)

<<<<<<< HEAD
    def load_params(
        self,
        cls: Type[_ActionType],
        *args: Any,
        **kwargs: Any,
    ) -> _ActionType:
        """Load the action parameters into an instance of an action class.

        The object will be instantiated with keyword arguments of all the raw
        Juju action parameters, but with dashes in names converted to
        underscores.

        Any additional positional or keyword arguments will be passed through to
        the action class.

        Args:
            cls: A class that inherits from :class:`ops.ActionBase`.
            args: positional arguments to pass through to the action class.
            kwargs: keyword arguments to pass through to the action class.

        Returns:
            An instance of the action class with the provided parameter values.

        Raises:
            :class:`InvalidSchemaError` if the configuration is invalid, after
            setting an appropriate event failure.
        """
        params: Dict[str, Any] = kwargs.copy()
        for key, value in self.params.items():
            attr = cls._juju_name_to_attr(key)  # type: ignore
            assert isinstance(attr, str)
            if not attr.isidentifier():
                self.fail(f'Invalid attribute name {attr}')
                raise model.InvalidSchemaError() from None
            params[attr] = value
        try:
            return cls(*args, **params)
        except ValueError as e:
            self.fail(f'Error in action parameters: {e}')
            raise model.InvalidSchemaError() from None
=======
    def __repr__(self):
        return f'<{self.__class__.__name__} {self.id=} via {self.handle}>'
>>>>>>> 9d2e9673


class InstallEvent(HookEvent):
    """Event triggered when a charm is installed.

    This event is triggered at the beginning of a charm's
    lifecycle. Any associated callback method should be used to
    perform one-time setup operations, such as installing prerequisite
    software.
    """


class StartEvent(HookEvent):
    """Event triggered immediately after first configuration change.

    This event is triggered immediately after the first
    :class:`~ops.ConfigChangedEvent`. Callback methods bound to the event should be
    used to ensure that the charm's software is in a running state. Note that
    the charm's software should be configured so as to persist in this state
    through reboots without further intervention on Juju's part.
    """


class StopEvent(HookEvent):
    """Event triggered when a charm is shut down.

    This event is triggered when an application's removal is requested
    by the client. The event fires immediately before the end of the
    unit's destruction sequence. Callback methods bound to this event
    should be used to ensure that the charm's software is not running,
    and that it will not start again on reboot.
    """

    def defer(self) -> NoReturn:
        """Stop events are not deferrable like other events.

        This is because the unit is in the process of tearing down, and there
        will not be an opportunity for the deferred event to run.

        Raises:
            RuntimeError: always.
        """
        raise RuntimeError('cannot defer stop events')


class RemoveEvent(HookEvent):
    """Event triggered when a unit is about to be terminated.

    This event fires prior to Juju removing the charm and terminating its unit.
    """

    def defer(self) -> NoReturn:
        """Remove events are not deferrable like other events.

        This is because the unit is about to be torn down, and there
        will not be an opportunity for the deferred event to run.

        Raises:
            RuntimeError: always.
        """
        raise RuntimeError('cannot defer remove events')


class ConfigChangedEvent(HookEvent):
    """Event triggered when a configuration change occurs.

    This event will fire in several situations:

    - When the admin reconfigures the charm using the Juju CLI, for example
      ``juju config mycharm foo=bar``. This event notifies the charm of
      its new configuration. (The event itself, however, is not aware of *what*
      specifically has changed in the config).
    - Right after the unit starts up for the first time.
      This event notifies the charm of its initial configuration.
      Typically, this event will fire between an :class:`~ops.InstallEvent`
      and a :class:~`ops.StartEvent` during the startup sequence
      (when a unit is first deployed), but in general it will fire whenever
      the unit is (re)started, for example after pod churn on Kubernetes, on unit
      rescheduling, on unit upgrade or refresh, and so on.
    - As a specific instance of the above point: when networking changes
      (if the machine reboots and comes up with a different IP).
    - When the app config changes, for example when `juju trust` is run.

    Any callback method bound to this event cannot assume that the
    software has already been started; it should not start stopped
    software, but should (if appropriate) restart running software to
    take configuration changes into account.
    """


class UpdateStatusEvent(HookEvent):
    """Event triggered by a status update request from Juju.

    This event is periodically triggered by Juju so that it can
    provide constant feedback to the administrator about the status of
    the application the charm is modeling. Any callback method bound
    to this event should determine the "health" of the application and
    set the status appropriately.

    The interval between :class:`~ops.UpdateStatusEvent` events can
    be configured model-wide, e.g.  ``juju model-config
    update-status-hook-interval=1m``.
    """


class UpgradeCharmEvent(HookEvent):
    """Event triggered by request to upgrade the charm.

    This event will be triggered when an administrator executes ``juju
    upgrade-charm``. The event fires after Juju has unpacked the upgraded charm
    code, and so this event will be handled by the callback method bound to the
    event in the new codebase. The associated callback method is invoked
    provided there is no existing error state. The callback method should be
    used to reconcile current state written by an older version of the charm
    into whatever form that is needed by the current charm version.
    """


class PreSeriesUpgradeEvent(HookEvent):
    """Event triggered to prepare a unit for series upgrade.

    This event triggers when an administrator executes ``juju upgrade-machine
    <machine> prepare``. The event will fire for each unit that is running on the
    specified machine. Any callback method bound to this event must prepare the
    charm for an upgrade to the series. This may include things like exporting
    database content to a version neutral format, or evacuating running
    instances to other machines.

    It can be assumed that only after all units on a machine have executed the
    callback method associated with this event, the administrator will initiate
    steps to actually upgrade the series.  After the upgrade has been completed,
    the :class:`~ops.PostSeriesUpgradeEvent` will fire.

    .. jujuremoved:: 4.0
    """

    def __init__(self, handle: 'Handle'):
        warnings.warn(
            'pre-series-upgrade events will not be emitted from Juju 4.0 onwards',
            DeprecationWarning,
            stacklevel=3,
        )
        super().__init__(handle)


class PostSeriesUpgradeEvent(HookEvent):
    """Event triggered after a series upgrade.

    This event is triggered after the administrator has done a distribution
    upgrade (or rolled back and kept the same series). It is called in response
    to ``juju upgrade-machine <machine> complete``. Associated charm callback
    methods are expected to do whatever steps are necessary to reconfigure their
    applications for the new series. This may include things like populating the
    upgraded version of a database. Note however charms are expected to check if
    the series has actually changed or whether it was rolled back to the
    original series.

    .. jujuremoved:: 4.0
    """

    def __init__(self, handle: 'Handle'):
        warnings.warn(
            'post-series-upgrade events will not be emitted from Juju 4.0 onwards',
            DeprecationWarning,
            stacklevel=3,
        )
        super().__init__(handle)


class LeaderElectedEvent(HookEvent):
    """Event triggered when a new leader has been elected.

    Juju will trigger this event when a new leader unit is chosen for
    a given application.

    This event fires at least once after Juju selects a leader
    unit. Callback methods bound to this event may take any action
    required for the elected unit to assert leadership. Note that only
    the elected leader unit will receive this event.
    """


class LeaderSettingsChangedEvent(HookEvent):
    """Event triggered when leader changes any settings.

    .. deprecated:: 2.4.0
        This event has been deprecated in favor of using a Peer relation,
        and having the leader set a value in the Application data bag for
        that peer relation. (See :class:`~ops.RelationChangedEvent`.)
    """


class CollectMetricsEvent(HookEvent):
    """Event triggered by Juju to collect metrics.

    Juju fires this event every five minutes for the lifetime of the
    unit. Callback methods bound to this event may use the :meth:`add_metrics`
    method of this class to send measurements to Juju.

    Note that associated callback methods are currently sandboxed in
    how they can interact with Juju.

    .. jujuremoved:: 4.0
    """

    def __init__(self, handle: 'Handle'):
        warnings.warn(
            'collect-metrics events will not be emitted from Juju 4.0 onwards - '
            'consider using the Canonical Observability Stack',
            DeprecationWarning,
            stacklevel=3,
        )
        super().__init__(handle)

    def add_metrics(
        self, metrics: Mapping[str, Union[int, float]], labels: Optional[Mapping[str, str]] = None
    ):
        """Record metrics that have been gathered by the charm for this unit.

        Args:
            metrics: Key-value mapping of metrics that have been gathered.
            labels: Key-value labels applied to the metrics.

        Raises:
            ModelError: if invalid keys or values are provided.
        """
        self.framework.model._backend.add_metrics(metrics, labels)


class RelationEvent(HookEvent):
    """A base class representing the various relation lifecycle events.

    Relation lifecycle events are generated when application units
    participate in relations.  Units can only participate in relations
    after they have been "started", and before they have been
    "stopped". Within that time window, the unit may participate in
    several different relations at a time, including multiple
    relations with the same name.
    """

    relation: 'model.Relation'
    """The relation involved in this event."""

    app: model.Application
    """The remote application that has triggered this event."""

    unit: Optional[model.Unit]
    """The remote unit that has triggered this event.

    This will be ``None`` if the relation event was triggered as an
    :class:`Application <model.Application>`-level event.
    """

    def __init__(
        self,
        handle: 'Handle',
        relation: 'model.Relation',
        app: Optional[model.Application] = None,
        unit: Optional[model.Unit] = None,
    ):
        super().__init__(handle)

        if unit is not None and unit.app != app:
            raise RuntimeError(
                f'cannot create RelationEvent with application {app} and unit {unit}'
            )

        self.relation = relation
        if app is None:
            logger.warning(
                "'app' expected but not received, see https://bugs.launchpad.net/juju/+bug/1960934"
            )
            # Do an explicit assignment here so that we can contain the type: ignore.
            self.app = None  # type: ignore
        else:
            self.app = app
        self.unit = unit

    def snapshot(self) -> Dict[str, Any]:
        """Used by the framework to serialize the event to disk.

        Not meant to be called by charm code.
        """
        snapshot: Dict[str, Any] = {
            'relation_name': self.relation.name,
            'relation_id': self.relation.id,
        }
        if self.app:
            snapshot['app_name'] = self.app.name
        if self.unit:
            snapshot['unit_name'] = self.unit.name
        return snapshot

    def restore(self, snapshot: Dict[str, Any]):
        """Used by the framework to deserialize the event from disk.

        Not meant to be called by charm code.
        """
        relation = self.framework.model.get_relation(
            snapshot['relation_name'], snapshot['relation_id']
        )
        if relation is None:
            raise ValueError(
                'Unable to restore {}: relation {} (id={}) not found.'.format(
                    self, snapshot['relation_name'], snapshot['relation_id']
                )
            )
        self.relation = relation

        app_name = snapshot.get('app_name')
        if app_name:
            self.app = self.framework.model.get_app(app_name)
        else:
            logger.warning("'app_name' expected in snapshot but not found.")
            self.app = None  # type: ignore

        unit_name = snapshot.get('unit_name')
        if unit_name:
            self.unit = self.framework.model.get_unit(unit_name)
        else:
            self.unit = None

    def __repr__(self):
        app = None if self.app is None else self.app.name
        unit = None if self.unit is None else self.unit.name
        return f'<{self.__class__.__name__} {app=} {unit=} on {self.relation!r} via {self.handle}>'


class RelationCreatedEvent(RelationEvent):
    """Event triggered when a new relation is created.

    This is triggered when a new relation with another app is added in Juju. This
    can occur before units for those applications have started. All existing
    relations will trigger `RelationCreatedEvent` before :class:`~ops.StartEvent` is
    emitted.
    """

    unit: None  # pyright: ignore[reportIncompatibleVariableOverride]
    """Always ``None``."""


class RelationJoinedEvent(RelationEvent):
    """Event triggered when a new unit joins a relation.

    This event is triggered whenever a new unit of an integrated
    application joins the relation.  The event fires only when that
    remote unit is first observed by the unit. Callback methods bound
    to this event may set any local unit data that can be
    determined using no more than the name of the joining unit and the
    remote ``private-address`` setting, which is always available when
    the relation is created and is by convention not deleted.
    """

    unit: model.Unit  # pyright: ignore[reportIncompatibleVariableOverride]
    """The remote unit that has triggered this event."""


class RelationChangedEvent(RelationEvent):
    """Event triggered when relation data changes.

    This event is triggered whenever there is a change to the data bucket for an
    integrated application or unit. Look at ``event.relation.data[event.unit/app]``
    to see the new information, where ``event`` is the event object passed to
    the callback method bound to this event.

    This event always fires once, after :class:`~ops.RelationJoinedEvent`, and
    will subsequently fire whenever that remote unit changes its data for
    the relation. Callback methods bound to this event should be the only ones
    that rely on remote relation data. They should not error if the data
    is incomplete, since it can be guaranteed that when the remote unit or
    application changes its data, the event will fire again.

    The data that may be queried, or set, are determined by the relation's
    interface.
    """


class RelationDepartedEvent(RelationEvent):
    """Event triggered when a unit leaves a relation.

    This is the inverse of the :class:`~ops.RelationJoinedEvent`, representing when a
    unit is leaving the relation (the unit is being removed, the app is being
    removed, the relation is being removed). For remaining units, this event is
    emitted once for each departing unit.  For departing units, this event is
    emitted once for each remaining unit.

    Callback methods bound to this event may be used to remove all
    references to the departing remote unit, because there's no
    guarantee that it's still part of the system; it's perfectly
    probable (although not guaranteed) that the system running that
    unit has already shut down.

    Once all callback methods bound to this event have been run for such a
    relation, the unit agent will fire the :class:`~ops.RelationBrokenEvent`.
    """

    unit: model.Unit  # pyright: ignore[reportIncompatibleVariableOverride]
    """The remote unit that has triggered this event."""

    def __init__(
        self,
        handle: 'Handle',
        relation: 'model.Relation',
        app: Optional[model.Application] = None,
        unit: Optional[model.Unit] = None,
        departing_unit_name: Optional[str] = None,
    ):
        super().__init__(handle, relation, app=app, unit=unit)

        self._departing_unit_name = departing_unit_name

    def snapshot(self) -> Dict[str, Any]:
        """Used by the framework to serialize the event to disk.

        Not meant to be called by charm code.
        """
        snapshot = super().snapshot()
        if self._departing_unit_name:
            snapshot['departing_unit'] = self._departing_unit_name
        return snapshot

    @property
    def departing_unit(self) -> Optional[model.Unit]:
        """The :class:`ops.Unit` that is departing, if any.

        Use this method to determine (for example) whether this unit is the
        departing one.
        """
        # doing this on init would fail because `framework` gets patched in
        # post-init
        if not self._departing_unit_name:
            return None
        return self.framework.model.get_unit(self._departing_unit_name)

    def restore(self, snapshot: Dict[str, Any]):
        """Used by the framework to deserialize the event from disk.

        Not meant to be called by charm code.
        """
        super().restore(snapshot)
        self._departing_unit_name = snapshot.get('departing_unit')


class RelationBrokenEvent(RelationEvent):
    """Event triggered when a relation is removed.

    If a relation is being removed (``juju remove-relation`` or ``juju
    remove-application``), once all the units have been removed, this event will
    fire to signal that the relationship has been fully terminated.

    The event indicates that the current relation is no longer valid, and that
    the charm's software must be configured as though the relation had never
    existed. It will only be called after every callback method bound to
    :class:`~ops.RelationDepartedEvent` has been run. If a callback method
    bound to this event is being executed, it is guaranteed that no remote units
    are currently known locally.
    """

    unit: None  # pyright: ignore[reportIncompatibleVariableOverride]
    """Always ``None``."""


class StorageEvent(HookEvent):
    """Base class representing events to do with storage.

    Juju can provide a variety of storage types to a charms. The
    charms can define several different types of storage that are
    allocated from Juju. Changes in state of storage trigger sub-types
    of :class:`StorageEvent`.
    """

    storage: 'model.Storage'
    """Storage instance this event refers to."""

    def __init__(self, handle: 'Handle', storage: 'model.Storage'):
        super().__init__(handle)
        self.storage = storage

    def snapshot(self) -> Dict[str, Any]:
        """Used by the framework to serialize the event to disk.

        Not meant to be called by charm code.
        """
        snapshot: Dict[str, Any] = {}
        if isinstance(self.storage, model.Storage):
            snapshot['storage_name'] = self.storage.name
            snapshot['storage_index'] = self.storage.index
            snapshot['storage_location'] = str(self.storage.location)
        return snapshot

    def restore(self, snapshot: Dict[str, Any]):
        """Used by the framework to deserialize the event from disk.

        Not meant to be called by charm code.
        """
        storage_name = snapshot.get('storage_name')
        storage_index = snapshot.get('storage_index')
        storage_location = snapshot.get('storage_location')

        if storage_name and storage_index is not None:
            storages = self.framework.model.storages[storage_name]
            self.storage = next((s for s in storages if s.index == storage_index), None)  # type: ignore
            if self.storage is None:
                raise RuntimeError(
                    f'failed loading storage (name={storage_name!r}, '
                    f'index={storage_index!r}) from snapshot'
                )
            if storage_location is None:
                raise RuntimeError(
                    'failed loading storage location from snapshot.'
                    f'(name={storage_name!r}, index={storage_index!r}, storage_location=None)'
                )

            self.storage.location = storage_location

    def __repr__(self):
        return f'<{self.__class__.__name__} on {self.storage!r} via {self.handle}>'


class StorageAttachedEvent(StorageEvent):
    """Event triggered when new storage becomes available.

    This event is triggered when new storage is available for the
    charm to use.

    Callback methods bound to this event allow the charm to run code
    when storage has been added. Such methods will be run before the
    :class:`~ops.InstallEvent` fires, so that the installation routine may
    use the storage. The name prefix of this hook will depend on the
    storage key defined in the ``metadata.yaml`` file.
    """


class StorageDetachingEvent(StorageEvent):
    """Event triggered prior to removal of storage.

    This event is triggered when storage a charm has been using is
    going away.

    Callback methods bound to this event allow the charm to run code
    before storage is removed. Such methods will be run before storage
    is detached, and always before the :class:`~ops.StopEvent` fires, thereby
    allowing the charm to gracefully release resources before they are
    removed and before the unit terminates. The name prefix of the
    hook will depend on the storage key defined in the ``metadata.yaml``
    file.
    """


class WorkloadEvent(HookEvent):
    """Base class representing events to do with the workload.

    Workload events are generated for all containers that the charm
    expects in metadata.
    """

    workload: 'model.Container'
    """The workload involved in this event.

    Workload currently only can be a :class:`Container <model.Container>`, but
    in future may be other types that represent the specific workload type,
    for example a machine.
    """

    def __init__(self, handle: 'Handle', workload: 'model.Container'):
        super().__init__(handle)

        self.workload = workload

    def snapshot(self) -> Dict[str, Any]:
        """Used by the framework to serialize the event to disk.

        Not meant to be called by charm code.
        """
        snapshot: Dict[str, Any] = {}
        if isinstance(self.workload, model.Container):
            snapshot['container_name'] = self.workload.name
        return snapshot

    def restore(self, snapshot: Dict[str, Any]):
        """Used by the framework to deserialize the event from disk.

        Not meant to be called by charm code.
        """
        container_name = snapshot.get('container_name')
        if container_name:
            self.workload = self.framework.model.unit.get_container(container_name)
        else:
            self.workload = None  # type: ignore

    def __repr__(self):
        return f'<{self.__class__.__name__} on {self.workload!r} via {self.handle}>'


class PebbleReadyEvent(WorkloadEvent):
    """Event triggered when Pebble is ready for a workload.

    This event is triggered when the Pebble process for a workload/container
    starts up, allowing the charm to configure how services should be launched.

    Callback methods bound to this event allow the charm to run code after
    a workload has started its Pebble instance and is ready to receive instructions
    regarding what services should be started. The name prefix of the hook
    will depend on the container key defined in the ``metadata.yaml`` file.
    """


class PebbleNoticeEvent(WorkloadEvent):
    """Base class for Pebble notice events (each notice type is a subclass)."""

    notice: model.LazyNotice
    """Provide access to the event notice's details."""

    def __init__(
        self,
        handle: 'Handle',
        workload: 'model.Container',
        notice_id: str,
        notice_type: str,
        notice_key: str,
    ):
        super().__init__(handle, workload)
        self.notice = model.LazyNotice(workload, notice_id, notice_type, notice_key)

    def snapshot(self) -> Dict[str, Any]:
        """Used by the framework to serialize the event to disk.

        Not meant to be called by charm code.
        """
        d = super().snapshot()
        d['notice_id'] = self.notice.id
        d['notice_type'] = (
            self.notice.type if isinstance(self.notice.type, str) else self.notice.type.value
        )
        d['notice_key'] = self.notice.key
        return d

    def restore(self, snapshot: Dict[str, Any]):
        """Used by the framework to deserialize the event from disk.

        Not meant to be called by charm code.
        """
        super().restore(snapshot)
        notice_id = snapshot.pop('notice_id')
        notice_type = snapshot.pop('notice_type')
        notice_key = snapshot.pop('notice_key')
        self.notice = model.LazyNotice(self.workload, notice_id, notice_type, notice_key)


class PebbleCustomNoticeEvent(PebbleNoticeEvent):
    """Event triggered when a Pebble notice of type "custom" is created or repeats.

    .. jujuadded:: 3.4
    """


class PebbleCheckEvent(WorkloadEvent):
    """Base class for Pebble check events."""

    info: model.LazyCheckInfo
    """Provide access to the check's current state."""

    def __init__(
        self,
        handle: Handle,
        workload: model.Container,
        check_name: str,
    ):
        super().__init__(handle, workload)
        self.info = model.LazyCheckInfo(workload, check_name)

    def snapshot(self) -> Dict[str, Any]:
        """Used by the framework to serialize the event to disk.

        Not meant to be called by charm code.
        """
        d = super().snapshot()
        d['check_name'] = self.info.name
        return d

    def restore(self, snapshot: Dict[str, Any]):
        """Used by the framework to deserialize the event from disk.

        Not meant to be called by charm code.
        """
        check_name = snapshot.pop('check_name')
        super().restore(snapshot)
        self.info = model.LazyCheckInfo(self.workload, check_name)


class PebbleCheckFailedEvent(PebbleCheckEvent):
    """Event triggered when a Pebble check exceeds the configured failure threshold.

    Note that the check may have started passing by the time this event is
    emitted (which will mean that a :class:`~ops.PebbleCheckRecoveredEvent` will be
    emitted next). If the handler is executing code that should only be done
    if the check is currently failing, check the current status with
    ``event.info.status == ops.pebble.CheckStatus.DOWN``.

    .. jujuadded:: 3.6
    """


class PebbleCheckRecoveredEvent(PebbleCheckEvent):
    """Event triggered when a Pebble check recovers.

    This event is only triggered when the check has previously reached a failure
    state (not simply failed, but failed at least as many times as the
    configured threshold).

    .. jujuadded:: 3.6
    """


class SecretEvent(HookEvent):
    """Base class for all secret events."""

    def __init__(self, handle: 'Handle', id: str, label: Optional[str]):
        super().__init__(handle)
        self._id = id
        self._label = label

    @property
    def secret(self) -> model.Secret:
        """The secret instance this event refers to.

        Note that the secret content is not retrieved from the secret storage
        until :meth:`Secret.get_content()` is called.
        """
        backend = self.framework.model._backend
        return model.Secret(
            backend=backend,
            id=self._id,
            label=self._label,
            _secret_set_cache=self.framework.model._cache._secret_set_cache,
        )

    def snapshot(self) -> Dict[str, Any]:
        """Used by the framework to serialize the event to disk.

        Not meant to be called by charm code.
        """
        return {'id': self._id, 'label': self._label}

    def restore(self, snapshot: Dict[str, Any]):
        """Used by the framework to deserialize the event from disk.

        Not meant to be called by charm code.
        """
        self._id = cast(str, snapshot['id'])
        self._label = cast(Optional[str], snapshot['label'])


class SecretChangedEvent(SecretEvent):
    """Event triggered on the secret observer charm when the secret owner changes its contents.

    When the owner of a secret changes the secret's contents, Juju will create
    a new secret revision, and all applications or units that are tracking this
    secret will be notified via this event that a new revision is available.

    Typically, the charm will fetch the new content by calling
    :meth:`event.secret.get_content() <ops.Secret.get_content>` with ``refresh=True``
    to tell Juju to start tracking the new revision.

    .. jujuadded:: 3.0
        Charm secrets added in Juju 3.0, user secrets added in Juju 3.3
    """


class SecretRotateEvent(SecretEvent):
    """Event triggered on the secret owner charm when the secret's rotation policy elapses.

    This event is fired on the secret owner to inform it that the secret must
    be rotated. The event will keep firing until the owner creates a new
    revision by calling :meth:`event.secret.set_content() <ops.Secret.set_content>`.

    .. jujuadded:: 3.0
    """

    def defer(self) -> NoReturn:
        """Secret rotation events are not deferrable (Juju handles re-invocation).

        Raises:
            RuntimeError: always.
        """
        raise RuntimeError(
            'Cannot defer secret rotation events. Juju will keep firing this '
            'event until you create a new revision.'
        )


class SecretRemoveEvent(SecretEvent):
    """Event triggered on the secret owner charm when a secret revision can be removed.

    When the owner of a secret creates a new revision, and after all
    observers have updated to that new revision, this event will be fired to
    inform the secret owner that the old revision can be removed.

    After any required cleanup, the charm should call
    :meth:`event.remove_revision() <ops.SecretRemoveEvent.remove_revision>` to
    remove the now-unused revision. If the charm does not, then the event will
    be emitted again, when further revisions are ready for removal.

    .. jujuadded:: 3.0
    """

    def __init__(self, handle: 'Handle', id: str, label: Optional[str], revision: int):
        super().__init__(handle, id, label)
        self._revision = revision

    @property
    def revision(self) -> int:
        """The secret revision this event refers to."""
        return self._revision

    def remove_revision(self):
        """Remove the revision this event refers to.

        Call this method after any required cleanup to inform Juju that the
        secret revision can be removed.
        """
        self.secret.remove_revision(self._revision)

    def snapshot(self) -> Dict[str, Any]:
        """Used by the framework to serialize the event to disk.

        Not meant to be called by charm code.
        """
        data = super().snapshot()
        data['revision'] = self._revision
        return data

    def restore(self, snapshot: Dict[str, Any]):
        """Used by the framework to deserialize the event from disk.

        Not meant to be called by charm code.
        """
        super().restore(snapshot)
        self._revision = cast(int, snapshot['revision'])


class SecretExpiredEvent(SecretEvent):
    """Event triggered on the secret owner charm when a secret's expiration time elapses.

    This event is fired on the secret owner to inform it that the secret revision
    must be removed. The event will keep firing until the owner removes the
    revision by calling :meth:`event.remove_revision()
    <ops.SecretExpiredEvent.remove_revision>`.

    .. jujuadded:: 3.0
    """

    def __init__(self, handle: 'Handle', id: str, label: Optional[str], revision: int):
        super().__init__(handle, id, label)
        self._revision = revision

    @property
    def revision(self) -> int:
        """The secret revision this event refers to."""
        return self._revision

    def remove_revision(self):
        """Remove the revision this event refers to.

        Call this method after any required cleanup to inform Juju that the
        secret revision can be removed.
        """
        self.secret.remove_revision(self._revision)

    def snapshot(self) -> Dict[str, Any]:
        """Used by the framework to serialize the event to disk.

        Not meant to be called by charm code.
        """
        data = super().snapshot()
        data['revision'] = self._revision
        return data

    def restore(self, snapshot: Dict[str, Any]):
        """Used by the framework to deserialize the event from disk.

        Not meant to be called by charm code.
        """
        super().restore(snapshot)
        self._revision = cast(int, snapshot['revision'])

    def defer(self) -> NoReturn:
        """Secret expiration events are not deferrable (Juju handles re-invocation).

        Raises:
            RuntimeError: always.
        """
        raise RuntimeError(
            'Cannot defer secret expiration events. Juju will keep firing '
            'this event until you create a new revision.'
        )


class CollectStatusEvent(LifecycleEvent):
    """Event triggered at the end of every hook to collect statuses for evaluation.

    If the charm wants to provide application or unit status in a consistent
    way after the end of every hook, it should observe the
    :attr:`collect_app_status <CharmEvents.collect_app_status>` or
    :attr:`collect_unit_status <CharmEvents.collect_unit_status>` event,
    respectively.

    The framework will trigger these events after the hook code runs
    successfully (``collect_app_status`` will only be triggered on the leader
    unit). This happens on every Juju event, whether it was
    :meth:`observed <ops.Framework.observe>` or not.
    If any statuses were added by the event handler using
    :meth:`add_status`, the framework will choose the highest-priority status
    and set that as the status (application status for ``collect_app_status``,
    or unit status for ``collect_unit_status``).

    The order of priorities is as follows, from highest to lowest:

    * blocked
    * maintenance
    * waiting
    * active

    It is an error to call :meth:`add_status` with an instance of
    :class:`ErrorStatus` or :class:`UnknownStatus`.

    If there are multiple statuses with the same priority, the first one added
    wins (and if an event is observed multiple times, the handlers are called
    in the order they were observed).

    A collect-status event can be observed multiple times, and
    :meth:`add_status` can be called multiple times to add multiple statuses
    for evaluation. This is useful when a charm has multiple components that
    each have a status. Each code path in a collect-status handler should
    call ``add_status`` at least once.

    Below is an example "web app" charm component that observes
    ``collect_unit_status`` to provide the status of the component, which
    requires a "port" config option set before it can proceed::

        class MyCharm(ops.CharmBase):
            def __init__(self, framework: ops.Framework):
                super().__init__(framework)
                self.webapp = Webapp(self)
                # initialize other components

        class WebApp(ops.Object):
            def __init__(self, charm: ops.CharmBase):
                super().__init__(charm, 'webapp')
                self.framework.observe(charm.on.collect_unit_status, self._on_collect_status)

            def _on_collect_status(self, event: ops.CollectStatusEvent):
                if 'port' not in self.model.config:
                    event.add_status(ops.BlockedStatus('please set "port" config'))
                    return
                event.add_status(ops.ActiveStatus())
    """  # noqa: D405, D214, D411, D416  Final return confuses docstyle.

    def add_status(self, status: model.StatusBase):
        """Add a status for evaluation.

        See :class:`CollectStatusEvent` for a description of how to use this.
        """
        if not isinstance(status, model.StatusBase):
            raise TypeError(f'status should be a StatusBase, not {type(status).__name__}')
        if status.name not in model._SETTABLE_STATUS_NAMES:
            raise model.InvalidStatusError(
                f'status.name must be in {model._SETTABLE_STATUS_NAMES}, not {status.name!r}'
            )
        model_ = self.framework.model
        if self.handle.kind == 'collect_app_status':
            if not isinstance(status, model.ActiveStatus):
                logger.debug('Adding app status %s', status, stacklevel=2)
            model_.app._collected_statuses.append(status)
        else:
            if not isinstance(status, model.ActiveStatus):
                logger.debug('Adding unit status %s', status, stacklevel=2)
            model_.unit._collected_statuses.append(status)


class CharmEvents(ObjectEvents):
    """Events generated by Juju pertaining to application lifecycle.

    By default, the events listed as attributes of this class will be
    provided via the :attr:`CharmBase.on` attribute. For example::

        framework.observe(self.on.config_changed, self._on_config_changed)

    In addition to the events listed as attributes of this class,
    dynamically-named events will also be defined based on the charm's
    metadata (``metadata.yaml``) for relations, storage, actions, and
    containers. These named events may be accessed as
    ``self.on[<name>].<event>`` or using a prefix like
    ``self.on.<name>_<event>``, for example::

        framework.observe(self.on["db"].relation_created, self._on_db_relation_created)
        framework.observe(self.on.workload_pebble_ready, self._on_workload_pebble_ready)
    """

    # NOTE: The one-line docstrings below are copied from the first line of
    #       each event class's docstring. Please keep in sync.

    install = EventSource(InstallEvent)
    """Triggered when a charm is installed (see :class:`~ops.InstallEvent`)."""

    start = EventSource(StartEvent)
    """Triggered immediately after first configuration change (see :class:`~ops.StartEvent`)."""

    stop = EventSource(StopEvent)
    """Triggered when a charm is shut down (see :class:`~ops.StopEvent`)."""

    remove = EventSource(RemoveEvent)
    """Triggered when a unit is about to be terminated (see :class:`~ops.RemoveEvent`)."""

    update_status = EventSource(UpdateStatusEvent)
    """Triggered periodically by a status update request from Juju (see
    :class:`~ops.UpdateStatusEvent`).
    """

    config_changed = EventSource(ConfigChangedEvent)
    """Triggered when a configuration change occurs (see :class:`~ops.ConfigChangedEvent`)."""

    upgrade_charm = EventSource(UpgradeCharmEvent)
    """Triggered by request to upgrade the charm (see :class:`~ops.UpgradeCharmEvent`)."""

    pre_series_upgrade = EventSource(PreSeriesUpgradeEvent)
    """Triggered to prepare a unit for series upgrade (see :class:`~ops.PreSeriesUpgradeEvent`).

    .. jujuremoved:: 4.0
    """

    post_series_upgrade = EventSource(PostSeriesUpgradeEvent)
    """Triggered after a series upgrade (see :class:`~ops.PostSeriesUpgradeEvent`).

    .. jujuremoved:: 4.0
    """

    leader_elected = EventSource(LeaderElectedEvent)
    """Triggered when a new leader has been elected (see :class:`~ops.LeaderElectedEvent`)."""

    leader_settings_changed = EventSource(LeaderSettingsChangedEvent)
    """Triggered when leader changes any settings (see
    :class:`~ops.LeaderSettingsChangedEvent`).

    .. deprecated:: 2.4.0
    """

    collect_metrics = EventSource(CollectMetricsEvent)
    """Triggered by Juju to collect metrics (see :class:`~ops.CollectMetricsEvent`).

    .. jujuremoved:: 4.0
    """

    secret_changed = EventSource(SecretChangedEvent)
    """Triggered by Juju on the observer when the secret owner changes its contents (see
    :class:`~ops.SecretChangedEvent`).

    .. jujuadded:: 3.0
        Charm secrets added in Juju 3.0, user secrets added in Juju 3.3
    """

    secret_expired = EventSource(SecretExpiredEvent)
    """Triggered by Juju on the owner when a secret's expiration time elapses (see
    :class:`~ops.SecretExpiredEvent`).

    .. jujuadded:: 3.0
    """

    secret_rotate = EventSource(SecretRotateEvent)
    """Triggered by Juju on the owner when the secret's rotation policy elapses (see
    :class:`~ops.SecretRotateEvent`).

    .. jujuadded:: 3.0
    """

    secret_remove = EventSource(SecretRemoveEvent)
    """Triggered by Juju on the owner when a secret revision can be removed (see
    :class:`~ops.SecretRemoveEvent`).

    .. jujuadded:: 3.0
    """

    collect_app_status = EventSource(CollectStatusEvent)
    """Triggered on the leader at the end of every hook to collect app statuses for evaluation
    (see :class:`~ops.CollectStatusEvent`).
    """

    collect_unit_status = EventSource(CollectStatusEvent)
    """Triggered at the end of every hook to collect unit statuses for evaluation
    (see :class:`~ops.CollectStatusEvent`).
    """


class CharmBase(Object):
    """Base class that represents the charm overall.

    :code:`CharmBase` is used to create a charm. This is done by inheriting
    from :code:`CharmBase` and customising the subclass as required. So to
    create a charm called ``MyCharm``, define a charm class and set up the
    required event handlers (“hooks”) in its constructor::

        import logging

        import ops

        class MyCharm(ops.CharmBase):
            def __init__(self, framework: ops.Framework):
                super().__init__(framework)
                framework.observe(self.on.config_changed, self._on_config_changed)
                framework.observe(self.on.stop, self._on_stop)
                # ...

        if __name__ == "__main__":
            ops.main(MyCharm)

    As shown in the example above, a charm class is instantiated by
    :code:`ops.main` rather than charm authors directly instantiating a
    charm.

    Args:
        framework: The framework responsible for managing the Model and events for this
            charm.
    """

    on: CharmEvents = CharmEvents()  # type: ignore
    """This property is used to create an event handler using :meth:`Framework.observe`,
    and can be one of the events listed at :class:`CharmEvents`.
    """

    if TYPE_CHECKING:
        # to help the type checker and IDEs:
        @property
        def on(self) -> CharmEvents: ...  # noqa

    def __init__(self, framework: Framework):
        super().__init__(framework, None)

        for relation_name in self.framework.meta.relations:
            relation_name = relation_name.replace('-', '_')
            self.on.define_event(f'{relation_name}_relation_created', RelationCreatedEvent)
            self.on.define_event(f'{relation_name}_relation_joined', RelationJoinedEvent)
            self.on.define_event(f'{relation_name}_relation_changed', RelationChangedEvent)
            self.on.define_event(f'{relation_name}_relation_departed', RelationDepartedEvent)
            self.on.define_event(f'{relation_name}_relation_broken', RelationBrokenEvent)

        for storage_name in self.framework.meta.storages:
            storage_name = storage_name.replace('-', '_')
            self.on.define_event(f'{storage_name}_storage_attached', StorageAttachedEvent)
            self.on.define_event(f'{storage_name}_storage_detaching', StorageDetachingEvent)

        for action_name in self.framework.meta.actions:
            action_name = action_name.replace('-', '_')
            self.on.define_event(f'{action_name}_action', ActionEvent)

        for container_name in self.framework.meta.containers:
            container_name = container_name.replace('-', '_')
            self.on.define_event(f'{container_name}_pebble_ready', PebbleReadyEvent)
            self.on.define_event(f'{container_name}_pebble_custom_notice', PebbleCustomNoticeEvent)
            self.on.define_event(f'{container_name}_pebble_check_failed', PebbleCheckFailedEvent)
            self.on.define_event(
                f'{container_name}_pebble_check_recovered', PebbleCheckRecoveredEvent
            )

    @property
    def app(self) -> model.Application:
        """Application that this unit is part of."""
        return self.framework.model.app

    @property
    def unit(self) -> model.Unit:
        """Unit that this execution is responsible for."""
        return self.framework.model.unit

    @property
    def meta(self) -> 'CharmMeta':
        """Metadata of this charm."""
        return self.framework.meta

    @property
    def charm_dir(self) -> pathlib.Path:
        """Root directory of the charm as it is running."""
        return self.framework.charm_dir

    @property
    def config(self) -> model.ConfigData:
        """A mapping containing the charm's config and current values."""
        return self.model.config


def _evaluate_status(charm: CharmBase):  # pyright: ignore[reportUnusedFunction]
    """Trigger collect-status events and evaluate and set the highest-priority status.

    See :class:`CollectStatusEvent` for details.
    """
    if charm.framework.model._backend.is_leader():
        charm.on.collect_app_status.emit()
        app = charm.app
        if app._collected_statuses:
            app.status = model.StatusBase._get_highest_priority(app._collected_statuses)

    charm.on.collect_unit_status.emit()
    unit = charm.unit
    if unit._collected_statuses:
        unit.status = model.StatusBase._get_highest_priority(unit._collected_statuses)


class CharmMeta:
    """Object containing the metadata for the charm.

    This is read from ``metadata.yaml`` and ``actions.yaml``. Generally
    charms will define this information, rather than reading it at runtime. This
    class is mostly for the framework to understand what the charm has defined.

    Args:
        raw: a mapping containing the contents of metadata.yaml
        actions_raw: a mapping containing the contents of actions.yaml
    """

    name: str
    """Name of this charm."""

    summary: str
    """Short description of what this charm does."""

    description: str
    """Long description for this charm."""

    maintainers: List[str]
    """List of email addresses of charm maintainers."""

    links: 'MetadataLinks'
    """Links to more details about the charm."""

    tags: List[str]
    """Charmhub tag metadata for categories associated with this charm."""

    terms: List[str]
    """Charmhub terms that should be agreed to before this charm can be deployed."""

    series: List[str]
    """List of supported OS series that this charm can support.

    The first entry in the list is the default series that will be used by
    deploy if no other series is requested by the user.
    """

    subordinate: bool
    """Whether this charm is intended to be used as a subordinate charm."""

    min_juju_version: Optional[str]
    """Indicates the minimum Juju version this charm requires."""

    assumes: 'JujuAssumes'
    """Juju features this charm requires."""

    charm_user: Literal['root', 'sudoer', 'non-root']
    """Type of user used to run the charm hook code.

    The value of ``root`` ensures the charm runs as root. The value of
    ``sudoer`` runs the charm as a user other than root with access to sudo to
    elevate its privileges. ``non-root`` ensures the charm does not run as root
    and also does not have ``sudo`` privileges.

    .. jujuadded 3.6.0
    """

    containers: Dict[str, 'ContainerMeta']
    """Container metadata for each defined container."""

    requires: Dict[str, 'RelationMeta']
    """Relations this charm requires."""

    provides: Dict[str, 'RelationMeta']
    """Relations this charm provides."""

    peers: Dict[str, 'RelationMeta']
    """Peer relations."""

    relations: Dict[str, 'RelationMeta']
    """All :class:`RelationMeta` instances.

    This is merged from ``requires``, ``provides``, and ``peers``. If needed,
    the role of the relation definition can be obtained from its
    :attr:`role <RelationMeta.role>` attribute.
    """

    storages: Dict[str, 'StorageMeta']
    """Storage metadata for each defined storage."""

    resources: Dict[str, 'ResourceMeta']
    """Resource metadata for each defined resource."""

    payloads: Dict[str, 'PayloadMeta']
    """Payload metadata for each defined payload."""

    extra_bindings: Dict[str, None]
    """Additional named bindings that a charm can use for network configuration."""

    actions: Dict[str, 'ActionMeta']
    """Actions the charm has defined."""

    config: Dict[str, 'ConfigMeta']
    """Config options the charm has defined."""

    def __init__(
        self,
        raw: Optional[Dict[str, Any]] = None,
        actions_raw: Optional[Dict[str, Any]] = None,
        config_raw: Optional[Dict[str, Any]] = None,
    ):
        raw_: Dict[str, Any] = raw or {}
        actions_raw_: Dict[str, Any] = actions_raw or {}
        config_raw_: Dict[str, Any] = config_raw or {}

        # When running in production, this data is generally loaded from
        # metadata.yaml. However, when running tests, this data is
        # potentially loaded from charmcraft.yaml (which will be split out
        # into a metadata.yaml as part of packing). Most of the field names
        # are the same, but there are some differences that we handle here,
        # and in _load_links(), so that loading from either file works.
        self.name = raw_.get('name', '')
        self.summary = raw_.get('summary', '')
        self.description = raw_.get('description', '')
        # The metadata spec says that these should be display-name <email>
        # (roughly 'name-addr' from RFC 5322). However, many charms have only
        # an email, or have a URL, or something else, so we leave these as
        # a plain string.
        self.maintainers: List[str] = []
        # Note that metadata v2 only defines 'maintainers' not 'maintainer'.
        if 'maintainer' in raw_:
            self.maintainers.append(raw_['maintainer'])
        if 'maintainers' in raw_:
            self.maintainers.extend(raw_['maintainers'])
        if 'links' in raw_ and 'contact' in raw_['links']:
            self.maintainers.append(raw_['links']['contact'])
        self._load_links(raw_)
        # Note that metadata v2 does not define tags.
        self.tags = raw_.get('tags', [])
        self.terms = raw_.get('terms', [])
        # Note that metadata v2 does not define series.
        self.series = raw_.get('series', [])
        self.subordinate = raw_.get('subordinate', False)
        self.assumes = JujuAssumes.from_list(raw_.get('assumes', []))
        # Note that metadata v2 does not define min-juju-version ('assumes'
        # should be used instead).
        self.min_juju_version = raw_.get('min-juju-version')
        self.charm_user = raw_.get('charm-user', 'root')
        self.requires = {
            name: RelationMeta(RelationRole.requires, name, rel)
            for name, rel in raw_.get('requires', {}).items()
        }
        self.provides = {
            name: RelationMeta(RelationRole.provides, name, rel)
            for name, rel in raw_.get('provides', {}).items()
        }
        self.peers = {
            name: RelationMeta(RelationRole.peer, name, rel)
            for name, rel in raw_.get('peers', {}).items()
        }
        self.relations: Dict[str, RelationMeta] = {}
        self.relations.update(self.requires)
        self.relations.update(self.provides)
        self.relations.update(self.peers)
        self.storages = {
            name: StorageMeta(name, storage) for name, storage in raw_.get('storage', {}).items()
        }
        self.resources = {
            name: ResourceMeta(name, res) for name, res in raw_.get('resources', {}).items()
        }
        self.payloads = {
            name: PayloadMeta(name, payload) for name, payload in raw_.get('payloads', {}).items()
        }
        self.extra_bindings = raw_.get('extra-bindings', {})
        self.actions = {name: ActionMeta(name, action) for name, action in actions_raw_.items()}
        # This is predominately for backwards compatibility with Harness. In a
        # real Juju environment this shouldn't be possible, because charmcraft
        # validates the config when packing.
        for name, config in config_raw_.get('options', {}).items():
            if 'type' not in config:
                raise RuntimeError(
                    f'Incorrectly formatted config in YAML, option {name} is '
                    f'expected to declare a `type`.'
                )
        self.config = {
            name: ConfigMeta(
                name,
                type=config['type'],
                default=config.get('default'),
                description=config.get('description'),
            )
            for name, config in config_raw_.get('options', {}).items()
        }
        self.containers = {
            name: ContainerMeta(name, container)
            for name, container in raw_.get('containers', {}).items()
        }

    @staticmethod
    def from_charm_root(charm_root: Union[pathlib.Path, str]):
        """Initialise CharmMeta from the path to a charm repository root folder."""
        charm_root = pathlib.Path(charm_root)
        metadata_path = charm_root / 'metadata.yaml'

        with metadata_path.open() as f:
            meta = yaml.safe_load(f.read())

        actions = None

        actions_path = charm_root / 'actions.yaml'
        if actions_path.exists():
            with actions_path.open() as f:
                actions = yaml.safe_load(f.read())

        options = None
        config_path = charm_root / 'config.yaml'
        if config_path.exists():
            with config_path.open() as f:
                options = yaml.safe_load(f.read())

        return CharmMeta(meta, actions, options)

    def _load_links(self, raw: Dict[str, Any]):
        websites = raw.get('website', [])
        if not websites and 'links' in raw:
            websites = raw['links'].get('website', [])
        # In YAML, this can be a single string, or a list of strings.
        if isinstance(websites, str):
            websites = [websites]
        sources = raw.get('source', [])
        if not sources and 'links' in raw:
            sources = raw['links'].get('source', [])
        # In YAML, this can be a single string, or a list of strings.
        if isinstance(sources, str):
            sources = [sources]
        issues = raw.get('issues', [])
        if not issues and 'links' in raw:
            issues = raw['links'].get('issues', [])
        # In YAML, this can be a single string, or a list of strings.
        if isinstance(issues, str):
            issues = [issues]
        documentation = raw.get('docs')
        if documentation is None:
            documentation = raw.get('links', {}).get('documentation')
        self.links = MetadataLinks(
            websites=websites,
            sources=sources,
            issues=issues,
            documentation=documentation,
        )

    @classmethod
    def from_yaml(
        cls,
        metadata: Union[str, TextIO],
        actions: Optional[Union[str, TextIO]] = None,
        config: Optional[Union[str, TextIO]] = None,
    ) -> 'CharmMeta':
        """Instantiate a :class:`CharmMeta` from a YAML description of ``metadata.yaml``.

        Args:
            metadata: A YAML description of charm metadata (name, relations, etc.)
                This can be a simple string, or a file-like object (passed to ``yaml.safe_load``).
            actions: YAML description of Actions for this charm (e.g., actions.yaml)
            config: YAML description of Config for this charm (e.g., config.yaml)
        """
        meta = yaml.safe_load(metadata)
        raw_actions = {}
        if actions is not None:
            raw_actions = cast(Optional[Dict[str, Any]], yaml.safe_load(actions))
            if raw_actions is None:
                raw_actions = {}
        raw_config = {}
        if config is not None:
            raw_config = cast(Optional[Dict[str, Any]], yaml.safe_load(config))
            if raw_config is None:
                raw_config = {}
        return cls(meta, raw_actions, raw_config)


class RelationRole(enum.Enum):
    """An annotation for a charm's role in a relation.

    For each relation a charm's role may be

    - A Peer
    - A service consumer in the relation ('requires')
    - A service provider in the relation ('provides')
    """

    peer = 'peer'
    requires = 'requires'
    provides = 'provides'

    def is_peer(self) -> bool:
        """Report whether this role is 'peer'.

        ``role.is_peer()`` is a shortcut for ``role == ops.RelationRole.peer``.
        """
        return self is RelationRole.peer


class RelationMeta:
    """Object containing metadata about a relation definition.

    Should not be constructed directly by charm code, but gotten from one of
    :attr:`CharmMeta.peers`, :attr:`CharmMeta.requires`, :attr:`CharmMeta.provides`,
    or :attr:`CharmMeta.relations`.
    """

    role: RelationRole
    """Role this relation takes, one of 'peer', 'requires', or 'provides'."""

    relation_name: str
    """Name of this relation."""

    interface_name: Optional[str]
    """Definition of the interface protocol."""

    limit: Optional[int]
    """Maximum number of connections to this relation endpoint."""

    scope: str
    """Scope based on how this relation should be used.

    Will be either ``"global"`` or ``"container"``.
    """

    optional: bool
    """If True, the relation is considered optional.

    This value is informational only and is not used by Juju itself (all
    relations are optional from Juju's perspective), but it may be set in
    ``metadata.yaml`` and used by the charm code if appropriate.
    """

    VALID_SCOPES: ClassVar[List[str]] = ['global', 'container']

    def __init__(self, role: RelationRole, relation_name: str, raw: '_RelationMetaDict'):
        assert isinstance(role, RelationRole), (
            f'role should be one of {list(RelationRole)}, not {role!r}'
        )
        self._default_scope = self.VALID_SCOPES[0]
        self.role = role
        self.relation_name = relation_name
        self.interface_name = raw['interface']

        self.limit = limit = raw.get('limit', None)
        if limit is not None and not isinstance(limit, int):
            raise TypeError(f'limit should be an int, not {type(limit)}')

        self.scope = raw.get('scope') or self._default_scope
        if self.scope not in self.VALID_SCOPES:
            raise TypeError(
                "scope should be one of {}; not '{}'".format(
                    ', '.join(f"'{s}'" for s in self.VALID_SCOPES), self.scope
                )
            )

        self.optional = raw.get('optional', False)


class StorageMeta:
    """Object containing metadata about a storage definition."""

    storage_name: str
    """Name of storage."""

    type: str
    """Storage type, "filesystem" or "block"."""

    description: str
    """Text description of the storage."""

    shared: bool
    """True if all units of the application share the storage."""

    read_only: bool
    """True if the storage is read-only."""

    minimum_size: Optional[str]
    """Minimum size of the storage."""

    location: Optional[str]
    """Mount point of the storage."""

    multiple_range: Optional[Tuple[int, Optional[int]]]
    """Range of numeric qualifiers when multiple storage units are used."""

    properties = List[str]
    """List of additional characteristics of the storage."""

    def __init__(self, name: str, raw: '_StorageMetaDict'):
        self.storage_name = name
        self.type = raw['type']
        self.description = raw.get('description', '')
        self.shared = raw.get('shared', False)
        self.read_only = raw.get('read-only', False)
        self.minimum_size = raw.get('minimum-size')
        self.location = raw.get('location')
        self.multiple_range = None
        if 'multiple' in raw:
            range = raw['multiple']['range']
            if range[-1] == '+':
                self.multiple_range = (int(range[:-1]), None)
            elif '-' not in range:
                self.multiple_range = (int(range), int(range))
            else:
                range = range.split('-')
                self.multiple_range = (int(range[0]), int(range[1]) if range[1] else None)
        self.properties = raw.get('properties', [])


class ResourceMeta:
    """Object containing metadata about a resource definition."""

    resource_name: str
    """Name of the resource."""

    type: str
    """Type of the resource. One of ``"file"`` or ``"oci-image"``."""

    filename: Optional[str]
    """Filename of the resource file."""

    description: str
    """A description of the resource.

    This will be empty string (rather than None) if not set in ``metadata.yaml``.
    """

    def __init__(self, name: str, raw: '_ResourceMetaDict'):
        self.resource_name = name
        self.type = raw['type']
        self.filename = raw.get('filename', None)
        self.description = raw.get('description', '')


class PayloadMeta:
    """Object containing metadata about a payload definition."""

    payload_name: str
    """Name of the payload."""

    type: str
    """Payload type."""

    def __init__(self, name: str, raw: Dict[str, Any]):
        self.payload_name = name
        self.type = raw['type']


@dataclasses.dataclass(frozen=True)
class MetadataLinks:
    """Links to additional information about a charm."""

    websites: List[str]
    """List of links to project websites."""

    sources: List[str]
    """List of links to the charm source code."""

    issues: List[str]
    """List of links to the charm issue tracker."""

    documentation: Optional[str]
    """Link to charm documentation."""


class JujuAssumesCondition(enum.Enum):
    """Distinguishes between :class:`JujuAssumes` that must match all or any features."""

    ALL = 'all-of'
    """All features are required to satisfy the requirement."""

    ANY = 'any-of'
    """Any of the features satisfies the requirement."""


@dataclasses.dataclass(frozen=True)
class JujuAssumes:
    """Juju model features that are required by the charm.

    See the `Juju docs <https://juju.is/docs/olm/supported-features>`_ for a
    list of available features.
    """

    features: List[Union[str, 'JujuAssumes']]
    condition: JujuAssumesCondition = JujuAssumesCondition.ALL

    @classmethod
    def from_list(
        cls,
        raw: List[Any],
        condition: JujuAssumesCondition = JujuAssumesCondition.ALL,
    ) -> 'JujuAssumes':
        """Create new JujuAssumes object from list parsed from YAML."""
        features: List[Union[str, JujuAssumes]] = []
        for feature in raw:
            if isinstance(feature, str):
                features.append(feature)
            else:
                for nested_condition, nested_features in feature.items():
                    features.append(
                        JujuAssumes.from_list(
                            nested_features, JujuAssumesCondition(nested_condition)
                        )
                    )
        return cls(features=features, condition=condition)


class ActionMeta:
    """Object containing metadata about an action's definition."""

    def __init__(self, name: str, raw: Optional[Dict[str, Any]] = None):
        raw = raw or {}
        self.name = name
        self.title = raw.get('title', '')
        self.description = raw.get('description', '')
        self.parameters = raw.get('params', {})  # {<parameter name>: <JSON Schema definition>}
        self.required = raw.get('required', [])  # [<parameter name>, ...]
        self.additional_properties = raw.get('additionalProperties', True)


@dataclasses.dataclass(frozen=True)
class ConfigMeta:
    """Object containing metadata about a config option."""

    name: str
    """Name of the config option."""

    type: Literal['boolean', 'int', 'float', 'string', 'secret']
    """Type of the config option."""

    default: Optional[Union[bool, int, float, str]]
    """Default value of the config option."""

    description: Optional[str]
    """Description of the config option."""


@dataclasses.dataclass(frozen=True)
class ContainerBase:
    """Metadata to resolve a container image."""

    os_name: str
    """Name of the OS.

    For example: ``ubuntu``
    """

    channel: str
    """Channel of the OS in format ``track[/risk][/branch]`` as used by Snaps.

    For example: ``20.04/stable`` or ``18.04/stable/fips``
    """

    architectures: List[str]
    """List of architectures that this charm can run on."""

    @classmethod
    def from_dict(cls, d: '_ContainerBaseDict') -> 'ContainerBase':
        """Create new ContainerBase object from dict parsed from YAML."""
        return cls(
            os_name=d['name'],
            channel=d['channel'],
            architectures=d['architectures'],
        )


class ContainerMeta:
    """Metadata about an individual container."""

    name: str
    """Name of the container (key in the YAML)."""

    resource: Optional[str]
    """Reference for an entry in the ``resources`` field.

    Specifies the oci-image resource used to create the container. Must not be
    present if a base/channel is specified.
    """

    bases: Optional[List['ContainerBase']]
    """List of bases for use in resolving a container image.

    Sorted by descending order of preference, and must not be present if
    resource is specified.
    """

    def __init__(self, name: str, raw: Dict[str, Any]):
        self.name = name
        self._mounts: Dict[str, ContainerStorageMeta] = {}
        self.bases = None
        self.resource = None

        # This is not guaranteed to be populated/is not enforced yet
        if raw:
            self._populate_mounts(raw.get('mounts', []))
            self.resource = raw.get('resource')
            self.bases = [ContainerBase.from_dict(base) for base in raw.get('bases', ())]

        if self.resource and self.bases:
            raise model.ModelError('A container may specify a resource or base, not both.')

    @property
    def mounts(self) -> Dict[str, 'ContainerStorageMeta']:
        """An accessor for the mounts in a container.

        Dict keys match key name in :class:`StorageMeta`

        Example::

            storage:
              foo:
                type: filesystem
                location: /test
            containers:
              bar:
                mounts:
                  - storage: foo
                  - location: /test/mount
        """
        return self._mounts

    def _populate_mounts(self, mounts: List['_MountDict']):
        """Populate a list of container mountpoints.

        Since Charm Metadata v2 specifies the mounts as a List, do a little data manipulation
        to convert the values to "friendly" names which contain a list of mountpoints
        under each key.
        """
        for mount in mounts:
            storage = mount.get('storage', '')
            mount = mount.get('location', '')

            if not mount:
                continue

            if storage in self._mounts:
                self._mounts[storage].add_location(mount)
            else:
                self._mounts[storage] = ContainerStorageMeta(storage, mount)


class ContainerStorageMeta:
    """Metadata about storage for an individual container.

    If multiple locations are specified for the same storage, such as Kubernetes subPath mounts,
    ``location`` will not be an accessible attribute, as it would not be possible to determine
    which mount point was desired, and ``locations`` should be iterated over.
    """

    storage: str
    """Name for the mount point, which should exist in the keys of the charm's
    :class:`StorageMeta`.
    """

    def __init__(self, storage: str, location: str):
        self.storage = storage
        self._locations: List[str] = [location]

    def add_location(self, location: str):
        """Add an additional mount point to a known storage."""
        self._locations.append(location)

    @property
    def locations(self) -> List[str]:
        """An accessor for the list of locations for a mount."""
        return self._locations

    @property
    def location(self) -> str:
        """The location the storage is mounted at.

        Raises:
            RuntimeError: if there is more than one mount point with the same
                backing storage - use :attr:`locations` instead.
        """
        if len(self._locations) == 1:
            return self._locations[0]
        raise RuntimeError(
            'container has more than one mount point with the same backing storage. '
            'Request .locations to see a list'
        )<|MERGE_RESOLUTION|>--- conflicted
+++ resolved
@@ -232,7 +232,6 @@
         """
         self.framework.model._backend.action_fail(message)
 
-<<<<<<< HEAD
     def load_params(
         self,
         cls: Type[_ActionType],
@@ -273,10 +272,9 @@
         except ValueError as e:
             self.fail(f'Error in action parameters: {e}')
             raise model.InvalidSchemaError() from None
-=======
+
     def __repr__(self):
         return f'<{self.__class__.__name__} {self.id=} via {self.handle}>'
->>>>>>> 9d2e9673
 
 
 class InstallEvent(HookEvent):
