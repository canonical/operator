--- conflicted
+++ resolved
@@ -32,15 +32,8 @@
     NoReturn,
     Optional,
     TextIO,
-<<<<<<< HEAD
-    Tuple,
-    Type,
     TypedDict,
     TypeVar,
-    Union,
-=======
-    TypedDict,
->>>>>>> 1e0a39c9
     cast,
 )
 
@@ -1442,7 +1435,7 @@
 
     def load_config(
         self,
-        cls: Type[_ConfigType],
+        cls: type[_ConfigType],
         *args: Any,
         **kwargs: Any,
     ) -> _ConfigType:
@@ -1474,7 +1467,7 @@
             exception is not caught by the charm code, the hook will exit with a
             zero exit code, after setting an appropriate blocked status.
         """
-        config: Dict[str, Union[bool, int, float, str, model.Secret]] = kwargs.copy()
+        config: dict[str, bool | int | float | str | model.Secret] = kwargs.copy()
         fields = set(cls._juju_names())  # type: ignore
         for key, value in self.config.items():
             attr = cls._juju_name_to_attr(key)  # type: ignore
