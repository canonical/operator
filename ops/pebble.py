# Copyright 2021 Canonical Ltd.
#
# Licensed under the Apache License, Version 2.0 (the "License");
# you may not use this file except in compliance with the License.
# You may obtain a copy of the License at
#
# http://www.apache.org/licenses/LICENSE-2.0
#
# Unless required by applicable law or agreed to in writing, software
# distributed under the License is distributed on an "AS IS" BASIS,
# WITHOUT WARRANTIES OR CONDITIONS OF ANY KIND, either express or implied.
# See the License for the specific language governing permissions and
# limitations under the License.

"""Client for the Pebble API (HTTP over Unix socket).

For a command-line interface for local testing, see test/pebble_cli.py.
"""

import binascii
import copy
import datetime
import email.message
import email.parser
import enum
import http.client
import io
import json
import logging
import os
import select
import shutil
import signal
import socket
import sys
import tempfile
import threading
import time
import typing
import urllib.error
import urllib.parse
import urllib.request
import warnings
from typing import (
    IO,
    TYPE_CHECKING,
    Any,
    AnyStr,
    BinaryIO,
    Callable,
    Dict,
    Generator,
    Generic,
    Iterable,
    List,
    Literal,
    Optional,
    Protocol,
    Sequence,
    TextIO,
    Tuple,
    TypedDict,
    Union,
)

import websocket  # type: ignore

from ops._private import timeconv, yaml

# Public as these are used in the Container.add_layer signature
ServiceDict = typing.TypedDict('ServiceDict',
                               {'summary': str,
                                'description': str,
                                'startup': str,
                                'override': str,
                                'command': str,
                                'after': Sequence[str],
                                'before': Sequence[str],
                                'requires': Sequence[str],
                                'environment': Dict[str, str],
                                'user': str,
                                'user-id': Optional[int],
                                'group': str,
                                'group-id': Optional[int],
                                'working-dir': str,
                                'on-success': str,
                                'on-failure': str,
                                'on-check-failure': Dict[str, Any],
                                'backoff-delay': str,
                                'backoff-factor': Optional[int],
                                'backoff-limit': str,
                                'kill-delay': Optional[str],
                                },
                               total=False)

HttpDict = typing.TypedDict('HttpDict',
                            {'url': str,
                             'headers': Dict[str, str]},
                            total=False)
TcpDict = typing.TypedDict('TcpDict',
                           {'port': int,
                            'host': str},
                           total=False)
ExecDict = typing.TypedDict('ExecDict',
                            {'command': str,
                             # see JujuVersion.supports_exec_service_context
                             'service-context': str,
                             'environment': Dict[str, str],
                             'user-id': Optional[int],
                             'user': str,
                             'group-id': Optional[int],
                             'group': str,
                             'working-dir': str},
                            total=False)

CheckDict = typing.TypedDict('CheckDict',
                             {'override': str,
                              'level': Union['CheckLevel', str],
                              'period': Optional[str],
                              'timeout': Optional[str],
                              'http': Optional[HttpDict],
                              'tcp': Optional[TcpDict],
                              'exec': Optional[ExecDict],
                              'threshold': Optional[int]},
                             total=False)

LayerDict = typing.TypedDict('LayerDict',
                             {'summary': str,
                              'description': str,
                              'services': Dict[str, ServiceDict],
                              'checks': Dict[str, CheckDict]},
                             total=False)

PlanDict = typing.TypedDict('PlanDict',
                            {'services': Dict[str, ServiceDict],
                             'checks': Dict[str, CheckDict]},
                            total=False)

_AuthDict = TypedDict('_AuthDict',
                      {'permissions': Optional[str],
                       'user-id': Optional[int],
                       'user': Optional[str],
                       'group-id': Optional[int],
                       'group': Optional[str],
                       'path': Optional[str],
                       'make-dirs': Optional[bool],
                       'make-parents': Optional[bool],
                       }, total=False)

_ServiceInfoDict = TypedDict('_ServiceInfoDict',
                             {'startup': Union['ServiceStartup', str],
                                 'current': Union['ServiceStatus', str],
                                 'name': str})

# Callback types for _MultiParser header and body handlers


class _BodyHandler(Protocol):
    def __call__(self, data: bytes, done: bool = False) -> None: ...  # noqa


_HeaderHandler = Callable[[bytes], None]

# tempfile.NamedTemporaryFile has an odd interface because of that
# 'name' attribute, so we need to make a Protocol for it.


class _Tempfile(Protocol):
    name = ''
    def write(self, data: bytes): ...  # noqa
    def close(self): ...  # noqa


class _FileLikeIO(Protocol[typing.AnyStr]):  # That also covers TextIO and BytesIO
    def read(self, __n: int = ...) -> typing.AnyStr: ...  # for BinaryIO  # noqa
    def write(self, __s: typing.AnyStr) -> int: ...  # noqa
    def __enter__(self) -> typing.IO[typing.AnyStr]: ...  # noqa


_AnyStrFileLikeIO = Union[_FileLikeIO[bytes], _FileLikeIO[str]]
_TextOrBinaryIO = Union[TextIO, BinaryIO]
_IOSource = Union[str, bytes, _AnyStrFileLikeIO]

_SystemInfoDict = TypedDict('_SystemInfoDict', {'version': str})

if TYPE_CHECKING:
    from typing_extensions import NotRequired

    _CheckInfoDict = TypedDict('_CheckInfoDict',
                               {"name": str,
                                "level": NotRequired[Optional[Union['CheckLevel', str]]],
                                "status": Union['CheckStatus', str],
                                "failures": NotRequired[int],
                                "threshold": int})
    _FileInfoDict = TypedDict('_FileInfoDict',
                              {"path": str,
                               "name": str,
                               "size": NotRequired[Optional[int]],
                               "permissions": str,
                               "last-modified": str,
                               "user-id": NotRequired[Optional[int]],
                               "user": NotRequired[Optional[str]],
                               "group-id": NotRequired[Optional[int]],
                               "group": NotRequired[Optional[str]],
                               "type": Union['FileType', str]})

    _ProgressDict = TypedDict('_ProgressDict',
                              {'label': str,
                               'done': int,
                               'total': int})
    _TaskDict = TypedDict('_TaskDict',
                          {'id': str,
                           'kind': str,
                           'summary': str,
                           'status': str,
                           'log': NotRequired[Optional[List[str]]],
                           'progress': _ProgressDict,
                           'spawn-time': str,
                           'ready-time': NotRequired[Optional[str]],
                           'data': NotRequired[Optional[Dict[str, Any]]]})
    _ChangeDict = TypedDict('_ChangeDict',
                            {'id': str,
                             'kind': str,
                             'summary': str,
                             'status': str,
                             'ready': bool,
                             'spawn-time': str,
                             'tasks': NotRequired[Optional[List[_TaskDict]]],
                             'err': NotRequired[Optional[str]],
                             'ready-time': NotRequired[Optional[str]],
                             'data': NotRequired[Optional[Dict[str, Any]]]})

    _Error = TypedDict('_Error',
                       {'kind': str,
                        'message': str})
    _Item = TypedDict('_Item',
                      {'path': str,
                       'error': NotRequired[_Error]})
    _FilesResponse = TypedDict('_FilesResponse',
                               {'result': List[_Item]})

    _WarningDict = TypedDict('_WarningDict',
                             {'message': str,
                              'first-added': str,
                              'last-added': str,
                              'last-shown': NotRequired[Optional[str]],
                              'expire-after': str,
                              'repeat-after': str})


class _WebSocket(Protocol):
    def connect(self, url: str, socket: socket.socket): ...  # noqa
    def shutdown(self): ...                                  # noqa
    def send(self, payload: str): ...                        # noqa
    def send_binary(self, payload: bytes): ...               # noqa
    def recv(self) -> Union[str, bytes]: ...                 # noqa


logger = logging.getLogger(__name__)


class _NotProvidedFlag:
    pass


_not_provided = _NotProvidedFlag()


class _UnixSocketConnection(http.client.HTTPConnection):
    """Implementation of HTTPConnection that connects to a named Unix socket."""

    def __init__(self, host: str, socket_path: str,
                 timeout: Union[_NotProvidedFlag, float] = _not_provided):
        if timeout is _not_provided:
            super().__init__(host)
        else:
            assert isinstance(timeout, (int, float)), timeout  # type guard for pyright
            super().__init__(host, timeout=timeout)
        self.socket_path = socket_path

    def connect(self):
        """Override connect to use Unix socket (instead of TCP socket)."""
        if not hasattr(socket, 'AF_UNIX'):
            raise NotImplementedError(f'Unix sockets not supported on {sys.platform}')
        self.sock = socket.socket(socket.AF_UNIX, socket.SOCK_STREAM)
        self.sock.connect(self.socket_path)
        if self.timeout is not _not_provided:
            self.sock.settimeout(self.timeout)


class _UnixSocketHandler(urllib.request.AbstractHTTPHandler):
    """Implementation of HTTPHandler that uses a named Unix socket."""

    def __init__(self, socket_path: str):
        super().__init__()
        self.socket_path = socket_path

    def http_open(self, req: urllib.request.Request):
        """Override http_open to use a Unix socket connection (instead of TCP)."""
        return self.do_open(_UnixSocketConnection, req,  # type:ignore
                            socket_path=self.socket_path)


def _format_timeout(timeout: float) -> str:
    """Format timeout for use in the Pebble API.

    The format is in seconds with a millisecond resolution and an 's' suffix,
    as accepted by the Pebble API (which uses Go's time.ParseDuration).
    """
    return f'{timeout:.3f}s'


def _start_thread(target: Callable[..., Any], *args: Any, **kwargs: Any) -> threading.Thread:
    """Helper to simplify starting a thread."""
    thread = threading.Thread(target=target, args=args, kwargs=kwargs)
    thread.start()
    return thread


class Error(Exception):
    """Base class of most errors raised by the Pebble client."""

    def __repr__(self):
        return f'<{type(self).__module__}.{type(self).__name__} {self.args}>'


class TimeoutError(TimeoutError, Error):
    """Raised when a polling timeout occurs."""


class ConnectionError(Error):
    """Raised when the Pebble client can't connect to the socket."""


class ProtocolError(Error):
    """Raised when there's a higher-level protocol error talking to Pebble."""


class PathError(Error):
    """Raised when there's an error with a specific path."""

    kind: typing.Literal["not-found", "permission-denied", "generic-file-error"]
    """Short string representing the kind of error."""

    message: str
    """Human-readable error message from the API."""

    def __init__(self, kind: str, message: str):
        """This shouldn't be instantiated directly."""
        self.kind = kind  # type: ignore
        self.message = message

    def __str__(self):
        return f'{self.kind} - {self.message}'

    def __repr__(self):
        return f'PathError({self.kind!r}, {self.message!r})'


class APIError(Error):
    """Raised when an HTTP API error occurs talking to the Pebble server."""

    body: Dict[str, Any]
    """Body of the HTTP response, parsed as JSON."""

    code: int
    """HTTP status code."""

    status: str
    """HTTP status string (reason)."""

    message: str
    """Human-readable error message from the API."""

    def __init__(self, body: Dict[str, Any], code: int, status: str, message: str):
        """This shouldn't be instantiated directly."""
        super().__init__(message)  # Makes str(e) return message
        self.body = body
        self.code = code
        self.status = status
        self.message = message

    def __repr__(self):
        return f'APIError({self.body!r}, {self.code!r}, {self.status!r}, {self.message!r})'


class ChangeError(Error):
    """Raised by actions when a change is ready but has an error."""

    err: str
    """Human-readable error message."""

    change: 'Change'
    """Change object associated with this error."""

    def __init__(self, err: str, change: 'Change'):
        """This shouldn't be instantiated directly."""
        self.err = err
        self.change = change

    def __str__(self):
        parts = [self.err]

        # Append any task logs to the error message
        for i, task in enumerate(self.change.tasks):
            if not task.log:
                continue
            parts.append(f'\n----- Logs from task {i} -----\n')
            parts.append('\n'.join(task.log))

        if len(parts) > 1:
            parts.append('\n-----')

        return ''.join(parts)

    def __repr__(self):
        return f'ChangeError({self.err!r}, {self.change!r})'


class ExecError(Error, Generic[AnyStr]):
    """Raised when a :meth:`Client.exec` command returns a non-zero exit code."""

    STR_MAX_OUTPUT = 1024
    """Maximum number of characters that stdout/stderr are truncated to in ``__str__``."""

    command: List[str]
    """Command line of command being executed."""

    exit_code: int
    """The process's exit code. Because this is an error, this will always be non-zero."""

    stdout: Optional[AnyStr]
    """Standard output from the process.

    If :meth:`ExecProcess.wait_output` was being called, this is the captured
    stdout as a str (or bytes if encoding was None). If :meth:`ExecProcess.wait`
    was being called, this is None.
    """

    stderr: Optional[AnyStr]
    """Standard error from the process.

    If :meth:`ExecProcess.wait_output` was being called and ``combine_stderr``
    was False, this is the captured stderr as a str (or bytes if encoding was
    None). If :meth:`ExecProcess.wait` was being called or ``combine_stderr``
    was True, this is None.
    """

    def __init__(
        self,
        command: List[str],
        exit_code: int,
        stdout: Optional[AnyStr],
        stderr: Optional[AnyStr],
    ):
        self.command = command
        self.exit_code = exit_code
        self.stdout = stdout
        self.stderr = stderr

    def __str__(self):
        message = f'non-zero exit code {self.exit_code} executing {self.command!r}'

        for name, out in [('stdout', self.stdout), ('stderr', self.stderr)]:
            if out is None:
                continue
            truncated = ' [truncated]' if len(out) > self.STR_MAX_OUTPUT else ''
            out = out[:self.STR_MAX_OUTPUT]
            message = f'{message}, {name}={out!r}{truncated}'

        return message


class WarningState(enum.Enum):
    """Enum of states for get_warnings() select parameter."""

    ALL = 'all'
    PENDING = 'pending'


class ChangeState(enum.Enum):
    """Enum of states for get_changes() select parameter."""

    ALL = 'all'
    IN_PROGRESS = 'in-progress'
    READY = 'ready'


class SystemInfo:
    """System information object."""

    def __init__(self, version: str):
        self.version = version

    @classmethod
    def from_dict(cls, d: '_SystemInfoDict') -> 'SystemInfo':
        """Create new SystemInfo object from dict parsed from JSON."""
        return cls(version=d['version'])

    def __repr__(self):
        return f'SystemInfo(version={self.version!r})'


class Warning:
    """Warning object."""

    def __init__(
        self,
        message: str,
        first_added: datetime.datetime,
        last_added: datetime.datetime,
        last_shown: Optional[datetime.datetime],
        expire_after: str,
        repeat_after: str,
    ):
        self.message = message
        self.first_added = first_added
        self.last_added = last_added
        self.last_shown = last_shown
        self.expire_after = expire_after
        self.repeat_after = repeat_after

    @classmethod
    def from_dict(cls, d: '_WarningDict') -> 'Warning':
        """Create new Warning object from dict parsed from JSON."""
        return cls(
            message=d['message'],
            first_added=timeconv.parse_rfc3339(d['first-added']),
            last_added=timeconv.parse_rfc3339(d['last-added']),
            last_shown=(timeconv.parse_rfc3339(d['last-shown'])  # type: ignore
                        if d.get('last-shown') else None),
            expire_after=d['expire-after'],
            repeat_after=d['repeat-after'],
        )

    def __repr__(self):
        return ('Warning('
                'message={self.message!r}, '
                'first_added={self.first_added!r}, '
                'last_added={self.last_added!r}, '
                'last_shown={self.last_shown!r}, '
                'expire_after={self.expire_after!r}, '
                'repeat_after={self.repeat_after!r})'
                ).format(self=self)


class TaskProgress:
    """Task progress object."""

    def __init__(
        self,
        label: str,
        done: int,
        total: int,
    ):
        self.label = label
        self.done = done
        self.total = total

    @classmethod
    def from_dict(cls, d: '_ProgressDict') -> 'TaskProgress':
        """Create new TaskProgress object from dict parsed from JSON."""
        return cls(
            label=d['label'],
            done=d['done'],
            total=d['total'],
        )

    def __repr__(self):
        return ('TaskProgress('
                'label={self.label!r}, '
                'done={self.done!r}, '
                'total={self.total!r})'
                ).format(self=self)


class TaskID(str):
    """Task ID (a more strongly-typed string)."""

    def __repr__(self):
        return f'TaskID({str(self)!r})'


class Task:
    """Task object."""

    def __init__(
        self,
        id: TaskID,
        kind: str,
        summary: str,
        status: str,
        log: List[str],
        progress: TaskProgress,
        spawn_time: datetime.datetime,
        ready_time: Optional[datetime.datetime],
        data: Optional[Dict[str, Any]] = None,
    ):
        self.id = id
        self.kind = kind
        self.summary = summary
        self.status = status
        self.log = log
        self.progress = progress
        self.spawn_time = spawn_time
        self.ready_time = ready_time
        self.data = data or {}

    @classmethod
    def from_dict(cls, d: '_TaskDict') -> 'Task':
        """Create new Task object from dict parsed from JSON."""
        return cls(
            id=TaskID(d['id']),
            kind=d['kind'],
            summary=d['summary'],
            status=d['status'],
            log=d.get('log') or [],
            progress=TaskProgress.from_dict(d['progress']),
            spawn_time=timeconv.parse_rfc3339(d['spawn-time']),
            ready_time=(timeconv.parse_rfc3339(d['ready-time'])  # type: ignore
                        if d.get('ready-time') else None),
            data=d.get('data') or {},
        )

    def __repr__(self):
        return ('Task('
                'id={self.id!r}, '
                'kind={self.kind!r}, '
                'summary={self.summary!r}, '
                'status={self.status!r}, '
                'log={self.log!r}, '
                'progress={self.progress!r}, '
                'spawn_time={self.spawn_time!r}, '
                'ready_time={self.ready_time!r}, '
                'data={self.data!r})'
                ).format(self=self)


class ChangeID(str):
    """Change ID (a more strongly-typed string)."""

    def __repr__(self):
        return f'ChangeID({str(self)!r})'


class Change:
    """Change object."""

    def __init__(
        self,
        id: ChangeID,
        kind: str,
        summary: str,
        status: str,
        tasks: List[Task],
        ready: bool,
        err: Optional[str],
        spawn_time: datetime.datetime,
        ready_time: Optional[datetime.datetime],
        data: Optional[Dict[str, Any]] = None,
    ):
        self.id = id
        self.kind = kind
        self.summary = summary
        self.status = status
        self.tasks = tasks
        self.ready = ready
        self.err = err
        self.spawn_time = spawn_time
        self.ready_time = ready_time
        self.data = data or {}

    @classmethod
    def from_dict(cls, d: '_ChangeDict') -> 'Change':
        """Create new Change object from dict parsed from JSON."""
        return cls(
            id=ChangeID(d['id']),
            kind=d['kind'],
            summary=d['summary'],
            status=d['status'],
            tasks=[Task.from_dict(t) for t in d.get('tasks') or []],
            ready=d['ready'],
            err=d.get('err'),
            spawn_time=timeconv.parse_rfc3339(d['spawn-time']),
            ready_time=(timeconv.parse_rfc3339(d['ready-time'])  # type: ignore
                        if d.get('ready-time') else None),
            data=d.get('data') or {},
        )

    def __repr__(self):
        return ('Change('
                'id={self.id!r}, '
                'kind={self.kind!r}, '
                'summary={self.summary!r}, '
                'status={self.status!r}, '
                'tasks={self.tasks!r}, '
                'ready={self.ready!r}, '
                'err={self.err!r}, '
                'spawn_time={self.spawn_time!r}, '
                'ready_time={self.ready_time!r}, '
                'data={self.data!r})'
                ).format(self=self)


class Plan:
    """Represents the effective Pebble configuration.

    A plan is the combined layer configuration. The layer configuration is
    documented at https://github.com/canonical/pebble/#layer-specification.
    """

    def __init__(self, raw: str):
        d = yaml.safe_load(raw) or {}  # type: ignore
        d = typing.cast('PlanDict', d)

        self._raw = raw
        self._services: Dict[str, Service] = {name: Service(name, service)
                                              for name, service in d.get('services', {}).items()}
        self._checks: Dict[str, Check] = {name: Check(name, check)
                                          for name, check in d.get('checks', {}).items()}

    @property
    def services(self) -> Dict[str, 'Service']:
        """This plan's services mapping (maps service name to Service).

        This property is currently read-only.
        """
        return self._services

    @property
    def checks(self) -> Dict[str, 'Check']:
        """This plan's checks mapping (maps check name to :class:`Check`).

        This property is currently read-only.
        """
        return self._checks

    def to_dict(self) -> 'PlanDict':
        """Convert this plan to its dict representation."""
        fields = [
            ('services', {name: service.to_dict() for name, service in self._services.items()}),
            ('checks', {name: check.to_dict() for name, check in self._checks.items()}),
        ]
        dct = {name: value for name, value in fields if value}
        return typing.cast('PlanDict', dct)

    def to_yaml(self) -> str:
        """Return this plan's YAML representation."""
        return yaml.safe_dump(self.to_dict())

    __str__ = to_yaml


class Layer:
    """Represents a Pebble configuration layer.

    The format of this is documented at
    https://github.com/canonical/pebble/#layer-specification.
    """

    #: Summary of the purpose of this layer.
    summary: str
    #: Long-form description of this layer.
    description: str
    #: Mapping of name to :class:`Service` defined by this layer.
    services: Dict[str, 'Service']
    #: Mapping of check to :class:`Check` defined by this layer.
    checks: Dict[str, 'Check']

    def __init__(self, raw: Optional[Union[str, 'LayerDict']] = None):
        if isinstance(raw, str):
            d = yaml.safe_load(raw) or {}  # type: ignore # (Any 'raw' type)
        else:
            d = raw or {}
        d = typing.cast('LayerDict', d)

        self.summary = d.get('summary', '')
        self.description = d.get('description', '')
        self.services = {name: Service(name, service)
                         for name, service in d.get('services', {}).items()}
        self.checks = {name: Check(name, check)
                       for name, check in d.get('checks', {}).items()}

    def to_yaml(self) -> str:
        """Convert this layer to its YAML representation."""
        return yaml.safe_dump(self.to_dict())

    def to_dict(self) -> 'LayerDict':
        """Convert this layer to its dict representation."""
        fields = [
            ('summary', self.summary),
            ('description', self.description),
            ('services', {name: service.to_dict() for name, service in self.services.items()}),
            ('checks', {name: check.to_dict() for name, check in self.checks.items()}),
        ]
        dct = {name: value for name, value in fields if value}
        return typing.cast('LayerDict', dct)

    def __repr__(self) -> str:
        return f'Layer({self.to_dict()!r})'

    def __eq__(self, other: Union['LayerDict', 'Layer']) -> bool:
        """Reports whether this layer configuration is equal to another."""
        if isinstance(other, dict):
            return self.to_dict() == other
        elif isinstance(other, Layer):
            return self.to_dict() == other.to_dict()
        else:
            return NotImplemented

    __str__ = to_yaml


class Service:
    """Represents a service description in a Pebble configuration layer."""

    def __init__(self, name: str, raw: Optional['ServiceDict'] = None):
        self.name = name
        dct: ServiceDict = raw or {}
        self.summary = dct.get('summary', '')
        self.description = dct.get('description', '')
        self.startup = dct.get('startup', '')
        self.override = dct.get('override', '')
        self.command = dct.get('command', '')
        self.after = list(dct.get('after', []))
        self.before = list(dct.get('before', []))
        self.requires = list(dct.get('requires', []))
        self.environment = dict(dct.get('environment', {}))
        self.user = dct.get('user', '')
        self.user_id = dct.get('user-id')
        self.group = dct.get('group', '')
        self.group_id = dct.get('group-id')
        self.working_dir = dct.get('working-dir', '')
        self.on_success = dct.get('on-success', '')
        self.on_failure = dct.get('on-failure', '')
        self.on_check_failure = dict(dct.get('on-check-failure', {}))
        self.backoff_delay = dct.get('backoff-delay', '')
        self.backoff_factor = dct.get('backoff-factor')
        self.backoff_limit = dct.get('backoff-limit', '')
        self.kill_delay = dct.get('kill-delay', '')

    def to_dict(self) -> 'ServiceDict':
        """Convert this service object to its dict representation."""
        fields = [
            ('summary', self.summary),
            ('description', self.description),
            ('startup', self.startup),
            ('override', self.override),
            ('command', self.command),
            ('after', self.after),
            ('before', self.before),
            ('requires', self.requires),
            ('environment', self.environment),
            ('user', self.user),
            ('user-id', self.user_id),
            ('group', self.group),
            ('group-id', self.group_id),
            ('working-dir', self.working_dir),
            ('on-success', self.on_success),
            ('on-failure', self.on_failure),
            ('on-check-failure', self.on_check_failure),
            ('backoff-delay', self.backoff_delay),
            ('backoff-factor', self.backoff_factor),
            ('backoff-limit', self.backoff_limit),
            ('kill-delay', self.kill_delay),
        ]
        dct = {name: value for name, value in fields if value}
        return typing.cast('ServiceDict', dct)

    def _merge(self, other: 'Service'):
        """Merges this service object with another service definition.

        For attributes present in both objects, the passed in service
        attributes take precedence.
        """
        for name, value in other.__dict__.items():
            if not value or name == 'name':
                continue
            if name in ['after', 'before', 'requires']:
                getattr(self, name).extend(value)
            elif name in ['environment', 'on_check_failure']:
                getattr(self, name).update(value)
            else:
                setattr(self, name, value)

    def __repr__(self) -> str:
        return f'Service({self.to_dict()!r})'

    def __eq__(self, other: Union['ServiceDict', 'Service']) -> bool:
        """Reports whether this service configuration is equal to another."""
        if isinstance(other, dict):
            return self.to_dict() == other
        elif isinstance(other, Service):
            return self.to_dict() == other.to_dict()
        else:
            return NotImplemented


class ServiceStartup(enum.Enum):
    """Enum of service startup options."""

    ENABLED = 'enabled'
    DISABLED = 'disabled'


class ServiceStatus(enum.Enum):
    """Enum of service statuses."""

    ACTIVE = 'active'
    INACTIVE = 'inactive'
    ERROR = 'error'


class ServiceInfo:
    """Service status information."""

    def __init__(
        self,
        name: str,
        startup: Union[ServiceStartup, str],
        current: Union[ServiceStatus, str],
    ):
        self.name = name
        self.startup = startup
        self.current = current

    def is_running(self) -> bool:
        """Return True if this service is running (in the active state)."""
        return self.current == ServiceStatus.ACTIVE

    @classmethod
    def from_dict(cls, d: '_ServiceInfoDict') -> 'ServiceInfo':
        """Create new ServiceInfo object from dict parsed from JSON."""
        try:
            startup = ServiceStartup(d['startup'])
        except ValueError:
            startup = d['startup']
        try:
            current = ServiceStatus(d['current'])
        except ValueError:
            current = d['current']
        return cls(
            name=d['name'],
            startup=startup,
            current=current,
        )

    def __repr__(self):
        return ('ServiceInfo('
                'name={self.name!r}, '
                'startup={self.startup}, '
                'current={self.current})'
                ).format(self=self)


class Check:
    """Represents a check in a Pebble configuration layer."""

    def __init__(self, name: str, raw: Optional['CheckDict'] = None):
        self.name = name
        dct: CheckDict = raw or {}
        self.override: str = dct.get('override', '')
        try:
            level: Union[CheckLevel, str] = CheckLevel(dct.get('level', ''))
        except ValueError:
            level = dct.get('level', '')
        self.level = level
        self.period: Optional[str] = dct.get('period', '')
        self.timeout: Optional[str] = dct.get('timeout', '')
        self.threshold: Optional[int] = dct.get('threshold')

        http = dct.get('http')
        if http is not None:
            http = copy.deepcopy(http)
        self.http: Optional[HttpDict] = http

        tcp = dct.get('tcp')
        if tcp is not None:
            tcp = copy.deepcopy(tcp)
        self.tcp: Optional[TcpDict] = tcp

        exec_ = dct.get('exec')
        if exec_ is not None:
            exec_ = copy.deepcopy(exec_)
        self.exec: Optional[ExecDict] = exec_

    def to_dict(self) -> 'CheckDict':
        """Convert this check object to its dict representation."""
        level: str = self.level.value if isinstance(self.level, CheckLevel) else self.level
        fields = [
            ('override', self.override),
            ('level', level),
            ('period', self.period),
            ('timeout', self.timeout),
            ('threshold', self.threshold),
            ('http', self.http),
            ('tcp', self.tcp),
            ('exec', self.exec),
        ]
        dct = {name: value for name, value in fields if value}
        return typing.cast('CheckDict', dct)

    def __repr__(self) -> str:
        return f'Check({self.to_dict()!r})'

    def __eq__(self, other: Union['CheckDict', 'Check']) -> bool:
        """Reports whether this check configuration is equal to another."""
        if isinstance(other, dict):
            return self.to_dict() == other
        elif isinstance(other, Check):
            return self.to_dict() == other.to_dict()
        else:
            return NotImplemented


class CheckLevel(enum.Enum):
    """Enum of check levels."""

    UNSET = ''
    ALIVE = 'alive'
    READY = 'ready'


class CheckStatus(enum.Enum):
    """Enum of check statuses."""

    UP = 'up'
    DOWN = 'down'


class FileType(enum.Enum):
    """Enum of file types."""

    FILE = 'file'
    DIRECTORY = 'directory'
    SYMLINK = 'symlink'
    SOCKET = 'socket'
    NAMED_PIPE = 'named-pipe'
    DEVICE = 'device'
    UNKNOWN = 'unknown'


class FileInfo:
    """Stat-like information about a single file or directory."""

    path: str
    """Full path of the file."""

    name: str
    """Base name of the file."""

    type: Union['FileType', str]
    """Type of the file ("file", "directory", "symlink", etc)."""

    size: Optional[int]
    """Size of the file (will be 0 if ``type`` is not "file")."""

    permissions: int
    """Unix permissions of the file."""

    last_modified: datetime.datetime
    """Time file was last modified."""

    user_id: Optional[int]
    """User ID of the file."""

    user: Optional[str]
    """Username of the file."""

    group_id: Optional[int]
    """Group ID of the file."""

    group: Optional[str]
    """Group name of the file."""

    def __init__(
        self,
        path: str,
        name: str,
        type: Union['FileType', str],
        size: Optional[int],
        permissions: int,
        last_modified: datetime.datetime,
        user_id: Optional[int],
        user: Optional[str],
        group_id: Optional[int],
        group: Optional[str],
    ):
        self.path = path
        self.name = name
        self.type = type
        self.size = size
        self.permissions = permissions
        self.last_modified = last_modified
        self.user_id = user_id
        self.user = user
        self.group_id = group_id
        self.group = group

    @classmethod
    def from_dict(cls, d: '_FileInfoDict') -> 'FileInfo':
        """Create new FileInfo object from dict parsed from JSON."""
        try:
            file_type = FileType(d['type'])
        except ValueError:
            file_type = d['type']
        return cls(
            path=d['path'],
            name=d['name'],
            type=file_type,
            size=d.get('size'),
            permissions=int(d['permissions'], 8),
            last_modified=timeconv.parse_rfc3339(d['last-modified']),
            user_id=d.get('user-id'),
            user=d.get('user'),
            group_id=d.get('group-id'),
            group=d.get('group'),
        )

    def __repr__(self):
        return ('FileInfo('
                'path={self.path!r}, '
                'name={self.name!r}, '
                'type={self.type}, '
                'size={self.size}, '
                'permissions=0o{self.permissions:o}, '
                'last_modified={self.last_modified!r}, '
                'user_id={self.user_id}, '
                'user={self.user!r}, '
                'group_id={self.group_id}, '
                'group={self.group!r})'
                ).format(self=self)


class CheckInfo:
    """Check status information.

    A list of these objects is returned from :meth:`Client.get_checks`.
    """

    name: str
    """Name of the check."""

    level: Optional[Union[CheckLevel, str]]
    """Check level.

    This can be :attr:`CheckLevel.ALIVE`, :attr:`CheckLevel.READY`, or None (level not set).
    """

    status: Union[CheckStatus, str]
    """Status of the check.

    :attr:`CheckStatus.UP` means the check is healthy (the number of failures
    is less than the threshold), :attr:`CheckStatus.DOWN` means the check is
    unhealthy (the number of failures has reached the threshold).
    """

    failures: int
    """Number of failures since the check last succeeded.

    This is reset to zero if the check succeeds.
    """

    threshold: int
    """Failure threshold.

    This is how many consecutive failures for the check to be considered "down".
    """

    def __init__(
        self,
        name: str,
        level: Optional[Union[CheckLevel, str]],
        status: Union[CheckStatus, str],
        failures: int = 0,
        threshold: int = 0,
    ):
        self.name = name
        self.level = level
        self.status = status
        self.failures = failures
        self.threshold = threshold

    @classmethod
    def from_dict(cls, d: '_CheckInfoDict') -> 'CheckInfo':
        """Create new :class:`CheckInfo` object from dict parsed from JSON."""
        try:
            level = CheckLevel(d.get('level', ''))
        except ValueError:
            level = d.get('level')
        try:
            status = CheckStatus(d['status'])
        except ValueError:
            status = d['status']
        return cls(
            name=d['name'],
            level=level,
            status=status,
            failures=d.get('failures', 0),
            threshold=d['threshold'],
        )

    def __repr__(self):
        return ('CheckInfo('
                'name={self.name!r}, '
                'level={self.level!r}, '
                'status={self.status}, '
                'failures={self.failures}, '
                'threshold={self.threshold!r})'
                ).format(self=self)


class ExecProcess(Generic[AnyStr]):
    """Represents a process started by :meth:`Client.exec`.

    To avoid deadlocks, most users should use :meth:`wait_output` instead of
    reading and writing the :attr:`stdin`, :attr:`stdout`, and :attr:`stderr`
    attributes directly. Alternatively, users can pass stdin/stdout/stderr to
    :meth:`Client.exec`.

    This class should not be instantiated directly, only via
    :meth:`Client.exec`.
    """

    stdin: Optional[IO[AnyStr]]
    """Standard input for the process.

    If the stdin argument was not passed to :meth:`Client.exec`, this is a
    writable file-like object the caller can use to stream input to the
    process. It is None if stdin was passed to :meth:`Client.exec`.
    """

    stdout: Optional[IO[AnyStr]]
    """Standard output from the process.

    If the stdout argument was not passed to :meth:`Client.exec`, this is a
    readable file-like object the caller can use to stream output from the
    process. It is None if stdout was passed to :meth:`Client.exec`.
    """

    stderr: Optional[IO[AnyStr]]
    """Standard error from the process.

    If the stderr argument was not passed to :meth:`Client.exec` and
    ``combine_stderr`` was False, this is a readable file-like object the
    caller can use to stream error output from the process. It is None if
    stderr was passed to :meth:`Client.exec` or ``combine_stderr`` was True.
    """

    def __init__(
        self,
        stdin: Optional[IO[AnyStr]],
        stdout: Optional[IO[AnyStr]],
        stderr: Optional[IO[AnyStr]],
        client: 'Client',
        timeout: Optional[float],
        control_ws: '_WebSocket',
        stdio_ws: '_WebSocket',
        stderr_ws: Optional['_WebSocket'],
        command: List[str],
        encoding: Optional[str],
        change_id: ChangeID,
        cancel_stdin: Optional[Callable[[], None]],
        cancel_reader: Optional[int],
        threads: List[threading.Thread],
    ):
        self.stdin = stdin
        self.stdout = stdout
        self.stderr = stderr
        self._client = client
        self._timeout = timeout
        self._control_ws = control_ws
        self._stdio_ws = stdio_ws
        self._stderr_ws = stderr_ws
        self._command = command
        self._encoding = encoding
        self._change_id = change_id
        self._cancel_stdin = cancel_stdin
        self._cancel_reader = cancel_reader
        self._threads = threads
        self._waited = False

    def __del__(self):
        if not self._waited:
            msg = 'ExecProcess instance garbage collected without call to wait() or wait_output()'
            warnings.warn(msg, ResourceWarning)

    def wait(self):
        """Wait for the process to finish.

        If a timeout was specified to the :meth:`Client.exec` call, this waits
        at most that duration.

        Raises:
            ChangeError: if there was an error starting or running the process.
            ExecError: if the process exits with a non-zero exit code.
        """
        exit_code = self._wait()
        if exit_code != 0:
            raise ExecError(self._command, exit_code, None, None)

    def _wait(self) -> int:
        self._waited = True
        timeout = self._timeout
        if timeout is not None:
            # A bit more than the command timeout to ensure that happens first
            timeout += 1
        change = self._client.wait_change(self._change_id, timeout=timeout)

        # If stdin reader thread is running, stop it
        if self._cancel_stdin is not None:
            self._cancel_stdin()

        # Wait for all threads to finish (e.g., message barrier sent)
        for thread in self._threads:
            thread.join()

        # If we opened a cancel_reader pipe, close the read side now (write
        # side was already closed by _cancel_stdin().
        if self._cancel_reader is not None:
            os.close(self._cancel_reader)

        # Close websockets (shutdown doesn't send CLOSE message or wait for response).
        self._control_ws.shutdown()
        self._stdio_ws.shutdown()
        if self._stderr_ws is not None:
            self._stderr_ws.shutdown()

        if change.err:
            raise ChangeError(change.err, change)

        exit_code = -1
        if change.tasks:
            exit_code = change.tasks[0].data.get('exit-code', -1)
        return exit_code

    def wait_output(self) -> Tuple[AnyStr, Optional[AnyStr]]:
        """Wait for the process to finish and return tuple of (stdout, stderr).

        If a timeout was specified to the :meth:`Client.exec` call, this waits
        at most that duration. If combine_stderr was True, stdout will include
        the process's standard error, and stderr will be None.

        Raises:
            ChangeError: if there was an error starting or running the process.
            ExecError: if the process exits with a non-zero exit code.
            TypeError: if :meth:`Client.exec` was called with the ``stdout`` argument.
        """
        if self.stdout is None:
            raise TypeError(
                "can't use wait_output() when exec was called with the stdout argument; "
                "use wait() instead"
            )

        if self._encoding is not None:
            out = io.StringIO()
            err = io.StringIO() if self.stderr is not None else None
        else:
            out = io.BytesIO()
            err = io.BytesIO() if self.stderr is not None else None

        t = _start_thread(shutil.copyfileobj, self.stdout, out)
        self._threads.append(t)

        if self.stderr is not None:
            t = _start_thread(shutil.copyfileobj, self.stderr, err)
            self._threads.append(t)

        exit_code: int = self._wait()

        out_value = typing.cast(AnyStr, out.getvalue())
        err_value = typing.cast(AnyStr, err.getvalue()) if err is not None else None
        if exit_code != 0:
            raise ExecError[AnyStr](self._command, exit_code, out_value, err_value)

        return (out_value, err_value)

    def send_signal(self, sig: Union[int, str]):
        """Send the given signal to the running process.

        Args:
            sig: Name or number of signal to send, e.g., "SIGHUP", 1, or
                signal.SIGHUP.
        """
        if isinstance(sig, int):
            sig = signal.Signals(sig).name
        payload = {
            'command': 'signal',
            'signal': {'name': sig},
        }
        msg = json.dumps(payload, sort_keys=True)
        self._control_ws.send(msg)


def _has_fileno(f: Any) -> bool:
    """Return True if the file-like object has a valid fileno() method."""
    try:
        f.fileno()
        return True
    except Exception:
        # Some types define a fileno method that raises io.UnsupportedOperation,
        # but just catching all exceptions here won't hurt.
        return False


def _reader_to_websocket(reader: '_WebsocketReader',
                         ws: '_WebSocket',
                         encoding: str,
                         cancel_reader: Optional[int] = None,
                         bufsize: int = 16 * 1024):
    """Read reader through to EOF and send each chunk read to the websocket."""
    while True:
        if cancel_reader is not None:
            # Wait for either a read to be ready or the caller to cancel stdin
            result = select.select([cancel_reader, reader], [], [])
            if cancel_reader in result[0]:
                break

        chunk = reader.read(bufsize)
        if not chunk:
            break
        if isinstance(chunk, str):
            chunk = chunk.encode(encoding)
        ws.send_binary(chunk)

    ws.send('{"command":"end"}')  # type: ignore # Send "end" command as TEXT frame to signal EOF


def _websocket_to_writer(ws: '_WebSocket', writer: '_WebsocketWriter',
                         encoding: Optional[str]):
    """Receive messages from websocket (until end signal) and write to writer."""
    while True:
        chunk = ws.recv()

        if isinstance(chunk, str):
            try:
                payload = json.loads(chunk)
            except ValueError:
                # Garbage sent, try to keep going
                logger.warning('Cannot decode I/O command (invalid JSON)')
                continue
            command = payload.get('command')
            if command != 'end':
                # A command we don't recognize, keep going
                logger.warning(f'Invalid I/O command {command!r}')
                continue
            # Received "end" command (EOF signal), stop thread
            break

        if encoding is not None:
            chunk = chunk.decode(encoding)
        writer.write(chunk)


class _WebsocketWriter(io.BufferedIOBase):
    """A writable file-like object that sends what's written to it to a websocket."""

    def __init__(self, ws: '_WebSocket'):
        self.ws = ws

    def writable(self):
        """Denote this file-like object as writable."""
        return True

    def write(self, chunk: Union[str, bytes]) -> int:
        """Write chunk to the websocket."""
        if not isinstance(chunk, bytes):
            raise TypeError(f'value to write must be bytes, not {type(chunk).__name__}')
        self.ws.send_binary(chunk)
        return len(chunk)

    def close(self):
        """Send end-of-file message to websocket."""
        self.ws.send('{"command":"end"}')


class _WebsocketReader(io.BufferedIOBase):
    """A readable file-like object whose reads come from a websocket."""

    def __init__(self, ws: '_WebSocket'):
        self.ws = ws
        self.remaining = b''
        self.eof = False

    def readable(self) -> bool:
        """Denote this file-like object as readable."""
        return True

    def read(self, n: int = -1) -> Union[str, bytes]:
        """Read up to n bytes from the websocket (or one message if n<0)."""
        if self.eof:
            # Calling read() multiple times after EOF should still return EOF
            return b''

        while not self.remaining:
            chunk = self.ws.recv()

            if isinstance(chunk, str):
                try:
                    payload = json.loads(chunk)
                except ValueError:
                    # Garbage sent, try to keep going
                    logger.warning('Cannot decode I/O command (invalid JSON)')
                    continue
                command = payload.get('command')
                if command != 'end':
                    # A command we don't recognize, keep going
                    logger.warning(f'Invalid I/O command {command!r}')
                    continue
                # Received "end" command, return EOF designator
                self.eof = True
                return b''

            self.remaining = chunk

        if n < 0:
            n = len(self.remaining)
        result: Union[str, bytes] = self.remaining[:n]
        self.remaining = self.remaining[n:]
        return result

    def read1(self, n: int = -1) -> Union[str, bytes]:
        """An alias for read."""
        return self.read(n)


class Client:
    """Pebble API client.

    Defaults to using a Unix socket at socket_path (which must be specified
    unless a custom opener is provided).

    :class:`ChangeError` and :class:`TimeoutError` may be raised by Pebble
    operations that wait for changes such as :meth:`start_services` and :meth:`replan_services`.
    If Pebble cannot be reached, or an error occurred communicating with Pebble,
    :class:`ConnectionError` or :class:`APIError` may be raised.
    """

    _chunk_size = 8192

    def __init__(self, socket_path: str,
                 opener: Optional[urllib.request.OpenerDirector] = None,
                 base_url: str = 'http://localhost',
                 timeout: float = 5.0):
        if not isinstance(socket_path, str):
            raise TypeError(f'`socket_path` should be a string, not: {type(socket_path)}')
        if opener is None:
            opener = self._get_default_opener(socket_path)
        self.socket_path = socket_path
        self.opener = opener
        self.base_url = base_url
        self.timeout = timeout

    @classmethod
    def _get_default_opener(cls, socket_path: str) -> urllib.request.OpenerDirector:
        """Build the default opener to use for requests (HTTP over Unix socket)."""
        opener = urllib.request.OpenerDirector()
        opener.add_handler(_UnixSocketHandler(socket_path))
        opener.add_handler(urllib.request.HTTPDefaultErrorHandler())
        opener.add_handler(urllib.request.HTTPRedirectHandler())
        opener.add_handler(urllib.request.HTTPErrorProcessor())
        return opener

    # we need to cast the return type depending on the request params
    def _request(self,
                 method: str,
                 path: str,
                 query: Optional[Dict[str, Any]] = None,
                 body: Optional[Dict[str, Any]] = None
                 ) -> Dict[str, Any]:
        """Make a JSON request to the Pebble server with the given HTTP method and path.

        If query dict is provided, it is encoded and appended as a query string
        to the URL. If body dict is provided, it is serialied as JSON and used
        as the HTTP body (with Content-Type: "application/json"). The resulting
        body is decoded from JSON.
        """
        headers = {'Accept': 'application/json'}
        data = None
        if body is not None:
            data = json.dumps(body).encode('utf-8')
            headers['Content-Type'] = 'application/json'

        response = self._request_raw(method, path, query, headers, data)
        self._ensure_content_type(response.headers, 'application/json')
        raw_resp: Dict[str, Any] = json.loads(response.read())
        return raw_resp

    @staticmethod
    def _ensure_content_type(headers: email.message.Message,
                             expected: 'Literal["multipart/form-data", "application/json"]'):
        """Parse Content-Type header from headers and ensure it's equal to expected.

        Return a dict of any options in the header, e.g., {'boundary': ...}.
        """
        ctype = headers.get_content_type()
        params = headers.get_params() or {}
        options = {key: value for key, value in params if value}
        if ctype != expected:
            raise ProtocolError(f'expected Content-Type {expected!r}, got {ctype!r}')
        return options

    def _request_raw(
        self, method: str, path: str,
        query: Optional[Dict[str, Any]] = None,
        headers: Optional[Dict[str, Any]] = None,
        data: Optional[Union[bytes, Generator[bytes, Any, Any]]] = None,
    ) -> http.client.HTTPResponse:
        """Make a request to the Pebble server; return the raw HTTPResponse object."""
        url = self.base_url + path
        if query:
            url = f"{url}?{urllib.parse.urlencode(query, doseq=True)}"

        if headers is None:
            headers = {}
        request = urllib.request.Request(url, method=method, data=data, headers=headers)

        try:
            response = self.opener.open(request, timeout=self.timeout)
        except urllib.error.HTTPError as e:
            code = e.code
            status = e.reason
            try:
                body: Dict[str, Any] = json.loads(e.read())
                message: str = body['result']['message']
            except (OSError, ValueError, KeyError) as e2:
                # Will only happen on read error or if Pebble sends invalid JSON.
                body: Dict[str, Any] = {}
                message = f'{type(e2).__name__} - {e2}'
            raise APIError(body, code, status, message) from None
        except urllib.error.URLError as e:
<<<<<<< HEAD
            raise ConnectionError(e.reason) from e
=======
            if e.args and isinstance(e.args[0], FileNotFoundError):
                raise ConnectionError(
                    f"Could not connect to Pebble: socket not found at {self.socket_path!r} "
                    "(container restarted?)") from None
            raise ConnectionError(e.reason)
>>>>>>> b9194cad

        return response

    def get_system_info(self) -> SystemInfo:
        """Get system info."""
        resp = self._request('GET', '/v1/system-info')
        return SystemInfo.from_dict(resp['result'])

    def get_warnings(self, select: WarningState = WarningState.PENDING) -> List[Warning]:
        """Get list of warnings in given state (pending or all)."""
        query = {'select': select.value}
        resp = self._request('GET', '/v1/warnings', query)
        return [Warning.from_dict(w) for w in resp['result']]

    def ack_warnings(self, timestamp: datetime.datetime) -> int:
        """Acknowledge warnings up to given timestamp, return number acknowledged."""
        body = {'action': 'okay', 'timestamp': timestamp.isoformat()}
        resp = self._request('POST', '/v1/warnings', body=body)
        return resp['result']

    def get_changes(
        self, select: ChangeState = ChangeState.IN_PROGRESS, service: Optional[str] = None,
    ) -> List[Change]:
        """Get list of changes in given state, filter by service name if given."""
        query: Dict[str, Union[str, int]] = {'select': select.value}
        if service is not None:
            query['for'] = service
        resp = self._request('GET', '/v1/changes', query)
        return [Change.from_dict(c) for c in resp['result']]

    def get_change(self, change_id: ChangeID) -> Change:
        """Get single change by ID."""
        resp = self._request('GET', f'/v1/changes/{change_id}')
        return Change.from_dict(resp['result'])

    def abort_change(self, change_id: ChangeID) -> Change:
        """Abort change with given ID."""
        body = {'action': 'abort'}
        resp = self._request('POST', f'/v1/changes/{change_id}', body=body)
        return Change.from_dict(resp['result'])

    def autostart_services(self, timeout: float = 30.0, delay: float = 0.1) -> ChangeID:
        """Start the startup-enabled services and wait (poll) for them to be started.

        Args:
            timeout: Seconds before autostart change is considered timed out (float). If
                timeout is 0, submit the action but don't wait; just return the change ID
                immediately.
            delay: Seconds before executing the autostart change (float).

        Returns:
            ChangeID of the autostart change.

        Raises:
            ChangeError: if one or more of the services didn't start, and ``timeout`` is non-zero.
        """
        return self._services_action('autostart', [], timeout, delay)

    def replan_services(self, timeout: float = 30.0, delay: float = 0.1) -> ChangeID:
        """Replan by (re)starting changed and startup-enabled services and wait for them to start.

        Args:
            timeout: Seconds before replan change is considered timed out (float). If
                timeout is 0, submit the action but don't wait; just return the change
                ID immediately.
            delay: Seconds before executing the replan change (float).

        Returns:
            ChangeID of the replan change.

        Raises:
            ChangeError: if one or more of the services didn't stop/start, and ``timeout`` is
                non-zero.
        """
        return self._services_action('replan', [], timeout, delay)

    def start_services(
        self, services: Iterable[str], timeout: float = 30.0, delay: float = 0.1,
    ) -> ChangeID:
        """Start services by name and wait (poll) for them to be started.

        Args:
            services: Non-empty list of services to start.
            timeout: Seconds before start change is considered timed out (float). If
                timeout is 0, submit the action but don't wait; just return the change
                ID immediately.
            delay: Seconds before executing the start change (float).

        Returns:
            ChangeID of the start change.

        Raises:
            ChangeError: if one or more of the services didn't stop/start, and ``timeout`` is
                non-zero.
        """
        return self._services_action('start', services, timeout, delay)

    def stop_services(
        self, services: Iterable[str], timeout: float = 30.0, delay: float = 0.1,
    ) -> ChangeID:
        """Stop services by name and wait (poll) for them to be started.

        Args:
            services: Non-empty list of services to stop.
            timeout: Seconds before stop change is considered timed out (float). If
                timeout is 0, submit the action but don't wait; just return the change
                ID immediately.
            delay: Seconds before executing the stop change (float).

        Returns:
            ChangeID of the stop change.

        Raises:
            ChangeError: if one or more of the services didn't stop/start and ``timeout`` is
                non-zero.
        """
        return self._services_action('stop', services, timeout, delay)

    def restart_services(
        self, services: Iterable[str], timeout: float = 30.0, delay: float = 0.1,
    ) -> ChangeID:
        """Restart services by name and wait (poll) for them to be started.

        Args:
            services: Non-empty list of services to restart.
            timeout: Seconds before restart change is considered timed out (float). If
                timeout is 0, submit the action but don't wait; just return the change
                ID immediately.
            delay: Seconds before executing the restart change (float).

        Returns:
            ChangeID of the restart change.

        Raises:
            ChangeError: if one or more of the services didn't stop/start and ``timeout`` is
                non-zero.
        """
        return self._services_action('restart', services, timeout, delay)

    def _services_action(
        self, action: str, services: Iterable[str], timeout: Optional[float],
            delay: float,
    ) -> ChangeID:
        if isinstance(services, (str, bytes)) or not hasattr(services, '__iter__'):
            raise TypeError(
                f'services must be of type Iterable[str], not {type(services).__name__}')

        services = list(services)
        for s in services:
            if not isinstance(s, str):
                raise TypeError(f'service names must be str, not {type(s).__name__}')

        body = {'action': action, 'services': services}
        resp = self._request('POST', '/v1/services', body=body)
        change_id = ChangeID(resp['change'])
        if timeout:
            change = self.wait_change(change_id, timeout=timeout, delay=delay)
            if change.err:
                raise ChangeError(change.err, change)
        return change_id

    def wait_change(
        self, change_id: ChangeID,
        timeout: Optional[float] = 30.0,
        delay: float = 0.1,
    ) -> Change:
        """Wait for the given change to be ready.

        If the Pebble server supports the /v1/changes/{id}/wait API endpoint,
        use that to avoid polling, otherwise poll /v1/changes/{id} every delay
        seconds.

        Args:
            change_id: Change ID of change to wait for.
            timeout: Maximum time in seconds to wait for the change to be
                ready. It may be None, in which case wait_change never times out.
            delay: If polling, this is the delay in seconds between attempts.

        Returns:
            The Change object being waited on.

        Raises:
            TimeoutError: If the maximum timeout is reached.
        """
        try:
            return self._wait_change_using_wait(change_id, timeout)
        except NotImplementedError:
            # Pebble server doesn't support wait endpoint, fall back to polling
            return self._wait_change_using_polling(change_id, timeout, delay)

    def _wait_change_using_wait(self, change_id: ChangeID, timeout: Optional[float]):
        """Wait for a change to be ready using the wait-change API."""
        deadline = time.time() + timeout if timeout is not None else 0

        # Hit the wait endpoint every Client.timeout-1 seconds to avoid long
        # requests (the -1 is to ensure it wakes up before the socket timeout)
        while True:
            this_timeout = max(self.timeout - 1, 1)  # minimum of 1 second
            if timeout is not None:
                time_remaining = deadline - time.time()
                if time_remaining <= 0:
                    break
                # Wait the lesser of the time remaining and Client.timeout-1
                this_timeout = min(time_remaining, this_timeout)

            try:
                return self._wait_change(change_id, this_timeout)
            except TimeoutError:
                # Catch timeout from wait endpoint and loop to check deadline
                pass

        raise TimeoutError(f'timed out waiting for change {change_id} ({timeout} seconds)')

    def _wait_change(self, change_id: ChangeID, timeout: Optional[float] = None) -> Change:
        """Call the wait-change API endpoint directly."""
        query = {}
        if timeout is not None:
            query['timeout'] = _format_timeout(timeout)

        try:
            resp = self._request('GET', f'/v1/changes/{change_id}/wait', query)
        except APIError as e:
            if e.code == 404:
                raise NotImplementedError('server does not implement wait-change endpoint')
            if e.code == 504:
                raise TimeoutError(f'timed out waiting for change {change_id} ({timeout} seconds)')
            raise

        return Change.from_dict(resp['result'])

    def _wait_change_using_polling(self, change_id: ChangeID, timeout: Optional[float],
                                   delay: float):
        """Wait for a change to be ready by polling the get-change API."""
        deadline = time.time() + timeout if timeout is not None else 0

        while timeout is None or time.time() < deadline:
            change = self.get_change(change_id)
            if change.ready:
                return change

            time.sleep(delay)

        raise TimeoutError(f'timed out waiting for change {change_id} ({timeout} seconds)')

    def add_layer(
            self, label: str, layer: Union[str, 'LayerDict', Layer], *,
            combine: bool = False):
        """Dynamically add a new layer onto the Pebble configuration layers.

        If combine is False (the default), append the new layer as the top
        layer with the given label. If combine is True and the label already
        exists, the two layers are combined into a single one considering the
        layer override rules; if the layer doesn't exist, it is added as usual.
        """
        if not isinstance(label, str):
            raise TypeError(f'label must be a str, not {type(label).__name__}')

        if isinstance(layer, str):
            layer_yaml = layer
        elif isinstance(layer, dict):
            layer_yaml = Layer(layer).to_yaml()
        elif isinstance(layer, Layer):
            layer_yaml = layer.to_yaml()
        else:
            raise TypeError(
                f'layer must be str, dict, or pebble.Layer, not {type(layer).__name__}')

        body = {
            'action': 'add',
            'combine': combine,
            'label': label,
            'format': 'yaml',
            'layer': layer_yaml,
        }
        self._request('POST', '/v1/layers', body=body)

    def get_plan(self) -> Plan:
        """Get the Pebble plan (contains combined layer configuration)."""
        resp = self._request('GET', '/v1/plan', {'format': 'yaml'})
        return Plan(resp['result'])

    def get_services(self, names: Optional[Iterable[str]] = None) -> List[ServiceInfo]:
        """Get the service status for the configured services.

        If names is specified, only fetch the service status for the services
        named.
        """
        query = None
        if names is not None:
            query = {'names': ','.join(names)}
        resp = self._request('GET', '/v1/services', query)
        return [ServiceInfo.from_dict(info) for info in resp['result']]

    @typing.overload
    def pull(self, path: str, *, encoding: None) -> BinaryIO:  # noqa
        ...

    @typing.overload
    def pull(self, path: str, *, encoding: str = 'utf-8') -> TextIO:  # noqa
        ...

    def pull(self,
             path: str,
             *,
             encoding: Optional[str] = 'utf-8') -> Union[BinaryIO, TextIO]:
        """Read a file's content from the remote system.

        Args:
            path: Path of the file to read from the remote system.
            encoding: Encoding to use for decoding the file's bytes to str,
                or None to specify no decoding.

        Returns:
            A readable file-like object, whose read() method will return str
            objects decoded according to the specified encoding, or bytes if
            encoding is None.

        Raises:
            PathError: If there was an error reading the file at path, for
                example, if the file doesn't exist or is a directory.
        """
        query = {
            'action': 'read',
            'path': path,
        }
        headers = {'Accept': 'multipart/form-data'}
        response = self._request_raw('GET', '/v1/files', query, headers)

        options = self._ensure_content_type(response.headers, 'multipart/form-data')
        boundary = options.get('boundary', '')
        if not boundary:
            raise ProtocolError(f'invalid boundary {boundary!r}')

        parser = _FilesParser(boundary)

        while True:
            chunk = response.read(self._chunk_size)
            if not chunk:
                break
            parser.feed(chunk)

        resp = parser.get_response()
        if resp is None:
            raise ProtocolError('no "response" field in multipart body')
        self._raise_on_path_error(resp, path)

        filenames = parser.filenames()
        if not filenames:
            raise ProtocolError('no file content in multipart response')
        elif len(filenames) > 1:
            raise ProtocolError('single file request resulted in a multi-file response')

        filename = filenames[0]
        if filename != path:
            raise ProtocolError(f'path not expected: {filename!r}')

        f = parser.get_file(path, encoding)

        parser.remove_files()
        return f

    @staticmethod
    def _raise_on_path_error(resp: '_FilesResponse', path: str):
        result = resp['result'] or []  # in case it's null instead of []
        paths = {item['path']: item for item in result}
        if path not in paths:
            raise ProtocolError(f'path not found in response metadata: {resp}')
        error = paths[path].get('error')
        if error:
            raise PathError(error['kind'], error['message'])

    def push(
            self, path: str, source: '_IOSource', *,
            encoding: str = 'utf-8', make_dirs: bool = False,
            permissions: Optional[int] = None,
            user_id: Optional[int] = None,
            user: Optional[str] = None,
            group_id: Optional[int] = None,
            group: Optional[str] = None):
        """Write content to a given file path on the remote system.

        Args:
            path: Path of the file to write to on the remote system.
            source: Source of data to write. This is either a concrete str or
                bytes instance, or a readable file-like object.
            encoding: Encoding to use for encoding source str to bytes, or
                strings read from source if it is a TextIO type. Ignored if
                source is bytes or BinaryIO.
            make_dirs: If True, create parent directories if they don't exist.
            permissions: Permissions (mode) to create file with (Pebble default
                is 0o644).
            user_id: User ID (UID) for file.
            user: Username for file. User's UID must match user_id if both are
                specified.
            group_id: Group ID (GID) for file.
            group: Group name for file. Group's GID must match group_id if
                both are specified.

        Raises:
            PathError: If there was an error writing the file to the path, for example, if the
                destination path doesn't exist and ``make_dirs`` is not used.
        """
        info = self._make_auth_dict(permissions, user_id, user, group_id, group)
        info['path'] = path
        if make_dirs:
            info['make-dirs'] = True
        metadata = {
            'action': 'write',
            'files': [info],
        }

        data, content_type = self._encode_multipart(metadata, path, source, encoding)

        headers = {
            'Accept': 'application/json',
            'Content-Type': content_type,
        }
        response = self._request_raw('POST', '/v1/files', None, headers, data)
        self._ensure_content_type(response.headers, 'application/json')
        resp = json.loads(response.read())
        # we need to cast the Dict[Any, Any] to _FilesResponse
        self._raise_on_path_error(typing.cast('_FilesResponse', resp), path)

    @staticmethod
    def _make_auth_dict(permissions: Optional[int],
                        user_id: Optional[int],
                        user: Optional[str],
                        group_id: Optional[int],
                        group: Optional[str]) -> '_AuthDict':
        d: _AuthDict = {}
        if permissions is not None:
            d['permissions'] = format(permissions, '03o')
        if user_id is not None:
            d['user-id'] = user_id
        if user is not None:
            d['user'] = user
        if group_id is not None:
            d['group-id'] = group_id
        if group is not None:
            d['group'] = group
        return d

    def _encode_multipart(self, metadata: Dict[str, Any], path: str,
                          source: '_IOSource', encoding: str):
        # Python's stdlib mime/multipart handling is screwy and doesn't handle
        # binary properly, so roll our own.
        if isinstance(source, str):
            source_io: _AnyStrFileLikeIO = io.StringIO(source)
        elif isinstance(source, bytes):
            source_io: _AnyStrFileLikeIO = io.BytesIO(source)
        else:
            source_io: _AnyStrFileLikeIO = source
        boundary = binascii.hexlify(os.urandom(16))
        path_escaped = path.replace('"', '\\"').encode('utf-8')  # NOQA: test_quote_backslashes
        content_type = f"multipart/form-data; boundary=\"{boundary.decode('utf-8')}\""  # NOQA: test_quote_backslashes

        def generator() -> Generator[bytes, None, None]:
            yield b''.join([
                b'--', boundary, b'\r\n',
                b'Content-Type: application/json\r\n',
                b'Content-Disposition: form-data; name="request"\r\n',
                b'\r\n',
                json.dumps(metadata).encode('utf-8'), b'\r\n',
                b'--', boundary, b'\r\n',
                b'Content-Type: application/octet-stream\r\n',
                b'Content-Disposition: form-data; name="files"; filename="',
                path_escaped, b'"\r\n',
                b'\r\n',
            ])

            content: Union[str, bytes] = source_io.read(self._chunk_size)
            while content:
                if isinstance(content, str):
                    content = content.encode(encoding)
                yield content
                content = source_io.read(self._chunk_size)

            yield b''.join([
                b'\r\n',
                b'--', boundary, b'--\r\n',
            ])

        return generator(), content_type

    def list_files(self, path: str, *, pattern: Optional[str] = None,
                   itself: bool = False) -> List[FileInfo]:
        """Return list of directory entries from given path on remote system.

        Despite the name, this method returns a list of files *and*
        directories, similar to :func:`os.listdir` or :func:`os.scandir`.

        Args:
            path: Path of the directory to list, or path of the file to return
                information about.
            pattern: If specified, filter the list to just the files that match,
                for example ``*.txt``.
            itself: If path refers to a directory, return information about the
                directory itself, rather than its contents.

        Raises:
            PathError: if there was an error listing the directory, for example, if the directory
                does not exist.
        """
        query = {
            'action': 'list',
            'path': path,
        }
        if pattern:
            query['pattern'] = pattern
        if itself:
            query['itself'] = 'true'
        resp = self._request('GET', '/v1/files', query)
        result = resp['result'] or []  # in case it's null instead of []
        return [FileInfo.from_dict(d) for d in result]

    def make_dir(
            self, path: str, *, make_parents: bool = False,
            permissions: Optional[int] = None,
            user_id: Optional[int] = None,
            user: Optional[str] = None,
            group_id: Optional[int] = None,
            group: Optional[str] = None):
        """Create a directory on the remote system with the given attributes.

        Args:
            path: Path of the directory to create on the remote system.
            make_parents: If True, create parent directories if they don't exist.
            permissions: Permissions (mode) to create directory with (Pebble
                default is 0o755).
            user_id: User ID (UID) for directory.
            user: Username for directory. User's UID must match user_id if
                both are specified.
            group_id: Group ID (GID) for directory.
            group: Group name for directory. Group's GID must match group_id
                if both are specified.

        Raises:
            PathError: if there was an error making the directory, for example, if the parent path
                does not exist, and ``make_parents`` is not used.
        """
        info = self._make_auth_dict(permissions, user_id, user, group_id, group)
        info['path'] = path
        if make_parents:
            info['make-parents'] = True
        body = {
            'action': 'make-dirs',
            'dirs': [info],
        }
        resp = self._request('POST', '/v1/files', None, body)
        self._raise_on_path_error(typing.cast('_FilesResponse', resp), path)

    def remove_path(self, path: str, *, recursive: bool = False):
        """Remove a file or directory on the remote system.

        Args:
            path: Path of the file or directory to delete from the remote system.
            recursive: If True, and path is a directory, recursively delete it and
                       everything under it. If path is a file, delete the file. In
                       either case, do nothing if the file or directory does not
                       exist. Behaviourally similar to ``rm -rf <file|dir>``.

        Raises:
            pebble.PathError: If a relative path is provided, or if `recursive` is False
                and the file or directory cannot be removed (it does not exist or is not empty).
        """
        info: Dict[str, Any] = {'path': path}
        if recursive:
            info['recursive'] = True
        body = {
            'action': 'remove',
            'paths': [info],
        }
        resp = self._request('POST', '/v1/files', None, body)
        self._raise_on_path_error(typing.cast('_FilesResponse', resp), path)

    # Exec I/O is str if encoding is provided (the default)
    @typing.overload
    def exec(  # noqa
        self,
        command: List[str],
        *,
        service_context: Optional[str] = None,
        environment: Optional[Dict[str, str]] = None,
        working_dir: Optional[str] = None,
        timeout: Optional[float] = None,
        user_id: Optional[int] = None,
        user: Optional[str] = None,
        group_id: Optional[int] = None,
        group: Optional[str] = None,
        stdin: Optional[Union[str, TextIO]] = None,
        stdout: Optional[TextIO] = None,
        stderr: Optional[TextIO] = None,
        encoding: str = 'utf-8',
        combine_stderr: bool = False
    ) -> ExecProcess[str]:
        ...

    # Exec I/O is bytes if encoding is explicitly set to None
    @typing.overload
    def exec(  # noqa
        self,
        command: List[str],
        *,
        service_context: Optional[str] = None,
        environment: Optional[Dict[str, str]] = None,
        working_dir: Optional[str] = None,
        timeout: Optional[float] = None,
        user_id: Optional[int] = None,
        user: Optional[str] = None,
        group_id: Optional[int] = None,
        group: Optional[str] = None,
        stdin: Optional[Union[bytes, BinaryIO]] = None,
        stdout: Optional[BinaryIO] = None,
        stderr: Optional[BinaryIO] = None,
        encoding: None = None,
        combine_stderr: bool = False
    ) -> ExecProcess[bytes]:
        ...

    def exec(
        self,
        command: List[str],
        *,
        service_context: Optional[str] = None,
        environment: Optional[Dict[str, str]] = None,
        working_dir: Optional[str] = None,
        timeout: Optional[float] = None,
        user_id: Optional[int] = None,
        user: Optional[str] = None,
        group_id: Optional[int] = None,
        group: Optional[str] = None,
        stdin: Optional[Union[str, bytes, TextIO, BinaryIO]] = None,
        stdout: Optional[Union[TextIO, BinaryIO]] = None,
        stderr: Optional[Union[TextIO, BinaryIO]] = None,
        encoding: Optional[str] = 'utf-8',
        combine_stderr: bool = False
    ) -> ExecProcess[Any]:
        r"""Execute the given command on the remote system.

        Two method signatures are shown because this method returns an
        :class:`ExecProcess` that deals with strings if ``encoding`` is
        specified (the default ), or one that deals with bytes if ``encoding``
        is set to ``None``.

        Most of the parameters are explained in the "Parameters" section
        below, however, input/output handling is a bit more complex. Some
        examples are shown below::

            # Simple command with no output; just check exit code
            >>> process = client.exec(['send-emails'])
            >>> process.wait()

            # Fetch output as string
            >>> process = client.exec(['python3', '--version'])
            >>> version, _ = process.wait_output()
            >>> print(version)
            Python 3.8.10

            # Fetch both stdout and stderr as strings
            >>> process = client.exec(['pg_dump', '-s', ...])
            >>> schema, logs = process.wait_output()

            # Stream input from a string and write output to files
            >>> stdin = 'foo\nbar\n'
            >>> with open('out.txt', 'w') as out, open('err.txt', 'w') as err:
            ...     process = client.exec(['awk', '{ print toupper($0) }'],
            ...                           stdin=stdin, stdout=out, stderr=err)
            ...     process.wait()
            >>> open('out.txt').read()
            'FOO\nBAR\n'
            >>> open('err.txt').read()
            ''

            # Real-time streaming using ExecProcess.stdin and ExecProcess.stdout
            >>> process = client.exec(['cat'])
            >>> def stdin_thread():
            ...     for line in ['one\n', '2\n', 'THREE\n']:
            ...         process.stdin.write(line)
            ...         process.stdin.flush()
            ...         time.sleep(1)
            ...     process.stdin.close()
            ...
            >>> threading.Thread(target=stdin_thread).start()
            >>> for line in process.stdout:
            ...     print(datetime.datetime.now().strftime('%H:%M:%S'), repr(line))
            ...
            16:20:26 'one\n'
            16:20:27 '2\n'
            16:20:28 'THREE\n'
            >>> process.wait()  # will return immediately as stdin was closed

            # Show exception raised for non-zero return code
            >>> process = client.exec(['ls', 'notexist'])
            >>> out, err = process.wait_output()
            Traceback (most recent call last):
              ...
            ExecError: "ls" returned exit code 2
            >>> exc = sys.last_value
            >>> exc.exit_code
            2
            >>> exc.stdout
            ''
            >>> exc.stderr
            "ls: cannot access 'notfound': No such file or directory\n"

        Args:
            command: Command to execute: the first item is the name (or path)
                of the executable, the rest of the items are the arguments.
            service_context: If specified, run the command in the context of
                this service. Specifically, inherit its environment variables,
                user/group settings, and working directory. The other exec
                options will override the service context; ``environment``
                will be merged on top of the service's.
            environment: Environment variables to pass to the process.
            working_dir: Working directory to run the command in. If not set,
                Pebble uses the target user's $HOME directory (and if the user
                argument is not set, $HOME of the user Pebble is running as).
            timeout: Timeout in seconds for the command execution, after which
                the process will be terminated. If not specified, the
                execution never times out.
            user_id: User ID (UID) to run the process as.
            user: Username to run the process as. User's UID must match
                user_id if both are specified.
            group_id: Group ID (GID) to run the process as.
            group: Group name to run the process as. Group's GID must match
                group_id if both are specified.
            stdin: A string or readable file-like object that is sent to the
                process's standard input. If not set, the caller can write
                input to :attr:`ExecProcess.stdin` to stream input to the
                process.
            stdout: A writable file-like object that the process's standard
                output is written to. If not set, the caller can use
                :meth:`ExecProcess.wait_output` to capture output as a string,
                or read from :meth:`ExecProcess.stdout` to stream output from
                the process.
            stderr: A writable file-like object that the process's standard
                error is written to. If not set, the caller can use
                :meth:`ExecProcess.wait_output` to capture error output as a
                string, or read from :meth:`ExecProcess.stderr` to stream
                error output from the process. Must be None if combine_stderr
                is True.
            encoding: If encoding is set (the default is UTF-8), the types
                read or written to stdin/stdout/stderr are str, and encoding
                is used to encode them to bytes. If encoding is None, the
                types read or written are raw bytes.
            combine_stderr: If True, process's stderr output is combined into
                its stdout (the stderr argument must be None). If False,
                separate streams are used for stdout and stderr.

        Returns:
            A Process object representing the state of the running process.
            To wait for the command to finish, the caller will typically call
            :meth:`ExecProcess.wait` if stdout/stderr were provided as
            arguments to :meth:`exec`, or :meth:`ExecProcess.wait_output` if
            not.

        Raises:
            APIError: if an error occurred communicating with pebble, or if the command is not
                found.
            ExecError: if the command exits with a non-zero exit code.
        """
        if not isinstance(command, list) or not all(isinstance(s, str) for s in command):
            raise TypeError(f'command must be a list of str, not {type(command).__name__}')
        if len(command) < 1:
            raise ValueError('command must contain at least one item')

        if stdin is not None:
            if isinstance(stdin, str):
                if encoding is None:
                    raise ValueError('encoding must be set if stdin is str')
                stdin = io.BytesIO(stdin.encode(encoding))
            elif isinstance(stdin, bytes):
                if encoding is not None:
                    raise ValueError('encoding must be None if stdin is bytes')
                stdin = io.BytesIO(stdin)
            elif not hasattr(stdin, 'read'):
                raise TypeError('stdin must be str, bytes, or a readable file-like object')

        if combine_stderr and stderr is not None:
            raise ValueError('stderr must be None if combine_stderr is True')

        body = {
            'command': command,
            'service-context': service_context,
            'environment': environment or {},
            'working-dir': working_dir,
            'timeout': _format_timeout(timeout) if timeout is not None else None,
            'user-id': user_id,
            'user': user,
            'group-id': group_id,
            'group': group,
            'split-stderr': not combine_stderr,
        }
        resp = self._request('POST', '/v1/exec', body=body)
        change_id = resp['change']
        task_id = resp['result']['task-id']

        stderr_ws: Optional['_WebSocket'] = None
        try:
            control_ws = self._connect_websocket(task_id, 'control')
            stdio_ws = self._connect_websocket(task_id, 'stdio')
            if not combine_stderr:
                stderr_ws = self._connect_websocket(task_id, 'stderr')
        except websocket.WebSocketException as e:  # type: ignore
            # Error connecting to websockets, probably due to the exec/change
            # finishing early with an error. Call wait_change to pick that up.
            change = self.wait_change(ChangeID(change_id))
            if change.err:
                raise ChangeError(change.err, change)
            raise ConnectionError(f'unexpected error connecting to websockets: {e}')

        cancel_stdin: Optional[Callable[[], None]] = None
        cancel_reader: Optional[int] = None
        threads: List[threading.Thread] = []

        if stdin is not None:
            if _has_fileno(stdin):
                # Create a pipe so _reader_to_websocket can select() on the
                # reader as well as this cancel_reader; when we write anything
                # to cancel_writer it'll trigger the select and end the thread.
                cancel_reader, cancel_writer = os.pipe()

                def _cancel_stdin():
                    os.write(cancel_writer, b'x')  # doesn't matter what we write
                    os.close(cancel_writer)
                cancel_stdin = _cancel_stdin

            t = _start_thread(_reader_to_websocket, stdin, stdio_ws, encoding, cancel_reader)
            threads.append(t)
            process_stdin = None
        else:
            process_stdin = _WebsocketWriter(stdio_ws)
            if encoding is not None:
                process_stdin = io.TextIOWrapper(
                    process_stdin, encoding=encoding, newline='')  # type: ignore

        if stdout is not None:
            t = _start_thread(_websocket_to_writer, stdio_ws, stdout, encoding)
            threads.append(t)
            process_stdout = None
        else:
            process_stdout = _WebsocketReader(stdio_ws)
            if encoding is not None:
                process_stdout = io.TextIOWrapper(
                    process_stdout, encoding=encoding, newline='')  # type: ignore

        process_stderr = None
        if not combine_stderr:
            if stderr is not None:
                t = _start_thread(_websocket_to_writer, stderr_ws, stderr, encoding)
                threads.append(t)
            else:
                ws = typing.cast('_WebSocket', stderr_ws)
                process_stderr = _WebsocketReader(ws)
                if encoding is not None:
                    process_stderr = io.TextIOWrapper(
                        process_stderr, encoding=encoding, newline='')  # type: ignore

        process: ExecProcess[Any] = ExecProcess(
            stdin=process_stdin,  # type: ignore
            stdout=process_stdout,  # type: ignore
            stderr=process_stderr,  # type: ignore
            client=self,
            timeout=timeout,
            stdio_ws=stdio_ws,
            stderr_ws=stderr_ws,
            control_ws=control_ws,
            command=command,
            encoding=encoding,
            change_id=ChangeID(change_id),
            cancel_stdin=cancel_stdin,
            cancel_reader=cancel_reader,
            threads=threads,
        )
        return process

    def _connect_websocket(self, task_id: str, websocket_id: str) -> '_WebSocket':
        sock = socket.socket(socket.AF_UNIX, socket.SOCK_STREAM)
        sock.connect(self.socket_path)
        url = self._websocket_url(task_id, websocket_id)
        ws: '_WebSocket' = websocket.WebSocket(skip_utf8_validation=True)  # type: ignore
        ws.connect(url, socket=sock)
        return ws

    def _websocket_url(self, task_id: str, websocket_id: str) -> str:
        base_url = self.base_url.replace('http://', 'ws://')
        url = f'{base_url}/v1/tasks/{task_id}/websocket/{websocket_id}'
        return url

    def send_signal(self, sig: Union[int, str], services: Iterable[str]):
        """Send the given signal to the list of services named.

        Args:
            sig: Name or number of signal to send, for example ``"SIGHUP"``, ``1``, or
                ``signal.SIGHUP``.
            services: Non-empty list of service names to send the signal to.

        Raises:
            APIError: If any of the services are not in the plan or are not
                currently running.
        """
        if isinstance(services, (str, bytes)) or not hasattr(services, '__iter__'):
            raise TypeError('services must be of type Iterable[str], '
                            'not {}'.format(type(services).__name__))
        for s in services:
            if not isinstance(s, str):
                raise TypeError(f'service names must be str, not {type(s).__name__}')

        if isinstance(sig, int):
            sig = signal.Signals(sig).name
        body = {
            'signal': sig,
            'services': services,
        }
        self._request('POST', '/v1/signals', body=body)

    def get_checks(
        self,
        level: Optional[CheckLevel] = None,
        names: Optional[Iterable[str]] = None
    ) -> List[CheckInfo]:
        """Get the check status for the configured checks.

        Args:
            level: Optional check level to query for (default is to fetch
                checks with any level).
            names: Optional list of check names to query for (default is to
                fetch all checks).

        Returns:
            List of :class:`CheckInfo` objects.
        """
        query = {}
        if level is not None:
            query['level'] = level.value
        if names:
            query['names'] = list(names)
        resp = self._request('GET', '/v1/checks', query)
        return [CheckInfo.from_dict(info) for info in resp['result']]


class _FilesParser:
    """A limited purpose multi-part parser backed by files for memory efficiency."""

    def __init__(self, boundary: Union[bytes, str]):
        self._response: Optional[_FilesResponse] = None  # externally managed
        self._part_type: Optional[Literal["response", "files"]] = None  # externally managed
        self._headers: Optional[email.message.Message] = None  # externally managed
        self._files: Dict[str, _Tempfile] = {}

        # Prepare the MIME multipart boundary line patterns.
        if isinstance(boundary, str):
            boundary = boundary.encode()

        # State vars, as we may enter the feed() function multiple times.
        self._response_data = bytearray()

        self._max_lookahead = 8 * 1024 * 1024

        self._parser = _MultipartParser(
            boundary,
            self._process_header,
            self._process_body,
            max_lookahead=self._max_lookahead)

        # RFC 2046 says that the boundary string needs to be preceded by a CRLF.
        # Unfortunately, the request library's header parsing logic strips off one of
        # these, so we'll prime the parser buffer with that missing sequence.
        self._parser.feed(b'\r\n')

    def _process_header(self, data: bytes):
        parser = email.parser.BytesFeedParser()
        parser.feed(data)
        self._headers = parser.close()

        content_disposition = self._headers.get_content_disposition()
        if content_disposition != 'form-data':
            raise ProtocolError(
                f'unexpected content disposition: {content_disposition!r}')

        name = self._headers.get_param('name', header='content-disposition')
        if name == 'files':
            filename = self._headers.get_filename()
            if filename is None:
                raise ProtocolError('multipart "files" part missing filename')
            self._prepare_tempfile(filename)
        elif name != 'response':
            raise ProtocolError(
                f'unexpected name in content-disposition header: {name!r}')

        self._part_type = typing.cast('Literal["response", "files"]', name)

    def _process_body(self, data: bytes, done: bool = False):
        if self._part_type == 'response':
            self._response_data.extend(data)
            if done:
                if len(self._response_data) > self._max_lookahead:
                    raise ProtocolError('response end marker not found')
                resp = json.loads(self._response_data.decode())
                self._response = typing.cast('_FilesResponse', resp)
                self._response_data = bytearray()
        elif self._part_type == 'files':
            if done:
                # This is the final write.
                outfile = self._get_open_tempfile()
                outfile.write(data)
                outfile.close()
                self._headers = None
            else:
                # Not the end of file data yet. Don't open/close file for intermediate writes
                outfile = self._get_open_tempfile()
                outfile.write(data)

    def remove_files(self):
        """Remove all temporary files on disk."""
        for file in self._files.values():
            os.unlink(file.name)
        self._files.clear()

    def feed(self, data: bytes):
        """Provide more data to the running parser."""
        self._parser.feed(data)

    def _prepare_tempfile(self, filename: str):
        tf = tempfile.NamedTemporaryFile(delete=False)
        self._files[filename] = tf  # type: ignore # we have a custom protocol for it
        self.current_filename = filename

    def _get_open_tempfile(self):
        return self._files[self.current_filename]

    def get_response(self) -> Optional['_FilesResponse']:
        """Return the deserialized JSON object from the multipart "response" field."""
        return self._response

    def filenames(self):
        """Return a list of filenames from the "files" parts of the response."""
        return list(self._files.keys())

    def get_file(self, path: str, encoding: Optional[str]) -> '_TextOrBinaryIO':
        """Return an open file object containing the data."""
        mode = 'r' if encoding else 'rb'
        # We're using text-based file I/O purely for file encoding purposes, not for
        # newline normalization.  newline='' serves the line endings as-is.
        newline = '' if encoding else None
        file_io = open(self._files[path].name, mode,
                       encoding=encoding, newline=newline)
        # open() returns IO[Any]
        return typing.cast('_TextOrBinaryIO', file_io)


class _MultipartParser:
    def __init__(
            self,
            marker: bytes,
            handle_header: '_HeaderHandler',
            handle_body: '_BodyHandler',
            max_lookahead: int = 0,
            max_boundary_length: int = 0):
        r"""Configures a parser for mime multipart messages.

        Args:
            marker: the multipart boundary marker (i.e. in "\r\n--<marker>--\r\n")

            handle_header(data): called once with the entire contents of a part
            header as encountered in data fed to the parser

            handle_body(data, done=False): called incrementally as part body
            data is fed into the parser - its "done" parameter is set to true when
            the body is complete.

            max_lookahead: maximum amount of bytes to buffer when searching for a complete header.

            max_boundary_length: maximum number of bytes that can make up a part
            boundary (e.g. \r\n--<marker>--\r\n")
        """
        self._marker = marker
        self._handle_header = handle_header
        self._handle_body = handle_body
        self._max_lookahead = max_lookahead
        self._max_boundary_length = max_boundary_length

        self._buf = bytearray()
        self._pos = 0  # current position in buf
        self._done = False  # whether we have found the terminal boundary and are done parsing
        self._header_terminator = b'\r\n\r\n'

        # RFC 2046 notes optional "linear whitespace" (e.g. [ \t]+) after the boundary pattern
        # and the optional "--" suffix.  The boundaries strings can be constructed as follows:
        #
        #     boundary = \r\n--<marker>[ \t]+\r\n
        #     terminal_boundary = \r\n--<marker>--[ \t]+\r\n
        #
        # 99 is arbitrarily chosen to represent a max number of linear
        # whitespace characters to help avoid wrongly writing boundary
        # characters into a (temporary) file.
        if not max_boundary_length:
            self._max_boundary_length = len(b'\r\n--' + marker + b'--\r\n') + 99

    def feed(self, data: bytes):
        """Feeds data incrementally into the parser."""
        if self._done:
            return
        self._buf.extend(data)

        while True:
            # seek to a boundary if we aren't already on one
            i, n, self._done = _next_part_boundary(self._buf, self._marker)
            if i == -1 or self._done:
                return  # waiting for more data or terminal boundary reached

            if self._pos == 0:
                # parse the part header
                if self._max_lookahead and len(self._buf) - self._pos > self._max_lookahead:
                    raise ProtocolError('header terminator not found')
                term_index = self._buf.find(self._header_terminator)
                if term_index == -1:
                    return  # waiting for more data

                start = i + n
                # data includes the double CRLF at the end of the header.
                end = term_index + len(self._header_terminator)

                self._handle_header(self._buf[start:end])
                self._pos = end
            else:
                # parse the part body
                ii, _, self._done = _next_part_boundary(self._buf, self._marker, start=self._pos)
                safe_bound = max(0, len(self._buf) - self._max_boundary_length)
                if ii != -1:
                    # part body is finished
                    self._handle_body(self._buf[self._pos:ii], done=True)
                    self._buf = self._buf[ii:]
                    self._pos = 0
                    if self._done:
                        return  # terminal boundary reached
                elif safe_bound > self._pos:
                    # write partial body data
                    data = self._buf[self._pos:safe_bound]
                    self._pos = safe_bound
                    self._handle_body(data)
                    return  # waiting for more data
                else:
                    return  # waiting for more data


def _next_part_boundary(buf: bytes, marker: bytes, start: int = 0
                        ) -> Tuple[int, int, bool]:
    """Returns the index of the next boundary marker in buf beginning at start.

    Returns:
        (index, length, is_terminal) or (-1, -1, False) if no boundary is found.
    """
    prefix = b'\r\n--' + marker
    suffix = b'\r\n'
    terminal_midfix = b'--'

    i = buf.find(prefix, start)
    if i == -1:
        return -1, -1, False

    pos = i + len(prefix)
    is_terminal = False
    if buf[pos:].startswith(terminal_midfix):
        is_terminal = True
        pos += len(terminal_midfix)

    # Note: RFC 2046 notes optional "linear whitespace" (e.g. [ \t]) after the boundary pattern
    # and the optional "--" suffix.
    tail = buf[pos:]
    for c in tail:
        if c not in b' \t':
            break
        pos += 1

    if buf[pos:].startswith(suffix):
        pos += len(suffix)
        return i, pos - i, is_terminal
    return -1, -1, False<|MERGE_RESOLUTION|>--- conflicted
+++ resolved
@@ -1629,15 +1629,11 @@
                 message = f'{type(e2).__name__} - {e2}'
             raise APIError(body, code, status, message) from None
         except urllib.error.URLError as e:
-<<<<<<< HEAD
-            raise ConnectionError(e.reason) from e
-=======
             if e.args and isinstance(e.args[0], FileNotFoundError):
                 raise ConnectionError(
                     f"Could not connect to Pebble: socket not found at {self.socket_path!r} "
                     "(container restarted?)") from None
-            raise ConnectionError(e.reason)
->>>>>>> b9194cad
+            raise ConnectionError(e.reason) from e
 
         return response
 
