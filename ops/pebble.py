--- conflicted
+++ resolved
@@ -1010,21 +1010,7 @@
     def wait_change(
         self, change_id: ChangeID, timeout: float = 30.0, delay: float = 0.1,
     ) -> Change:
-<<<<<<< HEAD
-        """Poll change every delay seconds (up to timeout) for it to be ready."""
-
-        # TODO: hacked in for the moment -- need proper handling of this new endpoint not found, poll interval, etc
-        query = {}
-        if timeout is not None:
-            query['timeout'] = '{:.3f}s'.format(timeout)
-        resp = self._request('GET', '/v1/changes/{}/wait'.format(change_id), query)
-        return Change.from_dict(resp['result'])
-        # TODO: end hack
-
-        deadline = time.time() + timeout
-=======
         """Wait for the given change to be ready.
->>>>>>> d4f34535
 
         If the Pebble server supports the /v1/changes/{id}/wait API endpoint,
         use that to avoid polling, otherwise poll /v1/changes/{id} every delay
