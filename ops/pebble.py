--- conflicted
+++ resolved
@@ -2068,32 +2068,6 @@
         url = '{}/v1/tasks/{}/websocket/{}'.format(base_url, task_id, websocket_id)
         return url
 
-<<<<<<< HEAD
-    def get_checks(
-        self,
-        level: CheckLevel = None,
-        names: typing.List[str] = None
-    ) -> typing.List[CheckInfo]:
-        """Get the check status for the configured checks.
-
-        Args:
-            level: Optional check level to query for. Because "ready" implies
-                "alive", if level is AliveLevel, checks with level "ready" are
-                included too.
-            names: Optional list of check names to query for (default is to
-                fetch all).
-
-        Returns:
-            List of CheckInfo objects.
-        """
-        query = {}
-        if level is not None:
-            query['level'] = level.value
-        if names:
-            query['names'] = names
-        resp = self._request('GET', '/v1/checks', query)
-        return [CheckInfo.from_dict(info) for info in resp['result']]
-=======
     def send_signal(self, sig: typing.Union[int, str], services: typing.List[str]):
         """Send the given signal to the list of services named.
 
@@ -2120,4 +2094,28 @@
             'services': services,
         }
         self._request('POST', '/v1/signals', body=body)
->>>>>>> d60f6d6a
+
+    def get_checks(
+        self,
+        level: CheckLevel = None,
+        names: typing.List[str] = None
+    ) -> typing.List[CheckInfo]:
+        """Get the check status for the configured checks.
+
+        Args:
+            level: Optional check level to query for. Because "ready" implies
+                "alive", if level is AliveLevel, checks with level "ready" are
+                included too.
+            names: Optional list of check names to query for (default is to
+                fetch all).
+
+        Returns:
+            List of CheckInfo objects.
+        """
+        query = {}
+        if level is not None:
+            query['level'] = level.value
+        if names:
+            query['names'] = names
+        resp = self._request('GET', '/v1/checks', query)
+        return [CheckInfo.from_dict(info) for info in resp['result']]