--- conflicted
+++ resolved
@@ -22,10 +22,7 @@
     TYPE_CHECKING,
     Any,
     Literal,
-<<<<<<< HEAD
-=======
     TypeAlias,
->>>>>>> c5484e3f
     TypedDict,
 )
 
@@ -34,7 +31,7 @@
 SecretRotate = Literal['never', 'hourly', 'daily', 'weekly', 'monthly', 'quarterly', 'yearly']
 SettableStatusName = Literal['active', 'blocked', 'maintenance', 'waiting']
 ReadOnlyStatusName = Literal['error', 'unknown']
-StatusName = SettableStatusName | ReadOnlyStatusName
+StatusName: TypeAlias = SettableStatusName | ReadOnlyStatusName
 
 
 if TYPE_CHECKING:
