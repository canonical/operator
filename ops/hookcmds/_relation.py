# Copyright 2025 Canonical Ltd.
#
# Licensed under the Apache License, Version 2.0 (the "License");
# you may not use this file except in compliance with the License.
# You may obtain a copy of the License at
#
# http://www.apache.org/licenses/LICENSE-2.0
#
# Unless required by applicable law or agreed to in writing, software
# distributed under the License is distributed on an "AS IS" BASIS,
# WITHOUT WARRANTIES OR CONDITIONS OF ANY KIND, either express or implied.
# See the License for the specific language governing permissions and
# limitations under the License.

from __future__ import annotations

import json
from collections.abc import Mapping
from typing import (
<<<<<<< HEAD
=======
    Literal,
    Mapping,
>>>>>>> 6aaacfdf
    cast,
    overload,
)

from .._private import yaml
from ._types import RelationModel, RelationModelDict
from ._utils import run


@overload
def relation_get(
    id: int | None = None,
    *,
    unit: str | None = None,
    app: bool = False,
) -> dict[str, str]: ...
@overload
def relation_get(
    id: int | None = None,
    *,
    key: str,
    unit: str | None = None,
    app: bool = False,
) -> str: ...
def relation_get(
    id: int | None = None,
    *,
    key: str | None = None,
    unit: str | None = None,
    app: bool = False,
) -> dict[str, str] | str:
    """Get relation settings.

    Note that ``id`` can only be ``None`` if the current hook is a relation
    event, in which case Juju will use the ID of the relation that triggered the
    event.

    For more details, see:
    `Juju | Hook commands | relation-get <https://documentation.ubuntu.com/juju/3.6/reference/hook-command/list-of-hook-commands/relation-get/>`_

    Args:
        app: Get the relation data for the overall application, not just a unit
        id: The ID of the relation to get data for, or ``None`` to get data for
            the relation that triggered the current hook.
        key: The specific key to get data for, or ``None`` to get all data.
        unit: The unit to get data for, or ``None`` to get data for all units.
    """
    if key == '-':
        raise ValueError('To get all keys, pass None for the key argument; "-" is not supported.')
    args = ['--format=json']
    if id is not None:
        args.extend(['-r', str(id)])
    if app:
        args.append('--app')
    if unit and key:
        # If both a unit and a key are provided, the key must come first.
        args.extend([key, unit])
    elif unit and not key:
        # If you provide a unit but no key, we need to put '-' as the key so
        # that Juju knows to provide all keys.
        args.extend(['-', unit])
    elif key:
        # The unit is not required when inside a relation hook other than relation-broken.
        args.append(key)
    stdout = run('relation-get', *args)
    if key is not None:
        result = cast('str', json.loads(stdout))
    else:
        result = cast('dict[str, str]', json.loads(stdout))
    return result


def relation_ids(name: str) -> list[str]:
    """List all relation IDs for the given endpoint.

    For more details, see:
    `Juju | Hook commands | relation-ids <https://documentation.ubuntu.com/juju/3.6/reference/hook-command/list-of-hook-commands/relation-ids/>`_

    Args:
        name: the endpoint name.
    """
    stdout = run('relation-ids', name, '--format=json')
    result = cast('list[str]', json.loads(stdout))
    return result


@overload
def relation_list(id: int | None = None, *, app: Literal[True]) -> str: ...
@overload
def relation_list(id: int | None = None, *, app: Literal[False] = False) -> list[str]: ...
def relation_list(id: int | None = None, *, app: bool = False) -> str | list[str]:
    """List relation units.

    Note that ``id`` can only be ``None`` if the current hook is a relation
    event, in which case Juju will use the ID of the relation that triggered the
    event.

    For more details, see:
    `Juju | Hook commands | relation-list <https://documentation.ubuntu.com/juju/3.6/reference/hook-command/list-of-hook-commands/relation-list/>`_

    Args:
        id: The ID of the relation to list units for, or ``None`` to list units
            for the relation that triggered the current hook.
        app: List remote application instead of participating units.
    """
    args = ['--format=json']
    if app:
        args.append('--app')
    if id is not None:
        args.extend(['-r', str(id)])
    stdout = run('relation-list', *args)
    result = cast('str', json.loads(stdout)) if app else cast('list[str]', json.loads(stdout))
    return result


def relation_model_get(id: int | None = None) -> RelationModel:
    """Get details about the model hosting a related application.

    Note that ``id`` can only be ``None`` if the current hook is a relation
    event, in which case Juju will use the ID of the relation that triggered the
    event.

    For more details, see:
    `Juju | Hook commands | relation-model-get <https://documentation.ubuntu.com/juju/3.6/reference/hook-command/list-of-hook-commands/relation-model-get/>`_

    Args:
        id: The ID of the relation to get data for, or ``None`` to get data for
            the relation that triggered the current hook.
    """
    args = ['--format=json']
    if id is not None:
        args.extend(['-r', str(id)])
    stdout = run('relation-model-get', *args)
    result = cast('RelationModelDict', json.loads(stdout))
    return RelationModel._from_dict(result)


# We don't offer a `file` argument here as we expect that charms will generally
# have the data to set in memory. We do always use `--file` ourselves, but with
# stdin rather than a real file.
def relation_set(
    data: Mapping[str, str],
    id: int | None = None,
    *,
    app: bool = False,
):
    """Set relation settings.

    Setting the value for a key to the empty string deletes that key. The data
    is updated with the values provided, not replaced, so any keys that are not
    specified are left unchanged.

    Note that ``id`` can only be ``None`` if the current hook is a relation
    event, in which case Juju will use the ID of the relation that triggered the
    event.

    For more details, see:
    `Juju | Hook commands | relation-set <https://documentation.ubuntu.com/juju/3.6/reference/hook-command/list-of-hook-commands/relation-set/>`_

    Args:
        data: The relation data to set.
        id: The ID of the relation to set data for, or ``None`` to set data for
            the relation that triggered the current hook.
        app: Set data for the overall application, not just a unit.
    """
    args: list[str] = []
    if id is not None:
        args.extend(['-r', str(id)])
    if app:
        args.append('--app')
    args.extend(['--file', '-'])
    content = yaml.safe_dump(data)
    run('relation-set', *args, input=content)<|MERGE_RESOLUTION|>--- conflicted
+++ resolved
@@ -16,15 +16,7 @@
 
 import json
 from collections.abc import Mapping
-from typing import (
-<<<<<<< HEAD
-=======
-    Literal,
-    Mapping,
->>>>>>> 6aaacfdf
-    cast,
-    overload,
-)
+from typing import Literal, cast, overload
 
 from .._private import yaml
 from ._types import RelationModel, RelationModelDict
