# Copyright 2020 Canonical Ltd.
#
# Licensed under the Apache License, Version 2.0 (the "License");
# you may not use this file except in compliance with the License.
# You may obtain a copy of the License at
#
# http://www.apache.org/licenses/LICENSE-2.0
#
# Unless required by applicable law or agreed to in writing, software
# distributed under the License is distributed on an "AS IS" BASIS,
# WITHOUT WARRANTIES OR CONDITIONS OF ANY KIND, either express or implied.
# See the License for the specific language governing permissions and
# limitations under the License.

"""The API to respond to Juju events and manage the application.

This API provides core features to your charm, including:

- :class:`~ops.CharmBase`, the base class for charms and :class:`~ops.Object`,
  the base class for charm libraries.
- :class:`~ops.framework.EventBase` class and individual event types, like
  the :class:`~ops.ActionEvent` class.
- :class:`~ops.Framework` class, the main interface for the charm to `ops` library
  infrastructure, including:

  - :attr:`~ops.Framework.on` shorthand property used to
    :meth:`~ops.Framework.observe` and react to Juju events.
  - :attr:`~ops.Framework.model` attribute to get hold of the Model instance.

- :class:`~ops.model.Model` class that represents the Juju model, accessible as
  ``self.model`` in a charm, including:

  - :attr:`~ops.Model.app` attribute, representing the application associated
    with the charm.
  - :attr:`~ops.Model.unit` attribute, representing the unit of the application
    the charm is running on.
  - :attr:`~ops.Model.relations` attribute, which provides access to relations
    (integrations) defined in the charm, allowing interaction with other applications.

- :class:`~ops.Container` class to control Kubernetes workloads, including:

  - :meth:`~ops.Container.add_layer` and :meth:`~ops.Container.replan` methods
    to update Pebble configuration.
  - :meth:`~ops.Container.pull` and :meth:`~ops.Container.push` methods to copy
    data to and from a container, respectively.
  - :meth:`~ops.Container.exec` method to run arbitrary commands inside the
    container.

- :class:`~ops.StatusBase` class and individual status types, like the
  :class:`~ops.ActiveStatus` class.
"""

from __future__ import annotations

# The "from .X import Y" imports below don't explicitly tell Pyright (or MyPy)
# that those symbols are part of the public API, so we have to add __all__.
__all__ = [  # noqa: RUF022 `__all__` is not sorted
    '__version__',
    'main',
    'tracing',
    'pebble',
    # From charm.py
    'ActionEvent',
    'ActionMeta',
    'CharmBase',
    'CharmEvents',
    'CharmMeta',
    'CollectMetricsEvent',
    'CollectStatusEvent',
    'ConfigChangedEvent',
    'ConfigMeta',
    'ContainerBase',
    'ContainerMeta',
    'ContainerStorageMeta',
    'HookEvent',
    'InstallEvent',
    'JujuAssumes',
    'JujuAssumesCondition',
    'LeaderElectedEvent',
    'LeaderSettingsChangedEvent',
    'MetadataLinks',
    'PayloadMeta',
    'PebbleCheckEvent',
    'PebbleCheckFailedEvent',
    'PebbleCheckRecoveredEvent',
    'PebbleCustomNoticeEvent',
    'PebbleNoticeEvent',
    'PebbleReadyEvent',
    'PostSeriesUpgradeEvent',
    'PreSeriesUpgradeEvent',
    'RelationBrokenEvent',
    'RelationChangedEvent',
    'RelationCreatedEvent',
    'RelationDepartedEvent',
    'RelationEvent',
    'RelationJoinedEvent',
    'RelationMeta',
    'RelationRole',
    'RemoveEvent',
    'RemoteModel',
    'ResourceMeta',
    'SecretChangedEvent',
    'SecretEvent',
    'SecretExpiredEvent',
    'SecretRemoveEvent',
    'SecretRotateEvent',
    'StartEvent',
    'StopEvent',
    'StorageAttachedEvent',
    'StorageDetachingEvent',
    'StorageEvent',
    'StorageMeta',
    'UpdateStatusEvent',
    'UpgradeCharmEvent',
    'WorkloadEvent',
    # From framework.py
    'BoundEvent',
    'BoundStoredState',
    'CommitEvent',
    'EventBase',
    'EventSource',
    'Framework',
    'FrameworkEvents',
    'Handle',
    'HandleKind',
    'LifecycleEvent',
    'NoTypeError',
    'Object',
    'ObjectEvents',
    'PreCommitEvent',
    'PrefixedEvents',
    'Serializable',
    'StoredDict',
    'StoredList',
    'StoredSet',
    'StoredState',
    'StoredStateData',
<<<<<<< HEAD
    # From hookcmds.py
    'CloudCredential',
    'CloudSpec',
    'StatusName',
=======
    # From jujucontext.py
    'JujuContext',
>>>>>>> 24f13813
    # From jujuversion.py
    'JujuVersion',
    # From model.py
    'ActiveStatus',
    'Application',
    'Binding',
    'BindingMapping',
    'BlockedStatus',
    'CheckInfoMapping',
    'ConfigData',
    'Container',
    'ContainerMapping',
    'ErrorStatus',
    'InvalidStatusError',
    'LazyCheckInfo',
    'LazyMapping',
    'LazyNotice',
    'MaintenanceStatus',
    'Model',
    'ModelError',
    'MultiPushPullError',
    'Network',
    'NetworkInterface',
    'OpenedPort',
    'Pod',
    'Port',
    'Relation',
    'RelationData',
    'RelationDataAccessError',
    'RelationDataContent',
    'RelationDataError',
    'RelationDataTypeError',
    'RelationMapping',
    'RelationNotFoundError',
    'Resources',
    'Secret',
    'SecretInfo',
    'SecretNotFoundError',
    'SecretRotate',
    'ServiceInfoMapping',
    'StatusBase',
    'Storage',
    'StorageMapping',
    'TooManyRelatedAppsError',
    'Unit',
    'UnknownStatus',
    'WaitingStatus',
]

# The isort command wants to rearrange the nicely-formatted imports below;
# just skip it for this file.
# isort:skip_file

# Import pebble explicitly. It's the one module we don't import names from below.
from . import pebble

# Also import charm explicitly. This is not strictly necessary as the
# "from .charm" import automatically does that, but be explicit since this
# import was here previously
from . import charm

from . import _main
from . import main as _legacy_main

# Explicitly import names from submodules so users can just "import ops" and
# then use them as "ops.X".
from .charm import (
    ActionEvent,
    ActionMeta,
    CharmBase,
    CharmEvents,
    CharmMeta,
    CollectMetricsEvent,
    CollectStatusEvent,
    ConfigChangedEvent,
    ConfigMeta,
    ContainerBase,
    ContainerMeta,
    ContainerStorageMeta,
    HookEvent,
    InstallEvent,
    JujuAssumes,
    JujuAssumesCondition,
    LeaderElectedEvent,
    LeaderSettingsChangedEvent,
    MetadataLinks,
    PayloadMeta,
    PebbleCheckEvent,
    PebbleCheckFailedEvent,
    PebbleCheckRecoveredEvent,
    PebbleCustomNoticeEvent,
    PebbleNoticeEvent,
    PebbleReadyEvent,
    PostSeriesUpgradeEvent,
    PreSeriesUpgradeEvent,
    RelationBrokenEvent,
    RelationChangedEvent,
    RelationCreatedEvent,
    RelationDepartedEvent,
    RelationEvent,
    RelationJoinedEvent,
    RelationMeta,
    RelationRole,
    RemoveEvent,
    ResourceMeta,
    SecretChangedEvent,
    SecretEvent,
    SecretExpiredEvent,
    SecretRemoveEvent,
    SecretRotateEvent,
    StartEvent,
    StopEvent,
    StorageAttachedEvent,
    StorageDetachingEvent,
    StorageEvent,
    StorageMeta,
    UpdateStatusEvent,
    UpgradeCharmEvent,
    WorkloadEvent,
)

from .framework import (
    BoundEvent,
    BoundStoredState,
    CommitEvent,
    EventBase,
    EventSource,
    Framework,
    FrameworkEvents,
    Handle,
    HandleKind,
    LifecycleEvent,
    NoTypeError,
    Object,
    ObjectEvents,
    PreCommitEvent,
    PrefixedEvents,
    Serializable,
    StoredDict,
    StoredList,
    StoredSet,
    StoredState,
    StoredStateData,
)

<<<<<<< HEAD
from .hookcmds import CloudCredential, CloudSpec, StatusName
=======
from .jujucontext import JujuContext
>>>>>>> 24f13813

from .jujuversion import JujuVersion

from .model import (
    ActiveStatus,
    Application,
    Binding,
    BindingMapping,
    BlockedStatus,
    CheckInfoMapping,
    ConfigData,
    Container,
    ContainerMapping,
    ErrorStatus,
    InvalidStatusError,
    LazyCheckInfo,
    LazyMapping,
    LazyNotice,
    MaintenanceStatus,
    Model,
    ModelError,
    MultiPushPullError,
    Network,
    NetworkInterface,
    OpenedPort,
    Pod,
    Port,
    Relation,
    RelationData,
    RelationDataAccessError,
    RelationDataContent,
    RelationDataError,
    RelationDataTypeError,
    RelationMapping,
    RelationNotFoundError,
    RemoteModel,
    Resources,
    Secret,
    SecretInfo,
    SecretNotFoundError,
    SecretRotate,
    ServiceInfoMapping,
    StatusBase,
    Storage,
    StorageMapping,
    TooManyRelatedAppsError,
    Unit,
    UnknownStatus,
    WaitingStatus,
)

# NOTE: don't import testing or Harness here, as that's a test-time concern
# rather than a runtime concern.

from .version import version as __version__

try:
    # Note that ops_tracing vendors charm libs that depend on ops.
    # We import it last, after all re-exported symbols.
    import ops_tracing as tracing
except ImportError:
    tracing = None


class _Main:
    def __call__(
        self, charm_class: type[charm.CharmBase], use_juju_for_storage: bool | None = None
    ):
        return _main.main(charm_class=charm_class, use_juju_for_storage=use_juju_for_storage)

    def main(self, charm_class: type[charm.CharmBase], use_juju_for_storage: bool | None = None):
        return _legacy_main.main(
            charm_class=charm_class, use_juju_for_storage=use_juju_for_storage
        )


main = _Main()
"""Set up the charm and dispatch the observed event.

Recommended usage:

.. code-block:: python

    import ops

    class SomeCharm(ops.CharmBase): ...

    if __name__ == "__main__":
        ops.main(SomeCharm)

Args:
    charm_class: the charm class to instantiate and receive the event.
    use_juju_for_storage: whether to use controller-side storage.
        The default is ``False`` for most charms.
        Podspec charms that haven't previously used local storage and that
        are running on a new enough Juju default to controller-side storage,
        and local storage otherwise.
"""<|MERGE_RESOLUTION|>--- conflicted
+++ resolved
@@ -135,15 +135,12 @@
     'StoredSet',
     'StoredState',
     'StoredStateData',
-<<<<<<< HEAD
     # From hookcmds.py
     'CloudCredential',
     'CloudSpec',
     'StatusName',
-=======
     # From jujucontext.py
     'JujuContext',
->>>>>>> 24f13813
     # From jujuversion.py
     'JujuVersion',
     # From model.py
@@ -289,12 +286,8 @@
     StoredStateData,
 )
 
-<<<<<<< HEAD
 from .hookcmds import CloudCredential, CloudSpec, StatusName
-=======
 from .jujucontext import JujuContext
->>>>>>> 24f13813
-
 from .jujuversion import JujuVersion
 
 from .model import (
