--- conflicted
+++ resolved
@@ -69,12 +69,6 @@
 
     _StatusDict = TypedDict('_StatusDict', {'status': str, 'message': str})
 
-<<<<<<< HEAD
-=======
-    # the data structure we can use to initialize pebble layers with.
-    _Layer = Union[str, pebble.LayerDict, pebble.Layer]
-
->>>>>>> a4ba60bf
     # mapping from relation name to a list of relation objects
     _RelationMapping_Raw = Dict[str, Optional[List['Relation']]]
     # mapping from container name to container metadata
@@ -1806,21 +1800,13 @@
     """
 
     def __init__(self, name: str, backend: '_ModelBackend',
-<<<<<<< HEAD
-                 pebble_client: Optional['pebble.Client'] = None):
-=======
                  pebble_client: Optional[pebble.Client] = None):
->>>>>>> a4ba60bf
         self.name = name
 
         if pebble_client is None:
             socket_path = f'/charm/containers/{name}/pebble.socket'
             pebble_client = backend.get_pebble(socket_path)
-<<<<<<< HEAD
-        self._pebble: 'pebble.Client' = pebble_client
-=======
         self._pebble: pebble.Client = pebble_client
->>>>>>> a4ba60bf
 
     def can_connect(self) -> bool:
         """Report whether the Pebble API is reachable in the container.
@@ -1919,11 +1905,7 @@
         """
         self._pebble.add_layer(label, layer, combine=combine)
 
-<<<<<<< HEAD
-    def get_plan(self) -> 'pebble.Plan':
-=======
     def get_plan(self) -> pebble.Plan:
->>>>>>> a4ba60bf
         """Get the combined Pebble configuration.
 
         This will immediately reflect changes from any previous
@@ -1942,11 +1924,7 @@
         services = self._pebble.get_services(names)
         return ServiceInfoMapping(services)
 
-<<<<<<< HEAD
-    def get_service(self, service_name: str) -> 'pebble.ServiceInfo':
-=======
     def get_service(self, service_name: str) -> pebble.ServiceInfo:
->>>>>>> a4ba60bf
         """Get status information for a single named service.
 
         Raises :class:`ModelError` if service_name is not found.
@@ -1961,11 +1939,7 @@
     def get_checks(
             self,
             *check_names: str,
-<<<<<<< HEAD
-            level: Optional['pebble.CheckLevel'] = None) -> 'CheckInfoMapping':
-=======
             level: Optional[pebble.CheckLevel] = None) -> 'CheckInfoMapping':
->>>>>>> a4ba60bf
         """Fetch and return a mapping of check information indexed by check name.
 
         Args:
@@ -1977,11 +1951,7 @@
         checks = self._pebble.get_checks(names=check_names or None, level=level)
         return CheckInfoMapping(checks)
 
-<<<<<<< HEAD
-    def get_check(self, check_name: str) -> 'pebble.CheckInfo':
-=======
     def get_check(self, check_name: str) -> pebble.CheckInfo:
->>>>>>> a4ba60bf
         """Get check information for a single named check.
 
         Raises :class:`ModelError` if check_name is not found.
@@ -2049,13 +2019,8 @@
                           user_id=user_id, user=user,
                           group_id=group_id, group=group)
 
-<<<<<<< HEAD
-    def list_files(self, path: StrOrPath, *, pattern: Optional[str] = None,
-                   itself: bool = False) -> List['pebble.FileInfo']:
-=======
     def list_files(self, path: Union[str, PurePath], *, pattern: Optional[str] = None,
                    itself: bool = False) -> List[pebble.FileInfo]:
->>>>>>> a4ba60bf
         """Return list of directory entries from given path on remote system.
 
         Despite the name, this method returns a list of files *and*
@@ -2221,13 +2186,8 @@
             raise MultiPushPullError('failed to pull one or more files', errors)
 
     @staticmethod
-<<<<<<< HEAD
-    def _build_fileinfo(path: StrOrPath) -> 'pebble.FileInfo':
-        """Construct a :class:`pebble.FileInfo` object by stat'ing a local path."""
-=======
     def _build_fileinfo(path: Union[str, Path]) -> pebble.FileInfo:
         """Constructs a FileInfo object by stat'ing a local path."""
->>>>>>> a4ba60bf
         path = Path(path)
         if path.is_symlink():
             ftype = pebble.FileType.SYMLINK
@@ -2254,14 +2214,8 @@
             group=grp.getgrgid(info.st_gid).gr_name)
 
     @staticmethod
-<<<<<<< HEAD
-    def _list_recursive(list_func: Callable[[Path],
-                        Iterable['pebble.FileInfo']],
-                        path: Path) -> Generator['pebble.FileInfo', None, None]:
-=======
     def _list_recursive(list_func: Callable[[Path], Iterable[pebble.FileInfo]],
                         path: Path) -> Generator[pebble.FileInfo, None, None]:
->>>>>>> a4ba60bf
         """Recursively lists all files under path using the given list_func.
 
         Args:
@@ -2384,9 +2338,6 @@
         stderr: Optional[Union[TextIO, BinaryIO]] = None,
         encoding: str = 'utf-8',
         combine_stderr: bool = False
-<<<<<<< HEAD
-    ) -> 'pebble.ExecProcess':
-=======
     ) -> pebble.ExecProcess[str]:
         ...
 
@@ -2428,7 +2379,6 @@
         encoding: Optional[str] = 'utf-8',
         combine_stderr: bool = False
     ) -> pebble.ExecProcess[Any]:
->>>>>>> a4ba60bf
         """Execute the given command on the remote system.
 
         See :meth:`ops.pebble.Client.exec` for documentation of the parameters
@@ -2469,11 +2419,7 @@
 
     # Define this last to avoid clashes with the imported "pebble" module
     @property
-<<<<<<< HEAD
-    def pebble(self) -> 'pebble.Client':
-=======
     def pebble(self) -> pebble.Client:
->>>>>>> a4ba60bf
         """The low-level :class:`ops.pebble.Client` instance for this container."""
         return self._pebble
 
@@ -2501,22 +2447,14 @@
         return repr(self._containers)
 
 
-<<<<<<< HEAD
-class ServiceInfoMapping(Mapping[str, 'pebble.ServiceInfo']):
-=======
 class ServiceInfoMapping(Mapping[str, pebble.ServiceInfo]):
->>>>>>> a4ba60bf
     """Map of service names to :class:`ops.pebble.ServiceInfo` objects.
 
     This is done as a mapping object rather than a plain dictionary so that we
     can extend it later, and so it's not mutable.
     """
 
-<<<<<<< HEAD
-    def __init__(self, services: Iterable['pebble.ServiceInfo']):
-=======
     def __init__(self, services: Iterable[pebble.ServiceInfo]):
->>>>>>> a4ba60bf
         self._services = {s.name: s for s in services}
 
     def __getitem__(self, key: str):
@@ -2532,23 +2470,14 @@
         return repr(self._services)
 
 
-<<<<<<< HEAD
-class CheckInfoMapping(Mapping[str, 'pebble.CheckInfo']):
-    """Map of check names to :class:`pebble.CheckInfo` objects.
-=======
 class CheckInfoMapping(Mapping[str, pebble.CheckInfo]):
     """Map of check names to :class:`ops.pebble.CheckInfo` objects.
->>>>>>> a4ba60bf
 
     This is done as a mapping object rather than a plain dictionary so that we
     can extend it later, and so it's not mutable.
     """
 
-<<<<<<< HEAD
-    def __init__(self, checks: Iterable['pebble.CheckInfo']):
-=======
     def __init__(self, checks: Iterable[pebble.CheckInfo]):
->>>>>>> a4ba60bf
         self._checks = {c.name: c for c in checks}
 
     def __getitem__(self, key: str):
@@ -2710,13 +2639,8 @@
 
     def _run(self, *args: str, return_output: bool = False,
              use_json: bool = False, input_stream: Optional[str] = None
-<<<<<<< HEAD
              ) -> Union[str, Any, None]:
-        kwargs = dict(stdout=PIPE, stderr=PIPE, check=True, encoding='utf-8')
-=======
-             ) -> Union[str, 'JsonObject']:
         kwargs = dict(stdout=subprocess.PIPE, stderr=subprocess.PIPE, check=True, encoding='utf-8')
->>>>>>> a4ba60bf
         if input_stream:
             kwargs.update({"input": input_stream})
         which_cmd = shutil.which(args[0])
@@ -3039,13 +2963,8 @@
         cmd.extend(metric_args)
         self._run(*cmd)
 
-<<<<<<< HEAD
-    def get_pebble(self, socket_path: str) -> 'pebble.Client':
-        """Create a :class:`pebble.Client` instance from given socket path."""
-=======
     def get_pebble(self, socket_path: str) -> pebble.Client:
         """Create a pebble.Client instance from given socket path."""
->>>>>>> a4ba60bf
         return pebble.Client(socket_path=socket_path)
 
     def planned_units(self) -> int:
@@ -3239,13 +3158,8 @@
                     label_name, cls.METRIC_KEY_REGEX.pattern))
 
     @classmethod
-<<<<<<< HEAD
     def format_metric_value(cls, value: Union[int, float]):
-        if not isinstance(value, (int, float)):  # pyright: reportUnnecessaryIsInstance=false
-=======
-    def format_metric_value(cls, value: 'Numerical'):
-        if not isinstance(value, (int, float)):
->>>>>>> a4ba60bf
+        if not isinstance(value, (int, float)):  # pyright: ignore[reportUnnecessaryIsInstance]
             raise ModelError('invalid metric value {!r} provided:'
                              ' must be a positive finite float'.format(value))
 
