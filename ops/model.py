# Copyright 2019 Canonical Ltd.
#
# Licensed under the Apache License, Version 2.0 (the "License");
# you may not use this file except in compliance with the License.
# You may obtain a copy of the License at
#
# http://www.apache.org/licenses/LICENSE-2.0
#
# Unless required by applicable law or agreed to in writing, software
# distributed under the License is distributed on an "AS IS" BASIS,
# WITHOUT WARRANTIES OR CONDITIONS OF ANY KIND, either express or implied.
# See the License for the specific language governing permissions and
# limitations under the License.

import json
import weakref
import os
import shutil
import tempfile
import time
import typing
import datetime
import re
import ipaddress
import decimal

from abc import ABC, abstractmethod
from collections.abc import Mapping, MutableMapping
from pathlib import Path
from subprocess import run, PIPE, CalledProcessError


class Model:
    """Represents the Juju Model as seen from this unit.

    Attributes:
        unit: A :class:`Unit` that represents the unit that is running this code (eg yourself)
        app: A :class:`Application` that represents the application this unit is a part of.
        relations: Mapping of endpoint to list of :class:`Relation` answering the question
            "what am I currently related to". See also :meth:`.get_relation`
        config: A dict of the config for the current application.
        resources: Access to resources for this charm. Use ``model.resources.fetch(resource_name)``
            to get the path on disk where the resource can be found.
        storages: Mapping of storage_name to :class:`Storage` for the storage points defined in
            metadata.yaml
        pod: Used to get access to ``model.pod.set_spec`` to set the container specification
            for Kubernetes charms.
    """

    def __init__(self, unit_name, meta, backend):
        self._cache = _ModelCache(backend)
        self._backend = backend
        self.unit = self.get_unit(unit_name)
        self.app = self.unit.app
        self.relations = RelationMapping(meta.relations, self.unit, self._backend, self._cache)
        self.config = ConfigData(self._backend)
        self.resources = Resources(list(meta.resources), self._backend)
        self.pod = Pod(self._backend)
        self.storages = StorageMapping(list(meta.storages), self._backend)
        self._bindings = BindingMapping(self._backend)

    def get_unit(self, unit_name: str) -> 'Unit':
        """Get an arbitrary unit by name.

        Internally this uses a cache, so asking for the same unit two times will
        return the same object.
        """
        return self._cache.get(Unit, unit_name)

    def get_app(self, app_name: str) -> 'Application':
        """Get an application by name.

        Internally this uses a cache, so asking for the same application two times will
        return the same object.
        """
        return self._cache.get(Application, app_name)

    def get_relation(
            self, relation_name: str,
            relation_id: typing.Optional[int] = None) -> 'Relation':
        """Get a specific Relation instance.

        If relation_id is not given, this will return the Relation instance if the
        relation is established only once or None if it is not established. If this
        same relation is established multiple times the error TooManyRelatedAppsError is raised.

        Args:
            relation_name: The name of the endpoint for this charm
            relation_id: An identifier for a specific relation. Used to disambiguate when a
                given application has more than one relation on a given endpoint.
        Raises:
            TooManyRelatedAppsError: is raised if there is more than one relation to the
                supplied relation_name and no relation_id was supplied
        """
        return self.relations._get_unique(relation_name, relation_id)

    def get_binding(self, binding_key: typing.Union[str, 'Relation']) -> 'Binding':
        """Get a network space binding.

        Args:
            binding_key: The relation name or instance to obtain bindings for.
        Returns:
            If ``binding_key`` is a relation name, the method returns the default binding
            for that relation. If a relation instance is provided, the method first looks
            up a more specific binding for that specific relation ID, and if none is found
            falls back to the default binding for the relation name.
        """
        return self._bindings.get(binding_key)


class _ModelCache:

    def __init__(self, backend):
        self._backend = backend
        self._weakrefs = weakref.WeakValueDictionary()

    def get(self, entity_type, *args):
        key = (entity_type,) + args
        entity = self._weakrefs.get(key)
        if entity is None:
            entity = entity_type(*args, backend=self._backend, cache=self)
            self._weakrefs[key] = entity
        return entity


class Application:
    """Represents a named application in the model.

    This might be your application, or might be an application that you are related to.
    Charmers should not instantiate Application objects directly, but should use
    :meth:`Model.get_app` if they need a reference to a given application.

    Attributes:
        name: The name of this application (eg, 'mysql'). This name may differ from the name of
            the charm, if the user has deployed it to a different name.
    """

    def __init__(self, name, backend, cache):
        self.name = name
        self._backend = backend
        self._cache = cache
        self._is_our_app = self.name == self._backend.app_name
        self._status = None

    def _invalidate(self):
        self._status = None

    @property
    def status(self) -> 'StatusBase':
        """Used to report or read the status of the overall application.

        Can only be read and set by the lead unit of the application.

        The status of remote units is always Unknown.

        Raises:
            RuntimeError: if you try to set the status of another application, or if you try to
                set the status of this application as a unit that is not the leader.
            InvalidStatusError: if you try to set the status to something that is not a
                :class:`StatusBase`

        Example::

            self.model.app.status = BlockedStatus('I need a human to come help me')
        """
        if not self._is_our_app:
            return UnknownStatus()

        if not self._backend.is_leader():
            raise RuntimeError('cannot get application status as a non-leader unit')

        if self._status:
            return self._status

        s = self._backend.status_get(is_app=True)
        self._status = StatusBase.from_name(s['status'], s['message'])
        return self._status

    @status.setter
    def status(self, value: 'StatusBase'):
        if not isinstance(value, StatusBase):
            raise InvalidStatusError(
                'invalid value provided for application {} status: {}'.format(self, value)
            )

        if not self._is_our_app:
            raise RuntimeError('cannot to set status for a remote application {}'.format(self))

        if not self._backend.is_leader():
            raise RuntimeError('cannot set application status as a non-leader unit')

        self._backend.status_set(value.name, value.message, is_app=True)
        self._status = value

    def __repr__(self):
        return '<{}.{} {}>'.format(type(self).__module__, type(self).__name__, self.name)


class Unit:
    """Represents a named unit in the model.

    This might be your unit, another unit of your application, or a unit of another application
    that you are related to.

    Attributes:
        name: The name of the unit (eg, 'mysql/0')
        app: The Application the unit is a part of.
    """

    def __init__(self, name, backend, cache):
        self.name = name

        app_name = name.split('/')[0]
        self.app = cache.get(Application, app_name)

        self._backend = backend
        self._cache = cache
        self._is_our_unit = self.name == self._backend.unit_name
        self._status = None

    def _invalidate(self):
        self._status = None

    @property
    def status(self) -> 'StatusBase':
        """Used to report or read the status of a specific unit.

        The status of any unit other than yourself is always Unknown.

        Raises:
            RuntimeError: if you try to set the status of a unit other than yourself.
            InvalidStatusError: if you try to set the status to something other than
                a :class:`StatusBase`
        Example::

            self.model.unit.status = MaintenanceStatus('reconfiguring the frobnicators')
        """
        if not self._is_our_unit:
            return UnknownStatus()

        if self._status:
            return self._status

        s = self._backend.status_get(is_app=False)
        self._status = StatusBase.from_name(s['status'], s['message'])
        return self._status

    @status.setter
    def status(self, value: 'StatusBase'):
        if not isinstance(value, StatusBase):
            raise InvalidStatusError(
                'invalid value provided for unit {} status: {}'.format(self, value)
            )

        if not self._is_our_unit:
            raise RuntimeError('cannot set status for a remote unit {}'.format(self))

        self._backend.status_set(value.name, value.message, is_app=False)
        self._status = value

    def __repr__(self):
        return '<{}.{} {}>'.format(type(self).__module__, type(self).__name__, self.name)

    def is_leader(self) -> bool:
        """Return whether this unit is the leader of its application.

        This can only be called for your own unit.
        Returns:
            True if you are the leader, False otherwise
        Raises:
            RuntimeError: if called for a unit that is not yourself
        """
        if self._is_our_unit:
            # This value is not cached as it is not guaranteed to persist for the whole duration
            # of a hook execution.
            return self._backend.is_leader()
        else:
            raise RuntimeError(
                'leadership status of remote units ({}) is not visible to other'
                ' applications'.format(self)
            )

    def set_workload_version(self, version: str) -> None:
        """Record the version of the software running as the workload.

        This shouldn't be confused with the revision of the charm. This is informative only;
        shown in the output of 'juju status'.
        """
        if not isinstance(version, str):
            raise TypeError("workload version must be a str, not {}: {!r}".format(
                type(version).__name__, version))
        self._backend.application_version_set(version)


class LazyMapping(Mapping, ABC):
    """Represents a dict that isn't populated until it is accessed.

    Charm authors should generally never need to use this directly, but it forms
    the basis for many of the dicts that the framework tracks.
    """

    _lazy_data = None

    @abstractmethod
    def _load(self):
        raise NotImplementedError()

    @property
    def _data(self):
        data = self._lazy_data
        if data is None:
            data = self._lazy_data = self._load()
        return data

    def _invalidate(self):
        self._lazy_data = None

    def __contains__(self, key):
        return key in self._data

    def __len__(self):
        return len(self._data)

    def __iter__(self):
        return iter(self._data)

    def __getitem__(self, key):
        return self._data[key]


class RelationMapping(Mapping):
    """Map of relation names to lists of :class:`Relation` instances."""

    def __init__(self, relations_meta, our_unit, backend, cache):
        self._peers = set()
        for name, relation_meta in relations_meta.items():
            if relation_meta.role == 'peers':
                self._peers.add(name)
        self._our_unit = our_unit
        self._backend = backend
        self._cache = cache
        self._data = {relation_name: None for relation_name in relations_meta}

    def __contains__(self, key):
        return key in self._data

    def __len__(self):
        return len(self._data)

    def __iter__(self):
        return iter(self._data)

    def __getitem__(self, relation_name):
        is_peer = relation_name in self._peers
        relation_list = self._data[relation_name]
        if relation_list is None:
            relation_list = self._data[relation_name] = []
            for rid in self._backend.relation_ids(relation_name):
                relation = Relation(relation_name, rid, is_peer,
                                    self._our_unit, self._backend, self._cache)
                relation_list.append(relation)
        return relation_list

    def _invalidate(self, relation_name):
        """Used to wipe the cache of a given relation_name.

        Not meant to be used by Charm authors. The content of relation data is
        static for the lifetime of a hook, so it is safe to cache in memory once
        accessed.
        """
        self._data[relation_name] = None

    def _get_unique(self, relation_name, relation_id=None):
        if relation_id is not None:
            if not isinstance(relation_id, int):
                raise ModelError('relation id {} must be int or None not {}'.format(
                    relation_id,
                    type(relation_id).__name__))
            for relation in self[relation_name]:
                if relation.id == relation_id:
                    return relation
            else:
                # The relation may be dead, but it is not forgotten.
                is_peer = relation_name in self._peers
                return Relation(relation_name, relation_id, is_peer,
                                self._our_unit, self._backend, self._cache)
        num_related = len(self[relation_name])
        if num_related == 0:
            return None
        elif num_related == 1:
            return self[relation_name][0]
        else:
            # TODO: We need something in the framework to catch and gracefully handle
            # errors, ideally integrating the error catching with Juju's mechanisms.
            raise TooManyRelatedAppsError(relation_name, num_related, 1)


class BindingMapping:
    """Mapping of endpoints to network bindings.

    Charm authors should not instantiate this directly, but access it via
    :meth:`Model.get_binding`
    """

    def __init__(self, backend):
        self._backend = backend
        self._data = {}

    def get(self, binding_key: typing.Union[str, 'Relation']) -> 'Binding':
        """Get a specific Binding for an endpoint/relation.

        Not used directly by Charm authors. See :meth:`Model.get_binding`
        """
        if isinstance(binding_key, Relation):
            binding_name = binding_key.name
            relation_id = binding_key.id
        elif isinstance(binding_key, str):
            binding_name = binding_key
            relation_id = None
        else:
            raise ModelError('binding key must be str or relation instance, not {}'
                             ''.format(type(binding_key).__name__))
        binding = self._data.get(binding_key)
        if binding is None:
            binding = Binding(binding_name, relation_id, self._backend)
            self._data[binding_key] = binding
        return binding


class Binding:
    """Binding to a network space.

    Attributes:
        name: The name of the endpoint this binding represents (eg, 'db')
    """

    def __init__(self, name, relation_id, backend):
        self.name = name
        self._relation_id = relation_id
        self._backend = backend
        self._network = None

    @property
    def network(self) -> 'Network':
        """The network information for this binding."""
        if self._network is None:
            try:
                self._network = Network(self._backend.network_get(self.name, self._relation_id))
            except RelationNotFoundError:
                if self._relation_id is None:
                    raise
                # If a relation is dead, we can still get network info associated with an
                # endpoint itself
                self._network = Network(self._backend.network_get(self.name))
        return self._network


class Network:
    """Network space details.

    Charm authors should not instantiate this directly, but should get access to the Network
    definition from :meth:`Model.get_binding` and its ``network`` attribute.

    Attributes:
        interfaces: A list of :class:`NetworkInterface` details. This includes the
            information about how your application should be configured (eg, what
            IP addresses should you bind to.)
            Note that multiple addresses for a single interface are represented as multiple
            interfaces. (eg, ``[NetworKInfo('ens1', '10.1.1.1/32'),
            NetworkInfo('ens1', '10.1.2.1/32'])``)
        ingress_addresses: A list of :class:`ipaddress.ip_address` objects representing the IP
            addresses that other units should use to get in touch with you.
        egress_subnets: A list of :class:`ipaddress.ip_network` representing the subnets that
            other units will see you connecting from. Due to things like NAT it isn't always
            possible to narrow it down to a single address, but when it is clear, the CIDRs
            will be constrained to a single address. (eg, 10.0.0.1/32)
    Args:
        network_info: A dict of network information as returned by ``network-get``.
    """

    def __init__(self, network_info: dict):
        self.interfaces = []
        # Treat multiple addresses on an interface as multiple logical
        # interfaces with the same name.
        for interface_info in network_info['bind-addresses']:
            interface_name = interface_info['interface-name']
            for address_info in interface_info['addresses']:
                self.interfaces.append(NetworkInterface(interface_name, address_info))
        self.ingress_addresses = []
        for address in network_info['ingress-addresses']:
            self.ingress_addresses.append(ipaddress.ip_address(address))
        self.egress_subnets = []
        for subnet in network_info['egress-subnets']:
            self.egress_subnets.append(ipaddress.ip_network(subnet))

    @property
    def bind_address(self):
        """A single address that your application should bind() to.

        For the common case where there is a single answer. This represents a single
        address from :attr:`.interfaces` that can be used to configure where your
        application should bind() and listen().
        """
        return self.interfaces[0].address

    @property
    def ingress_address(self):
        """The address other applications should use to connect to your unit.

        Due to things like public/private addresses, NAT and tunneling, the address you bind()
        to is not always the address other people can use to connect() to you.
        This is just the first address from :attr:`.ingress_addresses`.
        """
        return self.ingress_addresses[0]


class NetworkInterface:
    """Represents a single network interface that the charm needs to know about.

    Charmers should not instantiate this type directly. Instead use :meth:`Model.get_binding`
    to get the network information for a given endpoint.

    Attributes:
        name: The name of the interface (eg. 'eth0', or 'ens1')
        subnet: An :class:`ipaddress.ip_network` representation of the IP for the network
            interface. This may be a single address (eg '10.0.1.2/32')
    """

    def __init__(self, name: str, address_info: dict):
        self.name = name
        # TODO: expose a hardware address here, see LP: #1864070.
        self.address = ipaddress.ip_address(address_info['value'])
        cidr = address_info['cidr']
        if not cidr:
            # The cidr field may be empty, see LP: #1864102.
            # In this case, make it a /32 or /128 IP network.
            self.subnet = ipaddress.ip_network(address_info['value'])
        else:
            self.subnet = ipaddress.ip_network(cidr)
        # TODO: expose a hostname/canonical name for the address here, see LP: #1864086.


class Relation:
    """Represents an established relation between this application and another application.

    This class should not be instantiated directly, instead use :meth:`Model.get_relation`
    or :attr:`RelationEvent.relation`.

    Attributes:
        name: The name of the local endpoint of the relation (eg 'db')
        id: The identifier for a particular relation (integer)
        app: An :class:`Application` representing the remote application of this relation.
            For peer relations this will be the local application.
        units: A set of :class:`Unit` for units that have started and joined this relation.
        data: A :class:`RelationData` holding the data buckets for each entity
            of a relation. Accessed via eg Relation.data[unit]['foo']
    """

    def __init__(
            self, relation_name: str, relation_id: int, is_peer: bool, our_unit: Unit,
            backend: '_ModelBackend', cache: '_ModelCache'):
        self.name = relation_name
        self.id = relation_id
        self.app = None
        self.units = set()

        # For peer relations, both the remote and the local app are the same.
        if is_peer:
            self.app = our_unit.app
        try:
            for unit_name in backend.relation_list(self.id):
                unit = cache.get(Unit, unit_name)
                self.units.add(unit)
                if self.app is None:
                    self.app = unit.app
        except RelationNotFoundError:
            # If the relation is dead, just treat it as if it has no remote units.
            pass
        self.data = RelationData(self, our_unit, backend)

    def __repr__(self):
        return '<{}.{} {}:{}>'.format(type(self).__module__,
                                      type(self).__name__,
                                      self.name,
                                      self.id)


class RelationData(Mapping):
    """Represents the various data buckets of a given relation.

    Each unit and application involved in a relation has their own data bucket.
    Eg: ``{entity: RelationDataContent}``
    where entity can be either a :class:`Unit` or a :class:`Application`.

    Units can read and write their own data, and if they are the leader,
    they can read and write their application data. They are allowed to read
    remote unit and application data.

    This class should not be created directly. It should be accessed via
    :attr:`Relation.data`
    """

    def __init__(self, relation: Relation, our_unit: Unit, backend: '_ModelBackend'):
        self.relation = weakref.proxy(relation)
        self._data = {
            our_unit: RelationDataContent(self.relation, our_unit, backend),
            our_unit.app: RelationDataContent(self.relation, our_unit.app, backend),
        }
        self._data.update({
            unit: RelationDataContent(self.relation, unit, backend)
            for unit in self.relation.units})
        # The relation might be dead so avoid a None key here.
        if self.relation.app is not None:
            self._data.update({
                self.relation.app: RelationDataContent(self.relation, self.relation.app, backend),
            })

    def __contains__(self, key):
        return key in self._data

    def __len__(self):
        return len(self._data)

    def __iter__(self):
        return iter(self._data)

    def __getitem__(self, key):
        return self._data[key]


# We mix in MutableMapping here to get some convenience implementations, but whether it's actually
# mutable or not is controlled by the flag.
class RelationDataContent(LazyMapping, MutableMapping):

    def __init__(self, relation, entity, backend):
        self.relation = relation
        self._entity = entity
        self._backend = backend
        self._is_app = isinstance(entity, Application)

    def _load(self):
        try:
            return self._backend.relation_get(self.relation.id, self._entity.name, self._is_app)
        except RelationNotFoundError:
            # Dead relations tell no tales (and have no data).
            return {}

    def _is_mutable(self):
        if self._is_app:
            is_our_app = self._backend.app_name == self._entity.name
            if not is_our_app:
                return False
            # Whether the application data bag is mutable or not depends on
            # whether this unit is a leader or not, but this is not guaranteed
            # to be always true during the same hook execution.
            return self._backend.is_leader()
        else:
            is_our_unit = self._backend.unit_name == self._entity.name
            if is_our_unit:
                return True
        return False

    def __setitem__(self, key, value):
        if not self._is_mutable():
            raise RelationDataError('cannot set relation data for {}'.format(self._entity.name))
        if not isinstance(value, str):
            raise RelationDataError('relation data values must be strings')

        self._backend.relation_set(self.relation.id, key, value, self._is_app)

        # Don't load data unnecessarily if we're only updating.
        if self._lazy_data is not None:
            if value == '':
                # Match the behavior of Juju, which is that setting the value to an
                # empty string will remove the key entirely from the relation data.
                del self._data[key]
            else:
                self._data[key] = value

    def __delitem__(self, key):
        # Match the behavior of Juju, which is that setting the value to an empty
        # string will remove the key entirely from the relation data.
        self.__setitem__(key, '')


class ConfigData(LazyMapping):

    def __init__(self, backend):
        self._backend = backend

    def _load(self):
        return self._backend.config_get()


class StatusBase:
    """Status values specific to applications and units.

    To access a status by name, see :meth:`StatusBase.from_name`, most use cases will just
    directly use the child class to indicate their status.
    """

    _statuses = {}

    def __init__(self, message: str):
        self.message = message

    def __new__(cls, *args, **kwargs):
        if cls is StatusBase:
            raise TypeError("cannot instantiate a base class")
        cls._statuses[cls.name] = cls
        return super().__new__(cls)

    def __eq__(self, other):
        if type(self) is not type(other):
            return False
        return self.message == other.message

    def __repr__(self):
        return "{.__class__.__name__}({!r})".format(self, self.message)

    @classmethod
    def from_name(cls, name: str, message: str):
        if name == 'unknown':
            # unknown is special
            return UnknownStatus()
        else:
            return cls._statuses[name](message)


class UnknownStatus(StatusBase):
    """The unit status is unknown.

    A unit-agent has finished calling install, config-changed and start, but the
    charm has not called status-set yet.

    """
    name = 'unknown'

    def __init__(self):
        # Unknown status cannot be set and does not have a message associated with it.
        super().__init__('')

    def __repr__(self):
        return "UnknownStatus()"


class ActiveStatus(StatusBase):
    """The unit is ready.

    The unit believes it is correctly offering all the services it has been asked to offer.
    """
    name = 'active'

<<<<<<< HEAD
    def __init__(self, message=''):
        super().__init__(message)
=======
    def __init__(self, message: typing.Optional[str] = None):
        super().__init__(message or '')
>>>>>>> 77cc1ced


class BlockedStatus(StatusBase):
    """The unit requires manual intervention.

    An operator has to manually intervene to unblock the unit and let it proceed.
    """
    name = 'blocked'


class MaintenanceStatus(StatusBase):
    """The unit is performing maintenance tasks.

    The unit is not yet providing services, but is actively doing work in preparation
    for providing those services.  This is a "spinning" state, not an error state. It
    reflects activity on the unit itself, not on peers or related units.

    """
    name = 'maintenance'


class WaitingStatus(StatusBase):
    """A unit is unable to progress.

    The unit is unable to progress to an active state because an application to which
    it is related is not running.

    """
    name = 'waiting'


class Resources:
    """Object representing resources for the charm.
    """

    def __init__(self, names: typing.Iterable[str], backend: '_ModelBackend'):
        self._backend = backend
        self._paths = {name: None for name in names}

    def fetch(self, name: str) -> Path:
        """Fetch the resource from the controller or store.

        If successfully fetched, this returns a Path object to where the resource is stored
        on disk, otherwise it raises a ModelError.
        """
        if name not in self._paths:
            raise RuntimeError('invalid resource name: {}'.format(name))
        if self._paths[name] is None:
            self._paths[name] = Path(self._backend.resource_get(name))
        return self._paths[name]


class Pod:
    """Represents the definition of a pod spec in Kubernetes models.

    Currently only supports simple access to setting the Juju pod spec via :attr:`.set_spec`.
    """

    def __init__(self, backend: '_ModelBackend'):
        self._backend = backend

    def set_spec(self, spec: typing.Mapping, k8s_resources: typing.Mapping = None):
        """Set the specification for pods that Juju should start in kubernetes.

        See `juju help-tool pod-spec-set` for details of what should be passed.
        Args:
            spec: The mapping defining the pod specification
            k8s_resources: Additional kubernetes specific specification.

        Returns:
        """
        if not self._backend.is_leader():
            raise ModelError('cannot set a pod spec as this unit is not a leader')
        self._backend.pod_spec_set(spec, k8s_resources)


class StorageMapping(Mapping):
    """Map of storage names to lists of Storage instances."""

    def __init__(self, storage_names: typing.Iterable[str], backend: '_ModelBackend'):
        self._backend = backend
        self._storage_map = {storage_name: None for storage_name in storage_names}

    def __contains__(self, key: str):
        return key in self._storage_map

    def __len__(self):
        return len(self._storage_map)

    def __iter__(self):
        return iter(self._storage_map)

    def __getitem__(self, storage_name: str) -> typing.List['Storage']:
        storage_list = self._storage_map[storage_name]
        if storage_list is None:
            storage_list = self._storage_map[storage_name] = []
            for storage_id in self._backend.storage_list(storage_name):
                storage_list.append(Storage(storage_name, storage_id, self._backend))
        return storage_list

    def request(self, storage_name: str, count: int = 1):
        """Requests new storage instances of a given name.

        Uses storage-add tool to request additional storage. Juju will notify the unit
        via <storage-name>-storage-attached events when it becomes available.
        """
        if storage_name not in self._storage_map:
            raise ModelError(('cannot add storage {!r}:'
                              ' it is not present in the charm metadata').format(storage_name))
        self._backend.storage_add(storage_name, count)


class Storage:
    """"Represents a storage as defined in metadata.yaml

    Attributes:
        name: Simple string name of the storage
        id: The provider id for storage
    """

    def __init__(self, storage_name, storage_id, backend):
        self.name = storage_name
        self.id = storage_id
        self._backend = backend
        self._location = None

    @property
    def location(self):
        if self._location is None:
            raw = self._backend.storage_get('{}/{}'.format(self.name, self.id), "location")
            self._location = Path(raw)
        return self._location


class ModelError(Exception):
    """Base class for exceptions raised when interacting with the Model."""
    pass


class TooManyRelatedAppsError(ModelError):
    """Raised by :meth:`Model.get_relation` if there is more than one related application."""

    def __init__(self, relation_name, num_related, max_supported):
        super().__init__('Too many remote applications on {} ({} > {})'.format(
            relation_name, num_related, max_supported))
        self.relation_name = relation_name
        self.num_related = num_related
        self.max_supported = max_supported


class RelationDataError(ModelError):
    """Raised by ``Relation.data[entity][key] = 'foo'`` if the data is invalid.

    This is raised if you're either trying to set a value to something that isn't a string,
    or if you are trying to set a value in a bucket that you don't have access to. (eg,
    another application/unit or setting your application data but you aren't the leader.)
    """


class RelationNotFoundError(ModelError):
    """Backend error when querying juju for a given relation and that relation doesn't exist."""


class InvalidStatusError(ModelError):
    """Raised if trying to set an Application or Unit status to something invalid."""


class _ModelBackend:
    """Represents the connection between the Model representation and talking to Juju.

    Charm authors should not directly interact with the ModelBackend, it is a private
    implementation of Model.
    """

    LEASE_RENEWAL_PERIOD = datetime.timedelta(seconds=30)

    def __init__(self):
        self.unit_name = os.environ['JUJU_UNIT_NAME']
        self.app_name = self.unit_name.split('/')[0]

        self._is_leader = None
        self._leader_check_time = None

    def _run(self, *args, return_output=False, use_json=False):
        kwargs = dict(stdout=PIPE, stderr=PIPE)
        if use_json:
            args += ('--format=json',)
        try:
            result = run(args, check=True, **kwargs)
        except CalledProcessError as e:
            raise ModelError(e.stderr)
        if return_output:
            if result.stdout is None:
                return ''
            else:
                text = result.stdout.decode('utf8')
                if use_json:
                    return json.loads(text)
                else:
                    return text

    def relation_ids(self, relation_name):
        relation_ids = self._run('relation-ids', relation_name, return_output=True, use_json=True)
        return [int(relation_id.split(':')[-1]) for relation_id in relation_ids]

    def relation_list(self, relation_id):
        try:
            return self._run('relation-list', '-r', str(relation_id),
                             return_output=True, use_json=True)
        except ModelError as e:
            if 'relation not found' in str(e):
                raise RelationNotFoundError() from e
            raise

    def relation_get(self, relation_id, member_name, is_app):
        if not isinstance(is_app, bool):
            raise TypeError('is_app parameter to relation_get must be a boolean')

        try:
            return self._run('relation-get', '-r', str(relation_id),
                             '-', member_name, '--app={}'.format(is_app),
                             return_output=True, use_json=True)
        except ModelError as e:
            if 'relation not found' in str(e):
                raise RelationNotFoundError() from e
            raise

    def relation_set(self, relation_id, key, value, is_app):
        if not isinstance(is_app, bool):
            raise TypeError('is_app parameter to relation_set must be a boolean')

        try:
            return self._run('relation-set', '-r', str(relation_id),
                             '{}={}'.format(key, value), '--app={}'.format(is_app))
        except ModelError as e:
            if 'relation not found' in str(e):
                raise RelationNotFoundError() from e
            raise

    def config_get(self):
        return self._run('config-get', return_output=True, use_json=True)

    def is_leader(self):
        """Obtain the current leadership status for the unit the charm code is executing on.

        The value is cached for the duration of a lease which is 30s in Juju.
        """
        now = time.monotonic()
        if self._leader_check_time is None:
            check = True
        else:
            time_since_check = datetime.timedelta(seconds=now - self._leader_check_time)
            check = (time_since_check > self.LEASE_RENEWAL_PERIOD or self._is_leader is None)
        if check:
            # Current time MUST be saved before running is-leader to ensure the cache
            # is only used inside the window that is-leader itself asserts.
            self._leader_check_time = now
            self._is_leader = self._run('is-leader', return_output=True, use_json=True)

        return self._is_leader

    def resource_get(self, resource_name):
        return self._run('resource-get', resource_name, return_output=True).strip()

    def pod_spec_set(self, spec, k8s_resources):
        tmpdir = Path(tempfile.mkdtemp('-pod-spec-set'))
        try:
            spec_path = tmpdir / 'spec.json'
            spec_path.write_text(json.dumps(spec))
            args = ['--file', str(spec_path)]
            if k8s_resources:
                k8s_res_path = tmpdir / 'k8s-resources.json'
                k8s_res_path.write_text(json.dumps(k8s_resources))
                args.extend(['--k8s-resources', str(k8s_res_path)])
            self._run('pod-spec-set', *args)
        finally:
            shutil.rmtree(str(tmpdir))

    def status_get(self, *, is_app=False):
        """Get a status of a unit or an application.

        Args:
            is_app: A boolean indicating whether the status should be retrieved for a unit
                or an application.
        """
        return self._run('status-get', '--include-data', '--application={}'.format(is_app))

    def status_set(self, status, message='', *, is_app=False):
        """Set a status of a unit or an application.

        Args:
            app: A boolean indicating whether the status should be set for a unit or an
                application.
        """
        if not isinstance(is_app, bool):
            raise TypeError('is_app parameter must be boolean')
        return self._run('status-set', '--application={}'.format(is_app), status, message)

    def storage_list(self, name):
        return [int(s.split('/')[1]) for s in self._run('storage-list', name,
                                                        return_output=True, use_json=True)]

    def storage_get(self, storage_name_id, attribute):
        return self._run('storage-get', '-s', storage_name_id, attribute,
                         return_output=True, use_json=True)

    def storage_add(self, name, count=1):
        if not isinstance(count, int) or isinstance(count, bool):
            raise TypeError('storage count must be integer, got: {} ({})'.format(count,
                                                                                 type(count)))
        self._run('storage-add', '{}={}'.format(name, count))

    def action_get(self):
        return self._run('action-get', return_output=True, use_json=True)

    def action_set(self, results):
        self._run('action-set', *["{}={}".format(k, v) for k, v in results.items()])

    def action_log(self, message):
        self._run('action-log', message)

    def action_fail(self, message=''):
        self._run('action-fail', message)

    def application_version_set(self, version):
        self._run('application-version-set', '--', version)

    def juju_log(self, level, message):
        self._run('juju-log', '--log-level', level, message)

    def network_get(self, binding_name, relation_id=None):
        """Return network info provided by network-get for a given binding.

        Args:
            binding_name: A name of a binding (relation name or extra-binding name).
            relation_id: An optional relation id to get network info for.
        """
        cmd = ['network-get', binding_name]
        if relation_id is not None:
            cmd.extend(['-r', str(relation_id)])
        try:
            return self._run(*cmd, return_output=True, use_json=True)
        except ModelError as e:
            if 'relation not found' in str(e):
                raise RelationNotFoundError() from e
            raise

    def add_metrics(self, metrics, labels=None):
        cmd = ['add-metric']

        if labels:
            label_args = []
            for k, v in labels.items():
                _ModelBackendValidator.validate_metric_label(k)
                _ModelBackendValidator.validate_label_value(k, v)
                label_args.append('{}={}'.format(k, v))
            cmd.extend(['--labels', ','.join(label_args)])

        metric_args = []
        for k, v in metrics.items():
            _ModelBackendValidator.validate_metric_key(k)
            metric_value = _ModelBackendValidator.format_metric_value(v)
            metric_args.append('{}={}'.format(k, metric_value))
        cmd.extend(metric_args)
        self._run(*cmd)


class _ModelBackendValidator:
    """Provides facilities for validating inputs and formatting them for model backends."""

    METRIC_KEY_REGEX = re.compile(r'^[a-zA-Z](?:[a-zA-Z0-9-_]*[a-zA-Z0-9])?$')

    @classmethod
    def validate_metric_key(cls, key):
        if cls.METRIC_KEY_REGEX.match(key) is None:
            raise ModelError(
                'invalid metric key {!r}: must match {}'.format(
                    key, cls.METRIC_KEY_REGEX.pattern))

    @classmethod
    def validate_metric_label(cls, label_name):
        if cls.METRIC_KEY_REGEX.match(label_name) is None:
            raise ModelError(
                'invalid metric label name {!r}: must match {}'.format(
                    label_name, cls.METRIC_KEY_REGEX.pattern))

    @classmethod
    def format_metric_value(cls, value):
        try:
            decimal_value = decimal.Decimal.from_float(value)
        except TypeError as e:
            e2 = ModelError('invalid metric value {!r} provided:'
                            ' must be a positive finite float'.format(value))
            raise e2 from e
        if decimal_value.is_nan() or decimal_value.is_infinite() or decimal_value < 0:
            raise ModelError('invalid metric value {!r} provided:'
                             ' must be a positive finite float'.format(value))
        return str(decimal_value)

    @classmethod
    def validate_label_value(cls, label, value):
        # Label values cannot be empty, contain commas or equal signs as those are
        # used by add-metric as separators.
        if not value:
            raise ModelError(
                'metric label {} has an empty value, which is not allowed'.format(label))
        v = str(value)
        if re.search('[,=]', v) is not None:
            raise ModelError(
                'metric label values must not contain "," or "=": {}={!r}'.format(label, value))<|MERGE_RESOLUTION|>--- conflicted
+++ resolved
@@ -751,13 +751,8 @@
     """
     name = 'active'
 
-<<<<<<< HEAD
-    def __init__(self, message=''):
+    def __init__(self, message: str = ''):
         super().__init__(message)
-=======
-    def __init__(self, message: typing.Optional[str] = None):
-        super().__init__(message or '')
->>>>>>> 77cc1ced
 
 
 class BlockedStatus(StatusBase):
