# Copyright 2019 Canonical Ltd.
#
# Licensed under the Apache License, Version 2.0 (the "License");
# you may not use this file except in compliance with the License.
# You may obtain a copy of the License at
#
# http://www.apache.org/licenses/LICENSE-2.0
#
# Unless required by applicable law or agreed to in writing, software
# distributed under the License is distributed on an "AS IS" BASIS,
# WITHOUT WARRANTIES OR CONDITIONS OF ANY KIND, either express or implied.
# See the License for the specific language governing permissions and
# limitations under the License.

"""Representations of Juju's model, application, unit, and other entities."""

from __future__ import annotations

import collections
<<<<<<< HEAD
import copy
=======
import contextlib
import contextvars
>>>>>>> 9d2e9673
import dataclasses
import datetime
import enum
import ipaddress
import json
import logging
import math
import os
import re
import shutil
import stat
import subprocess
import sys
import tempfile
import time
import typing
import warnings
import weakref
from abc import ABC, abstractmethod
from pathlib import Path, PurePath
from typing import (
    Any,
    BinaryIO,
    Callable,
    ClassVar,
    Generator,
    Iterable,
    List,
    Literal,
    Mapping,
    MutableMapping,
    TextIO,
    TypedDict,
    TypeVar,
    Union,
    get_args,
)

from . import charm as _charm
from . import pebble
from ._private import timeconv, tracer, yaml
from .jujucontext import _JujuContext
from .jujuversion import JujuVersion

if typing.TYPE_CHECKING:
    from typing_extensions import TypeAlias

# JujuVersion is not used in this file, but there are charms that are importing JujuVersion
# from ops.model, so we keep it here.
_ = JujuVersion

# a k8s spec is a mapping from names/"types" to json/yaml spec objects
K8sSpec = Mapping[str, Any]

_StorageDictType: TypeAlias = 'dict[str, list[Storage] | None]'
_BindingDictType: TypeAlias = 'dict[str | Relation, Binding]'

_ReadOnlyStatusName = Literal['error', 'unknown']
_SettableStatusName = Literal['active', 'blocked', 'maintenance', 'waiting']
StatusName: TypeAlias = '_SettableStatusName | _ReadOnlyStatusName'
_StatusDict = TypedDict('_StatusDict', {'status': StatusName, 'message': str})
_SETTABLE_STATUS_NAMES: tuple[_SettableStatusName, ...] = get_args(_SettableStatusName)

# mapping from relation name to a list of relation objects
_RelationMapping_Raw: TypeAlias = 'dict[str, list[Relation] | None]'
# mapping from container name to container metadata
_ContainerMeta_Raw: TypeAlias = 'dict[str, _charm.ContainerMeta]'

# relation data is a string key: string value mapping so far as the
# controller is concerned
_RelationDataContent_Raw: TypeAlias = 'dict[str, str]'
UnitOrApplicationType: TypeAlias = 'type[Unit] | type[Application]'

_AddressDict = TypedDict(
    '_AddressDict',
    {
        'address': str,  # Juju < 2.9
        'value': str,  # Juju >= 2.9
        'cidr': str,
    },
)
_BindAddressDict = TypedDict(
    '_BindAddressDict', {'interface-name': str, 'addresses': List[_AddressDict]}
)
_NetworkDict = TypedDict(
    '_NetworkDict',
    {
        'bind-addresses': List[_BindAddressDict],
        'ingress-addresses': List[str],
        'egress-subnets': List[str],
    },
)


logger = logging.getLogger(__name__)

MAX_LOG_LINE_LEN = 131071  # Max length of strings to pass to subshell.


_InterfaceType = TypeVar('_InterfaceType')


class InvalidSchemaError(Exception):
    """Raised when a config, action parameter, or databag schema does not match the data."""


class Model:
    """Represents the Juju Model as seen from this unit.

    This should not be instantiated directly by Charmers, but can be accessed
    as ``self.model`` from any class that derives from :class:`Object`.
    """

    def __init__(
        self,
        meta: _charm.CharmMeta,
        backend: _ModelBackend,
        broken_relation_id: int | None = None,
    ):
        self._cache = _ModelCache(meta, backend)
        self._backend = backend
        self._unit = self.get_unit(self._backend.unit_name)
        relations: dict[str, _charm.RelationMeta] = meta.relations
        self._relations = RelationMapping(
            relations, self.unit, self._backend, self._cache, broken_relation_id=broken_relation_id
        )
        self._config = ConfigData(self._backend)
        resources: Iterable[str] = meta.resources
        self._resources = Resources(list(resources), self._backend)
        self._pod = Pod(self._backend)
        storages: Iterable[str] = meta.storages
        self._storages = StorageMapping(list(storages), self._backend)
        self._bindings = BindingMapping(self._backend)

    @property
    def unit(self) -> Unit:
        """The unit that is running this code.

        Use :meth:`get_unit` to get an arbitrary unit by name.
        """
        return self._unit

    @property
    def app(self) -> Application:
        """The application this unit is a part of.

        Use :meth:`get_app` to get an arbitrary application by name.
        """
        return self._unit.app

    @property
    def relations(self) -> RelationMapping:
        """Mapping of endpoint to list of :class:`Relation`.

        Answers the question "what am I currently integrated with".
        See also :meth:`.get_relation`.

        In a ``relation-broken`` event, the broken relation is excluded from
        this list.
        """
        return self._relations

    @property
    def config(self) -> ConfigData:
        """Return a mapping of config for the current application."""
        return self._config

    @property
    def resources(self) -> Resources:
        """Access to resources for this charm.

        Use ``model.resources.fetch(resource_name)`` to get the path on disk
        where the resource can be found.
        """
        return self._resources

    @property
    def storages(self) -> StorageMapping:
        """Mapping of storage_name to :class:`Storage` as defined in metadata.yaml."""
        return self._storages

    @property
    def pod(self) -> Pod:
        """Represents the definition of a pod spec in legacy Kubernetes models.

        Use :meth:`Pod.set_spec` to set the container specification for legacy
        Kubernetes charms.

        .. deprecated:: 2.4.0
            New charms should use the sidecar pattern with Pebble.
        """
        return self._pod

    @property
    def name(self) -> str:
        """Return the name of the Model that this unit is running in.

        This is read from the environment variable ``JUJU_MODEL_NAME``.
        """
        return self._backend.model_name

    @property
    def uuid(self) -> str:
        """Return the identifier of the Model that this unit is running in.

        This is read from the environment variable ``JUJU_MODEL_UUID``.
        """
        return self._backend.model_uuid

    @property
    def juju_version(self) -> JujuVersion:
        """Return the version of Juju that is running the model."""
        return self._backend._juju_context.version

    def get_unit(self, unit_name: str) -> Unit:
        """Get an arbitrary unit by name.

        Use :attr:`unit` to get the current unit.

        Internally this uses a cache, so asking for the same unit two times will
        return the same object.
        """
        return self._cache.get(Unit, unit_name)

    def get_app(self, app_name: str) -> Application:
        """Get an application by name.

        Use :attr:`app` to get this charm's application.

        Internally this uses a cache, so asking for the same application two times will
        return the same object.
        """
        return self._cache.get(Application, app_name)

    def get_relation(self, relation_name: str, relation_id: int | None = None) -> Relation | None:
        """Get a specific Relation instance.

        If relation_id is not given, this will return the Relation instance if the
        relation is established only once or None if it is not established. If this
        same relation is established multiple times the error TooManyRelatedAppsError is raised.

        Args:
            relation_name: The name of the endpoint for this charm
            relation_id: An identifier for a specific relation. Used to disambiguate when a
                given application has more than one relation on a given endpoint.

        Raises:
            TooManyRelatedAppsError: is raised if there is more than one relation with the
                supplied relation_name and no relation_id was supplied
        """
        return self.relations._get_unique(relation_name, relation_id)

    def get_binding(self, binding_key: str | Relation) -> Binding | None:
        """Get a network space binding.

        Args:
            binding_key: The relation name or instance to obtain bindings for.

        Returns:
            If ``binding_key`` is a relation name, the method returns the default binding
            for that relation. If a relation instance is provided, the method first looks
            up a more specific binding for that specific relation ID, and if none is found
            falls back to the default binding for the relation name.
        """
        return self._bindings.get(binding_key)

    def get_secret(self, *, id: str | None = None, label: str | None = None) -> Secret:
        """Get the :class:`Secret` with the given ID or label.

        The caller must provide at least one of `id` (the secret's locator ID)
        or `label` (the charm-local "name").

        If both are provided, the secret will be fetched by ID, and the
        secret's label will be updated to the label provided. Normally secret
        owners set a label using ``add_secret``, whereas secret observers set
        a label using ``get_secret`` (see an example at :attr:`Secret.label`).

        The content of the secret is retrieved, so calls to
        :meth:`Secret.get_content` do not require querying the secret storage
        again, unless ``refresh=True`` is used, or :meth:`Secret.set_content`
        has been called.

        .. jujuadded:: 3.0
            Charm secrets added in Juju 3.0, user secrets added in Juju 3.3

        Args:
            id: Secret ID if fetching by ID.
            label: Secret label if fetching by label (or updating it).

        Raises:
            SecretNotFoundError: If a secret with this ID or label doesn't exist.
            ModelError: if the charm does not have permission to access the
                secret.
        """
        if not (id or label):
            raise TypeError('Must provide an id or label, or both')
        if id is not None:
            # Canonicalize to "secret:<id>" form for consistency in backend calls.
            id = Secret._canonicalize_id(id, self.uuid)
        content = self._backend.secret_get(id=id, label=label)
        return Secret(
            self._backend,
            id=id,
            label=label,
            content=content,
            _secret_set_cache=self._cache._secret_set_cache,
        )

    def get_cloud_spec(self) -> CloudSpec:
        """Get details of the cloud in which the model is deployed.

        Note: This information is only available for machine charms,
        not Kubernetes sidecar charms.

        Returns:
            a specification for the cloud in which the model is deployed,
            including credential information.

        Raises:
            :class:`ModelError`: if called in a Kubernetes model.
        """
        return self._backend.credential_get()


if typing.TYPE_CHECKING:
    # (entity type, name): instance.
    _WeakCacheType: TypeAlias = weakref.WeakValueDictionary[
        'tuple[UnitOrApplicationType, str]', 'Unit | Application | None'
    ]


class _ModelCache:
    def __init__(self, meta: _charm.CharmMeta, backend: _ModelBackend):
        self._meta = meta
        self._backend = backend
        self._secret_set_cache: collections.defaultdict[str, dict[str, Any]] = (
            collections.defaultdict(dict)
        )
        self._databag_obj_cache: Dict[Tuple[int, Union[Application, Unit]], Any] = {}
        self._weakrefs: _WeakCacheType = weakref.WeakValueDictionary()

    @typing.overload
    def get(self, entity_type: type[Unit], name: str) -> Unit: ...
    @typing.overload
    def get(self, entity_type: type[Application], name: str) -> Application: ...

    def get(self, entity_type: UnitOrApplicationType, name: str):
        """Fetch the cached entity of type `entity_type` with name `name`."""
        key = (entity_type, name)
        entity = self._weakrefs.get(key)
        if entity is not None:
            return entity

        new_entity = entity_type(name, meta=self._meta, backend=self._backend, cache=self)
        self._weakrefs[key] = new_entity
        return new_entity


class Application:
    """Represents a named application in the model.

    This might be this charm's application, or might be an application this charm is integrated
    with. Charmers should not instantiate Application objects directly, but should use
    :attr:`Model.app` to get the application this unit is part of, or
    :meth:`Model.get_app` if they need a reference to a given application.
    """

    name: str
    """The name of this application (eg, 'mysql'). This name may differ from the name of
    the charm, if the user has deployed it to a different name.
    """

    def __init__(
        self, name: str, meta: _charm.CharmMeta, backend: _ModelBackend, cache: _ModelCache
    ):
        self.name = name
        self._backend = backend
        self._cache = cache
        self._is_our_app = self.name == self._backend.app_name
        self._status = None
        self._collected_statuses: list[StatusBase] = []

    def _invalidate(self):
        self._status = None

    @property
    def status(self) -> StatusBase:
        """Used to report or read the status of the overall application.

        Changes to status take effect immediately, unlike other Juju operations
        such as modifying relation data or secrets, which only take effect after
        a successful event.

        Can only be read and set by the lead unit of the application.

        The status of remote units is always Unknown.

        Alternatively, use the :attr:`collect_app_status <CharmEvents.collect_app_status>`
        event to evaluate and set application status consistently at the end of every hook.

        Raises:
            RuntimeError: if setting the status of another application, or if setting the
                status of this application as a unit that is not the leader.
            InvalidStatusError: if setting the status to something that is not a
                :class:`StatusBase`

        Example::

            self.model.app.status = ops.BlockedStatus('I need a human to come help me')
        """
        if not self._is_our_app:
            return UnknownStatus()

        if not self._backend.is_leader():
            raise RuntimeError('cannot get application status as a non-leader unit')

        if self._status:
            return self._status

        s = self._backend.status_get(is_app=True)
        self._status = StatusBase.from_name(s['status'], s['message'])
        return self._status

    @status.setter
    def status(self, value: StatusBase):
        if not isinstance(value, StatusBase):
            raise InvalidStatusError(
                f'invalid value provided for application {self} status: {value}'
            )

        if not self._is_our_app:
            raise RuntimeError(f'cannot set status for a remote application {self}')

        if not self._backend.is_leader():
            raise RuntimeError('cannot set application status as a non-leader unit')

        self._backend.status_set(
            typing.cast('_SettableStatusName', value.name),  # status_set will validate at runtime
            value.message,
            is_app=True,
        )

        self._status = value

    def planned_units(self) -> int:
        """Get the number of units that Juju has "planned" for this application.

        E.g., if an admin runs "juju deploy foo", then "juju add-unit -n 2 foo", the
        planned unit count for foo will be 3.

        The data comes from the Juju agent, based on data it fetches from the
        controller. Pending units are included in the count, and scale down events may
        modify the count before some units have been fully torn down. The information in
        planned_units is up-to-date as of the start of the current hook invocation.

        This method only returns data for this charm's application -- the Juju agent isn't
        able to see planned unit counts for other applications in the model.

        Raises:
            RuntimeError: on trying to get the planned units for a remote application.
        """
        if not self._is_our_app:
            raise RuntimeError(f'cannot get planned units for a remote application {self}.')

        return self._backend.planned_units()

    def __repr__(self):
        return f'<{type(self).__module__}.{type(self).__name__} {self.name}>'

    def add_secret(
        self,
        content: dict[str, str],
        *,
        label: str | None = None,
        description: str | None = None,
        expire: datetime.datetime | datetime.timedelta | None = None,
        rotate: SecretRotate | None = None,
    ) -> Secret:
        """Create a :class:`Secret` owned by this application.

        .. jujuadded:: 3.0

        Args:
            content: A key-value mapping containing the payload of the secret,
                for example :code:`{"password": "foo123"}`.
            label: Charm-local label (or "name") to assign to this secret,
                which can later be used for lookup.
            description: Description of the secret's purpose.
            expire: Time in the future (or timedelta from now) at which the
                secret is due to expire. When that time elapses, Juju will
                notify the charm by sending a SecretExpired event. None (the
                default) means the secret will never expire.
            rotate: Rotation policy/time. Every time this elapses, Juju will
                notify the charm by sending a SecretRotate event. None (the
                default) means to use the Juju default, which is never rotate.

        Raises:
            ValueError: if the secret is empty, or the secret key is invalid.
        """
        Secret._validate_content(content)
        id = self._backend.secret_add(
            content,
            label=label,
            description=description,
            expire=_calculate_expiry(expire),
            rotate=rotate,
            owner='application',
        )
        return Secret(
            self._backend,
            id=id,
            label=label,
            content=content,
            _secret_set_cache=self._cache._secret_set_cache,
        )


def _calculate_expiry(
    expire: datetime.datetime | datetime.timedelta | None,
) -> datetime.datetime | None:
    if expire is None:
        return None
    if isinstance(expire, datetime.datetime):
        return expire
    elif isinstance(expire, datetime.timedelta):
        return datetime.datetime.now() + expire
    else:
        raise TypeError(
            'Expiration time must be a datetime or timedelta from now, '
            f'not {type(expire).__name__}'
        )


class Unit:
    """Represents a named unit in the model.

    This might be the current unit, another unit of the charm's application, or a unit of
    another application that the charm is integrated with.
    """

    name: str
    """Name of the unit, for example "mysql/0"."""

    app: Application
    """Application the unit is part of."""

    def __init__(
        self,
        name: str,
        meta: _charm.CharmMeta,
        backend: _ModelBackend,
        cache: _ModelCache,
    ):
        self.name = name

        app_name = name.split('/')[0]
        self.app = cache.get(Application, app_name)

        self._backend = backend
        self._cache = cache
        self._is_our_unit = self.name == self._backend.unit_name
        self._status = None
        self._collected_statuses: list[StatusBase] = []

        if self._is_our_unit and hasattr(meta, 'containers'):
            containers: _ContainerMeta_Raw = meta.containers
            self._containers = ContainerMapping(iter(containers), backend)

    def _invalidate(self):
        self._status = None

    @property
    def status(self) -> StatusBase:
        """Used to report or read the status of a specific unit.

        Changes to status take effect immediately, unlike other Juju operations
        such as modifying relation data or secrets, which only take effect after
        a successful event.

        The status of any unit other than the current unit is always Unknown.

        Alternatively, use the :attr:`collect_unit_status <CharmEvents.collect_unit_status>`
        event to evaluate and set unit status consistently at the end of every hook.

        Raises:
            RuntimeError: if setting the status of a unit other than the current unit
            InvalidStatusError: if setting the status to something other than
                a :class:`StatusBase`

        Example::

            self.model.unit.status = ops.MaintenanceStatus('reconfiguring the frobnicators')
        """
        if not self._is_our_unit:
            return UnknownStatus()

        if self._status:
            return self._status

        s = self._backend.status_get(is_app=False)
        self._status = StatusBase.from_name(s['status'], s['message'])
        return self._status

    @status.setter
    def status(self, value: StatusBase):
        if not isinstance(value, StatusBase):
            raise InvalidStatusError(f'invalid value provided for unit {self} status: {value}')

        if not self._is_our_unit:
            raise RuntimeError(f'cannot set status for a remote unit {self}')

        self._backend.status_set(
            typing.cast('_SettableStatusName', value.name),  # status_set will validate at runtime
            value.message,
            is_app=False,
        )
        self._status = value

    def __repr__(self):
        return f'<{type(self).__module__}.{type(self).__name__} {self.name}>'

    def is_leader(self) -> bool:
        """Return whether this unit is the leader of its application.

        This can only be called for the current unit.

        Raises:
            RuntimeError: if called for another unit
        """
        if self._is_our_unit:
            # This value is not cached as it is not guaranteed to persist for the whole duration
            # of a hook execution.
            return self._backend.is_leader()
        else:
            raise RuntimeError(
                f'leadership status of remote units ({self}) is not visible to other applications'
            )

    def set_workload_version(self, version: str) -> None:
        """Record the version of the software running as the workload.

        This shouldn't be confused with the revision of the charm. This is informative only;
        shown in the output of 'juju status'.
        """
        if not isinstance(version, str):
            raise TypeError(
                f'workload version must be a str, not {type(version).__name__}: {version!r}'
            )
        self._backend.application_version_set(version)

    @property
    def containers(self) -> Mapping[str, Container]:
        """Return a mapping of containers indexed by name.

        Raises:
            RuntimeError: if called for another unit
        """
        if not self._is_our_unit:
            raise RuntimeError(f'cannot get container for a remote unit {self}')
        return self._containers

    def get_container(self, container_name: str) -> Container:
        """Get a single container by name.

        Raises:
            ModelError: if the named container doesn't exist
        """
        try:
            return self.containers[container_name]
        except KeyError:
            raise ModelError(f'container {container_name!r} not found') from None

    def add_secret(
        self,
        content: dict[str, str],
        *,
        label: str | None = None,
        description: str | None = None,
        expire: datetime.datetime | datetime.timedelta | None = None,
        rotate: SecretRotate | None = None,
    ) -> Secret:
        """Create a :class:`Secret` owned by this unit.

        See :meth:`Application.add_secret` for parameter details.

        Raises:
            ValueError: if the secret is empty, or the secret key is invalid.
        """
        Secret._validate_content(content)
        id = self._backend.secret_add(
            content,
            label=label,
            description=description,
            expire=_calculate_expiry(expire),
            rotate=rotate,
            owner='unit',
        )
        return Secret(
            self._backend,
            id=id,
            label=label,
            content=content,
            _secret_set_cache=self._cache._secret_set_cache,
        )

    def open_port(
        self, protocol: typing.Literal['tcp', 'udp', 'icmp'], port: int | None = None
    ) -> None:
        """Open a port with the given protocol for this unit.

        Some behaviour, such as whether the port is opened externally without
        using "juju expose" and whether the opened ports are per-unit, differs
        between Kubernetes and machine charms. See the
        `Juju documentation <https://juju.is/docs/sdk/hook-tool#heading--open-port>`__
        for more detail.

        Use :meth:`set_ports` for a more declarative approach where all of
        the ports that should be open are provided in a single call.

        Args:
            protocol: String representing the protocol; must be one of
                'tcp', 'udp', or 'icmp' (lowercase is recommended, but
                uppercase is also supported).
            port: The port to open. Required for TCP and UDP; not allowed
                for ICMP.

        Raises:
            ModelError: If ``port`` is provided when ``protocol`` is 'icmp'
                or ``port`` is not provided when ``protocol`` is 'tcp' or
                'udp'.
        """
        self._backend.open_port(protocol.lower(), port)

    def close_port(
        self, protocol: typing.Literal['tcp', 'udp', 'icmp'], port: int | None = None
    ) -> None:
        """Close a port with the given protocol for this unit.

        Some behaviour, such as whether the port is closed externally without
        using "juju unexpose", differs between Kubernetes and machine charms.
        See the
        `Juju documentation <https://juju.is/docs/sdk/hook-tool#heading--close-port>`__
        for more detail.

        Use :meth:`set_ports` for a more declarative approach where all
        of the ports that should be open are provided in a single call.
        For example, ``set_ports()`` will close all open ports.

        Args:
            protocol: String representing the protocol; must be one of
                'tcp', 'udp', or 'icmp' (lowercase is recommended, but
                uppercase is also supported).
            port: The port to open. Required for TCP and UDP; not allowed
                for ICMP.

        Raises:
            ModelError: If ``port`` is provided when ``protocol`` is 'icmp'
                or ``port`` is not provided when ``protocol`` is 'tcp' or
                'udp'.
        """
        self._backend.close_port(protocol.lower(), port)

    def opened_ports(self) -> set[Port]:
        """Return a list of opened ports for this unit."""
        return self._backend.opened_ports()

    def set_ports(self, *ports: int | Port) -> None:
        """Set the open ports for this unit, closing any others that are open.

        Some behaviour, such as whether the port is opened or closed externally without
        using Juju's ``expose`` and ``unexpose`` commands, differs between Kubernetes
        and machine charms. See the
        `Juju documentation <https://juju.is/docs/sdk/hook-tool#heading--networking>`__
        for more detail.

        Use :meth:`open_port` and :meth:`close_port` to manage ports
        individually.

        Args:
            ports: The ports to open. Provide an int to open a TCP port, or
                a :class:`Port` to open a port for another protocol.

        Raises:
            ModelError: if a :class:`Port` is provided where ``protocol`` is 'icmp' but
                ``port`` is not ``None``, or where ``protocol`` is 'tcp' or 'udp' and ``port``
                is ``None``.
        """
        # Normalise to get easier comparisons.
        existing = {(port.protocol, port.port) for port in self._backend.opened_ports()}
        desired = {
            ('tcp', port) if isinstance(port, int) else (port.protocol, port.port)
            for port in ports
        }
        for protocol, port in existing - desired:
            self._backend.close_port(protocol, port)
        for protocol, port in desired - existing:
            self._backend.open_port(protocol, port)

    def reboot(self, now: bool = False) -> None:
        """Reboot the host machine.

        Normally, the reboot will only take place after the current hook successfully
        completes. Use ``now=True`` to reboot immediately without waiting for the
        hook to complete; this is useful when multiple restarts are required (Juju
        will re-run the hook after rebooting).

        This is not supported on Kubernetes charms, can only be called for the current unit,
        and cannot be used in an action hook.

        Args:
            now: terminate immediately without waiting for the current hook to complete,
                restarting the hook after reboot.

        Raises:
            RuntimeError: if called on a remote unit.
            :class:`ModelError`: if used in an action hook.

        """
        if not self._is_our_unit:
            raise RuntimeError(f'cannot reboot a remote unit {self}')
        self._backend.reboot(now)


@dataclasses.dataclass(frozen=True)
class Port:
    """Represents a port opened by :meth:`Unit.open_port` or :meth:`Unit.set_ports`."""

    protocol: typing.Literal['tcp', 'udp', 'icmp']
    """The IP protocol."""

    port: int | None
    """The port number. Will be ``None`` if protocol is ``'icmp'``."""


OpenedPort = Port
"""Alias to Port for backwards compatibility.

.. deprecated:: 2.7.0
    Use :class:`Port` instead.
"""


_LazyValueType = typing.TypeVar('_LazyValueType')


class _GenericLazyMapping(Mapping[str, _LazyValueType], ABC):
    """Represents a dict that isn't populated until it is accessed.

    Charm authors should generally never need to use this directly, but it forms
    the basis for many of the dicts that the framework tracks.
    """

    # key-value mapping
    _lazy_data: dict[str, _LazyValueType] | None = None

    @abstractmethod
    def _load(self) -> dict[str, _LazyValueType]:
        raise NotImplementedError()

    @property
    def _data(self) -> dict[str, _LazyValueType]:
        data = self._lazy_data
        if data is None:
            data = self._lazy_data = self._load()
        return data

    def _invalidate(self):
        self._lazy_data = None

    def __contains__(self, key: str) -> bool:
        return key in self._data

    def __len__(self) -> int:
        return len(self._data)

    def __iter__(self):
        return iter(self._data)

    def __getitem__(self, key: str) -> _LazyValueType:
        return self._data[key]

    def __repr__(self) -> str:
        return repr(self._data)


class LazyMapping(_GenericLazyMapping[str]):
    """Represents a dict[str, str] that isn't populated until it is accessed.

    Charm authors should generally never need to use this directly, but it forms
    the basis for many of the dicts that the framework tracks.
    """


class RelationMapping(Mapping[str, List['Relation']]):
    """Map of relation names to lists of :class:`Relation` instances."""

    def __init__(
        self,
        relations_meta: dict[str, _charm.RelationMeta],
        our_unit: Unit,
        backend: _ModelBackend,
        cache: _ModelCache,
        broken_relation_id: int | None,
    ):
        self._peers: set[str] = set()
        for name, relation_meta in relations_meta.items():
            if relation_meta.role.is_peer():
                self._peers.add(name)
        self._our_unit = our_unit
        self._backend = backend
        self._cache = cache
        self._broken_relation_id = broken_relation_id
        self._data: _RelationMapping_Raw = dict.fromkeys(relations_meta)

    def __contains__(self, key: str):
        return key in self._data

    def __len__(self):
        return len(self._data)

    def __iter__(self) -> Iterable[str]:
        return iter(self._data)

    def __getitem__(self, relation_name: str) -> list[Relation]:
        is_peer = relation_name in self._peers
        relation_list: list[Relation] | None = self._data[relation_name]
        if not isinstance(relation_list, list):
            relation_list = self._data[relation_name] = []
            for rid in self._backend.relation_ids(relation_name):
                if rid == self._broken_relation_id:
                    continue
                relation = Relation(
                    relation_name, rid, is_peer, self._our_unit, self._backend, self._cache
                )
                relation_list.append(relation)
        return relation_list

    def _invalidate(self, relation_name: str):
        """Used to wipe the cache of a given relation_name.

        Not meant to be used by Charm authors. The content of relation data is
        static for the lifetime of a hook, so it is safe to cache in memory once
        accessed.
        """
        self._data[relation_name] = None

    def _get_unique(self, relation_name: str, relation_id: int | None = None):
        if relation_id is not None:
            if not isinstance(relation_id, int):
                raise ModelError(
                    f'relation id {relation_id} must be int or None, '
                    f'not {type(relation_id).__name__}'
                )
            for relation in self[relation_name]:
                if relation.id == relation_id:
                    return relation
            else:
                # The relation may be dead, but it is not forgotten.
                is_peer = relation_name in self._peers
                return Relation(
                    relation_name,
                    relation_id,
                    is_peer,
                    self._our_unit,
                    self._backend,
                    self._cache,
                    active=False,
                )
        relations = self[relation_name]
        num_related = len(relations)
        if num_related == 0:
            return None
        elif num_related == 1:
            return self[relation_name][0]
        else:
            # TODO: We need something in the framework to catch and gracefully handle
            # errors, ideally integrating the error catching with Juju's mechanisms.
            raise TooManyRelatedAppsError(relation_name, num_related, 1)


class BindingMapping(Mapping[str, 'Binding']):
    """Mapping of endpoints to network bindings.

    Charm authors should not instantiate this directly, but access it via
    :meth:`Model.get_binding`
    """

    def __init__(self, backend: _ModelBackend):
        self._backend = backend
        self._data: _BindingDictType = {}

    def get(self, binding_key: str | Relation) -> Binding:
        """Get a specific Binding for an endpoint/relation.

        Not used directly by Charm authors. See :meth:`Model.get_binding`
        """
        if isinstance(binding_key, Relation):
            binding_name = binding_key.name
            relation_id = binding_key.id
        elif isinstance(binding_key, str):
            binding_name = binding_key
            relation_id = None
        else:
            raise ModelError(
                f'binding key must be str or relation instance, not {type(binding_key).__name__}'
            )
        binding = self._data.get(binding_key)
        if binding is None:
            binding = Binding(binding_name, relation_id, self._backend)
            self._data[binding_key] = binding
        return binding

    # implemented to satisfy the Mapping ABC, but not meant to be used.
    def __getitem__(self, item: str | Relation) -> Binding:
        raise NotImplementedError()

    def __iter__(self) -> Iterable[Binding]:
        raise NotImplementedError()

    def __len__(self) -> int:
        raise NotImplementedError()


class Binding:
    """Binding to a network space."""

    name: str
    """The name of the endpoint this binding represents (eg, 'db')."""

    def __init__(self, name: str, relation_id: int | None, backend: _ModelBackend):
        self.name = name
        self._relation_id = relation_id
        self._backend = backend
        self._network = None

    def _network_get(self, name: str, relation_id: int | None = None) -> Network:
        return Network(self._backend.network_get(name, relation_id))

    @property
    def network(self) -> Network:
        """The network information for this binding."""
        if self._network is None:
            try:
                self._network = self._network_get(self.name, self._relation_id)
            except RelationNotFoundError:
                if self._relation_id is None:
                    raise
                # If a relation is dead, we can still get network info associated with an
                # endpoint itself
                self._network = self._network_get(self.name)
        return self._network


def _cast_network_address(raw: str) -> ipaddress.IPv4Address | ipaddress.IPv6Address | str:
    # fields marked as network addresses need not be IPs; they could be
    # hostnames that juju failed to resolve. In that case, we'll log a
    # debug message and leave it as-is.
    try:
        return ipaddress.ip_address(raw)
    except ValueError:
        logger.debug('could not cast %s to IPv4/v6 address', raw)
        return raw


class Network:
    """Network space details.

    Charm authors should not instantiate this directly, but should get access to the Network
    definition from :meth:`Model.get_binding` and its :code:`network` attribute.
    """

    interfaces: list[NetworkInterface]
    """A list of network interface details. This includes the information
    about how the application should be configured (for example, what IP
    addresses should be bound to).

    Multiple addresses for a single interface are represented as multiple
    interfaces, for example::

        [NetworkInfo('ens1', '10.1.1.1/32'), NetworkInfo('ens1', '10.1.2.1/32'])
    """

    ingress_addresses: list[ipaddress.IPv4Address | ipaddress.IPv6Address | str]
    """A list of IP addresses that other units should use to get in touch with the charm."""

    egress_subnets: list[ipaddress.IPv4Network | ipaddress.IPv6Network]
    """A list of networks representing the subnets that other units will see
    the charm connecting from. Due to things like NAT it isn't always possible to
    narrow it down to a single address, but when it is clear, the CIDRs will
    be constrained to a single address (for example, 10.0.0.1/32).
    """

    def __init__(self, network_info: _NetworkDict):
        """Initialize a Network instance.

        Args:
            network_info: A dict of network information as returned by ``network-get``.
        """
        self.interfaces = []
        # Treat multiple addresses on an interface as multiple logical
        # interfaces with the same name.
        for interface_info in network_info.get('bind-addresses', []):
            interface_name: str = interface_info.get('interface-name')
            addrs: list[_AddressDict] | None = interface_info.get('addresses')
            if addrs is not None:
                for address_info in addrs:
                    self.interfaces.append(NetworkInterface(interface_name, address_info))

        self.ingress_addresses = []
        for address in network_info.get('ingress-addresses', []):
            self.ingress_addresses.append(_cast_network_address(address))

        self.egress_subnets = []
        for subnet in network_info.get('egress-subnets', []):
            self.egress_subnets.append(ipaddress.ip_network(subnet))

    @property
    def bind_address(self) -> ipaddress.IPv4Address | ipaddress.IPv6Address | str | None:
        """A single address that the charm's application should bind() to.

        For the common case where there is a single answer. This represents a single
        address from :attr:`.interfaces` that can be used to configure where the charm's
        application should bind() and listen().
        """
        if self.interfaces:
            return self.interfaces[0].address
        else:
            return None

    @property
    def ingress_address(
        self,
    ) -> ipaddress.IPv4Address | ipaddress.IPv6Address | str | None:
        """The address other applications should use to connect to the current unit.

        Due to things like public/private addresses, NAT and tunneling, the address the charm
        will bind() to is not always the address other people can use to connect() to the
        charm. This is just the first address from :attr:`.ingress_addresses`.
        """
        if self.ingress_addresses:
            return self.ingress_addresses[0]
        else:
            return None


class NetworkInterface:
    """Represents a single network interface that the charm needs to know about.

    Charmers should not instantiate this type directly. Instead use :meth:`Model.get_binding`
    to get the network information for a given endpoint.
    """

    name: str
    """The name of the interface (for example, 'eth0' or 'ens1')."""

    address: ipaddress.IPv4Address | ipaddress.IPv6Address | str | None
    """The address of the network interface."""

    subnet: ipaddress.IPv4Network | ipaddress.IPv6Network | None
    """The subnet of the network interface. This may be a single address
    (for example, '10.0.1.2/32').
    """

    def __init__(self, name: str, address_info: _AddressDict):
        self.name = name
        # TODO: expose a hardware address here, see LP: #1864070.

        address = address_info.get('value')
        if address is None:
            # Compatibility with Juju <2.9: legacy address_info only had
            # an 'address' field instead of 'value'.
            address = address_info.get('address')

        # The value field may be empty.
        address_ = _cast_network_address(address) if address else None
        self.address = address_
        cidr: str = address_info.get('cidr')
        # The cidr field may be empty, see LP: #1864102.
        if cidr:
            subnet = ipaddress.ip_network(cidr)
        elif address:
            # If we have an address, convert it to a /32 or /128 IP network.
            subnet = ipaddress.ip_network(address)
        else:
            subnet = None
        self.subnet = subnet
        # TODO: expose a hostname/canonical name for the address here, see LP: #1864086.


class SecretRotate(enum.Enum):
    """Secret rotation policies."""

    NEVER = 'never'  # the default in juju
    HOURLY = 'hourly'
    DAILY = 'daily'
    WEEKLY = 'weekly'
    MONTHLY = 'monthly'
    QUARTERLY = 'quarterly'
    YEARLY = 'yearly'


class SecretInfo:
    """Secret information (metadata)."""

    def __init__(
        self,
        id: str,
        label: str | None,
        revision: int,
        expires: datetime.datetime | None,
        rotation: SecretRotate | None,
        rotates: datetime.datetime | None,
        description: str | None = None,
        *,
        model_uuid: str | None = None,
    ):
        if model_uuid is None:
            warnings.warn(
                '`model_uuid` should always be provided when creating a '
                'SecretInfo instance, and will be required in the future.',
                DeprecationWarning,
                stacklevel=2,
            )
        self.id = Secret._canonicalize_id(id, model_uuid)
        self.label = label
        self.revision = revision
        self.expires = expires
        self.rotation = rotation
        self.rotates = rotates
        self.description = description

    @classmethod
    def from_dict(cls, id: str, d: dict[str, Any], model_uuid: str | None = None) -> SecretInfo:
        """Create new SecretInfo object from ID and dict parsed from JSON."""
        expires = typing.cast('str | None', d.get('expiry'))
        try:
            rotation = SecretRotate(typing.cast('str | None', d.get('rotation')))
        except ValueError:
            rotation = None
        rotates = typing.cast('str | None', d.get('rotates'))
        return cls(
            id=id,
            label=typing.cast('str | None', d.get('label')),
            revision=typing.cast('int', d['revision']),
            expires=timeconv.parse_rfc3339(expires) if expires is not None else None,
            rotation=rotation,
            rotates=timeconv.parse_rfc3339(rotates) if rotates is not None else None,
            description=typing.cast('str | None', d.get('description')),
            model_uuid=model_uuid,
        )

    def __repr__(self):
        return (
            'SecretInfo('
            f'id={self.id!r}, '
            f'label={self.label!r}, '
            f'revision={self.revision}, '
            f'expires={self.expires!r}, '
            f'rotation={self.rotation}, '
            f'rotates={self.rotates!r}, '
            f'description={self.description!r})'
        )


class Secret:
    """Represents a single secret in the model.

    This class should not be instantiated directly, instead use
    :meth:`Model.get_secret` (for observers and owners), or
    :meth:`Application.add_secret` or :meth:`Unit.add_secret` (for owners).

    All secret events have a :code:`.secret` attribute which provides the
    :class:`Secret` associated with that event.

    .. jujuadded:: 3.0
        Charm secrets added in Juju 3.0, user secrets added in Juju 3.3
    """

    _key_re = re.compile(r'^([a-z](?:-?[a-z0-9]){2,})$')  # copied from Juju code

    def __init__(
        self,
        backend: _ModelBackend,
        id: str | None = None,
        label: str | None = None,
        content: dict[str, str] | None = None,
        _secret_set_cache: collections.defaultdict[str, dict[str, Any]] | None = None,
    ):
        if not (id or label):
            raise TypeError('Must provide an id or label, or both')
        if id is not None:
            id = self._canonicalize_id(id, backend.model_uuid)
        self._backend = backend
        self._id = id
        self._label = label
        self._content = content
        self._secret_set_cache: collections.defaultdict[str, dict[str, Any]] = (
            collections.defaultdict(dict) if _secret_set_cache is None else _secret_set_cache
        )

    def __repr__(self):
        fields: list[str] = []
        if self._id is not None:
            fields.append(f'id={self._id!r}')
        if self._label is not None:
            fields.append(f'label={self._label!r}')
        return f'<Secret {" ".join(fields)}>'

    @staticmethod
    def _canonicalize_id(id: str, model_uuid: str | None) -> str:
        """Return the canonical form of the given secret ID, with the 'secret:' prefix."""
        id = id.strip()
        if not id.startswith('secret:'):
            # Add the prefix and, if provided, model UUID.
            id = f'secret:{id}' if model_uuid is None else f'secret://{model_uuid}/{id}'

        return id

    @classmethod
    def _validate_content(cls, content: dict[str, str] | None):
        """Ensure the given secret content is valid, or raise ValueError."""
        if not isinstance(content, dict):
            raise TypeError(f'Secret content must be a dict, not {type(content).__name__}')
        if not content:
            raise ValueError('Secret content must not be empty')

        invalid_keys: list[str] = []
        invalid_value_keys: list[str] = []
        invalid_value_types: set[str] = set()
        for k, v in content.items():
            if not cls._key_re.match(k):
                invalid_keys.append(k)
            if not isinstance(v, str):
                invalid_value_keys.append(k)
                invalid_value_types.add(type(v).__name__)

        if invalid_keys:
            raise ValueError(
                f'Invalid secret keys: {invalid_keys}. '
                f'Keys should be lowercase letters and digits, at least 3 characters long, '
                f'start with a letter, and not start or end with a hyphen.'
            )

        if invalid_value_keys:
            invalid_types = ' or '.join(sorted(invalid_value_types))
            raise TypeError(
                f'Invalid secret values for keys: {invalid_value_keys}. '
                f'Values should be of type str, not {invalid_types}.'
            )

    @property
    def id(self) -> str | None:
        """Locator ID (URI) for this secret.

        This has an unfortunate name for historical reasons, as it's not
        really a unique identifier, but the secret's locator URI, which will
        include the model UUID (for cross-model secrets).

        Charms should treat this as an opaque string for looking up secrets
        and sharing them via relation data. If a charm-local "name" is needed
        for a secret, use a :attr:`label`. (If a charm needs a truly unique
        identifier for identifying one secret in a set of secrets of arbitrary
        size, use :attr:`unique_identifier` -- this should be rare.)

        This will be None if the secret was obtained using
        :meth:`Model.get_secret` with a label but no ID.
        """
        return self._id

    @property
    def unique_identifier(self) -> str | None:
        """Unique identifier of this secret.

        This is the secret's globally-unique identifier (currently a
        20-character Xid, for example "9m4e2mr0ui3e8a215n4g").

        Charms should use :attr:`id` (the secret's locator ID) to send
        the secret's ID across relation data, and labels (:attr:`label`) to
        assign a charm-local "name" to the secret for lookup in this charm.
        However, ``unique_identifier`` can be useful to distinguish secrets in
        cases where the charm has a set of secrets of arbitrary size, for
        example, a group of 10 or 20 TLS certificates.

        This will be None if the secret was obtained using
        :meth:`Model.get_secret` with a label but no ID.
        """
        if self._id is None:
            return None
        if '/' in self._id:
            return self._id.rsplit('/', 1)[-1]
        elif self._id.startswith('secret:'):
            return self._id[len('secret:') :]
        else:
            # Shouldn't get here as id is canonicalized, but just in case.
            return self._id

    @property
    def label(self) -> str | None:
        """Label used to reference this secret locally.

        This label is effectively a name for the secret that's local to the
        charm, for example "db-password" or "tls-cert". The secret owner sets
        a label with :meth:`Application.add_secret` or :meth:`Unit.add_secret`,
        and the secret observer sets a label with a call to
        :meth:`Model.get_secret`.

        The label property can be used distinguish between multiple secrets
        in event handlers like :class:`ops.SecretChangedEvent <ops.charm.SecretChangedEvent>`.
        For example, if a charm is observing two secrets, it might call
        ``model.get_secret(id=secret_id, label='db-password')`` and
        ``model.get_secret(id=secret_id, label='tls-cert')`` in the relevant
        relation-changed event handlers, and then switch on ``event.secret.label``
        in secret-changed::

            def _on_secret_changed(self, event):
                if event.secret.label == 'db-password':
                    content = event.secret.get_content(refresh=True)
                    self._configure_db_credentials(content['username'], content['password'])
                elif event.secret.label == 'tls-cert':
                    content = event.secret.get_content(refresh=True)
                    self._update_tls_cert(content['cert'])
                else:
                    pass  # ignore other labels (or log a warning)

        Juju will ensure that the entity (the owner or observer) only has one
        secret with this label at once.

        This will be None if the secret was obtained using
        :meth:`Model.get_secret` with an ID but no label.
        """
        return self._label

    def get_content(self, *, refresh: bool = False) -> dict[str, str]:
        """Get the secret's content.

        The content of the secret is cached on the :class:`Secret` object, so
        subsequent calls do not require querying the secret storage again,
        unless ``refresh=True`` is used, or :meth:`set_content` is called.

        Returns:
            A copy of the secret's content dictionary.

        Args:
            refresh: If true, fetch the latest revision's content and tell
                Juju to update to tracking that revision. The default is to
                get the content of the currently-tracked revision.

        Raises:
            SecretNotFoundError: if the secret no longer exists.
            ModelError: if the charm does not have permission to access the
                secret.
        """
        if refresh or self._content is None:
            self._content = self._backend.secret_get(id=self.id, label=self.label, refresh=refresh)
        return self._content.copy()

    def peek_content(self) -> dict[str, str]:
        """Get the content of the latest revision of this secret.

        This returns the content of the latest revision without updating the
        tracking. The content is not cached locally, so multiple calls will
        result in multiple queries to the secret storage.

        Raises:
            SecretNotFoundError: if the secret no longer exists.
            ModelError: if the charm does not have permission to access the
                secret.
        """
        return self._backend.secret_get(id=self.id, label=self.label, peek=True)

    def get_info(self) -> SecretInfo:
        """Get this secret's information (metadata).

        Only secret owners can fetch this information.

        Raises:
            SecretNotFoundError: if the secret no longer exists, or if the charm
                does not have permission to access the secret.
        """
        return self._backend.secret_info_get(id=self.id, label=self.label)

    def set_content(self, content: dict[str, str]):
        """Update the content of this secret.

        This will create a new secret revision, and notify all units tracking
        the secret (the "observers") that a new revision is available with a
        :class:`ops.SecretChangedEvent <ops.charm.SecretChangedEvent>`.

        If the charm does not have permission to update the secret, or the
        secret no longer exists, this method will succeed, but the unit will go
        into error state on completion of the current Juju hook.

        .. jujuchanged:: 3.6
            A new secret revision will *not* be created if the content being set
            is identical to the latest revision.

        Args:
            content: A key-value mapping containing the payload of the secret,
                for example :code:`{"password": "foo123"}`.
        """
        self._validate_content(content)
        if self._id is None:
            self._id = self.get_info().id

        # If `_backend.secret_set` has already been called, this call will
        # overwrite anything done in the previous call (even if it was in a
        # different event handler, as long as it was in the same Juju hook
        # context). We want to provide more predictable behavior, so we cache
        # the values and provide them in subsequent calls.
        cached_data = self._secret_set_cache[self._id]
        expire = _calculate_expiry(cached_data['expire']) if 'expire' in cached_data else None
        # Don't store the actual secret content in memory, but put a sentinel
        # there to indicate that the content has been set during this hook.
        cached_data['content'] = object()

        self._backend.secret_set(
            typing.cast('str', self.id),
            content=content,
            label=cached_data.get('label'),
            description=cached_data.get('description'),
            expire=expire,
            rotate=cached_data.get('rotate'),
        )
        # We do not need to invalidate the cache here, as the content is the
        # same until `refresh` is used, at which point the cache is invalidated.

    def set_info(
        self,
        *,
        label: str | None = None,
        description: str | None = None,
        expire: datetime.datetime | datetime.timedelta | None = None,
        rotate: SecretRotate | None = None,
    ):
        """Update this secret's information (metadata).

        This will not create a new secret revision (that applies only to
        :meth:`set_content`). Once attributes are set, they cannot be unset.

        If the charm does not have permission to update the secret, or the
        secret no longer exists, this method will succeed, but the unit will go
        into error state on completion of the current Juju hook.

        Args:
            label: New label to apply.
            description: New description to apply.
            expire: New expiration time (or timedelta from now) to apply.
            rotate: New rotation policy to apply. The new policy will take
                effect only after the currently-scheduled rotation.
        """
        if label is None and description is None and expire is None and rotate is None:
            raise TypeError(
                'Must provide a label, description, expiration time, or rotation policy'
            )
        if self._id is None:
            self._id = self.get_info().id

        # If `_backend.secret_set` has already been called, this call will
        # overwrite anything done in the previous call (even if it was in a
        # different event handler, as long as it was in the same Juju hook
        # context). We want to provide more predictable behavior, so we cache
        # the values and provide them in subsequent calls.
        cached_data = self._secret_set_cache[self._id]
        label = cached_data.get('label') if label is None else label
        cached_data['label'] = label
        description = cached_data.get('description') if description is None else description
        cached_data['description'] = description
        expire = cached_data.get('expire') if expire is None else expire
        cached_data['expire'] = expire
        rotate = cached_data.get('rotate') if rotate is None else rotate
        cached_data['rotate'] = rotate
        # Get the previous content from the unit agent's cache.
        content = (
            self._backend.secret_get(id=self._id, peek=True) if 'content' in cached_data else None
        )

        self._backend.secret_set(
            typing.cast('str', self.id),
            content=content,
            label=label,
            description=description,
            expire=_calculate_expiry(expire),
            rotate=rotate,
        )

    def grant(self, relation: Relation, *, unit: Unit | None = None):
        """Grant read access to this secret.

        If the application or unit has already been granted access to this
        secret, do nothing.

        Args:
            relation: The relation used to scope the life of this secret.
            unit: If specified, grant access to only this unit, rather than
                all units in the application.
        """
        if self._id is None:
            self._id = self.get_info().id
        self._backend.secret_grant(
            typing.cast('str', self.id), relation.id, unit=unit.name if unit is not None else None
        )

    def revoke(self, relation: Relation, *, unit: Unit | None = None):
        """Revoke read access to this secret.

        If the application or unit does not have access to this secret, do
        nothing.

        Args:
            relation: The relation used to scope the life of this secret.
            unit: If specified, revoke access to only this unit, rather than
                all units in the application.
        """
        if self._id is None:
            self._id = self.get_info().id
        self._backend.secret_revoke(
            typing.cast('str', self.id), relation.id, unit=unit.name if unit is not None else None
        )

    def remove_revision(self, revision: int):
        """Remove the given secret revision.

        This is normally only called when handling
        :class:`ops.SecretRemoveEvent <ops.charm.SecretRemoveEvent>` or
        :class:`ops.SecretExpiredEvent <ops.charm.SecretExpiredEvent>`.

        If the charm does not have permission to remove the secret, or it no
        longer exists, this method will succeed, but the unit will go into error
        state on completion of the current Juju hook.

        Args:
            revision: The secret revision to remove. This should usually be set to
                :attr:`SecretRemoveEvent.revision` or :attr:`SecretExpiredEvent.revision`.
        """
        if self._id is None:
            self._id = self.get_info().id
        self._backend.secret_remove(typing.cast('str', self.id), revision=revision)

    def remove_all_revisions(self) -> None:
        """Remove all revisions of this secret.

        This is called when the secret is no longer needed, for example when
        handling :class:`ops.RelationBrokenEvent <ops.charm.RelationBrokenEvent>`.

        If the charm does not have permission to remove the secret, or it no
        longer exists, this method will succeed, but the unit will go into error
        state on completion of the current Juju hook.
        """
        if self._id is None:
            self._id = self.get_info().id
        self._backend.secret_remove(typing.cast('str', self.id))


@dataclasses.dataclass(frozen=True)
class RemoteModel:
    """Information about the model on the remote side of a relation."""

    uuid: str
    """The remote model's UUID."""


class Relation:
    """Represents an established relation between this application and another application.

    This class should not be instantiated directly, instead use :meth:`Model.get_relation`,
    :attr:`Model.relations`, or :attr:`ops.RelationEvent.relation`. This is principally used by
    :class:`ops.charm.RelationMeta` to represent the relationships between charms.
    """

    name: str
    """The name of the local endpoint of the relation (for example, 'db')."""

    id: int
    """The identifier for a particular relation."""

    app: Application
    """Represents the remote application of this relation.

    For peer relations, this will be the local application.
    """

    units: set[Unit]
    """A set of units that have started and joined this relation.

    For subordinate relations, this set will include only one unit: the principal unit.
    """

    data: RelationData
    """Holds the data buckets for each entity of a relation.

    This is accessed using, for example, ``Relation.data[unit]['foo']``.
    """

    active: bool
    """Indicates whether this relation is active.

    This is normally ``True``; it will be ``False`` if the current event is a
    ``relation-broken`` event associated with this relation.
    """

    def __init__(
        self,
        relation_name: str,
        relation_id: int,
        is_peer: bool,
        our_unit: Unit,
        backend: _ModelBackend,
        cache: _ModelCache,
        active: bool = True,
    ):
        self.name = relation_name
        self.id = relation_id
        self.units: set[Unit] = set()
        self.active = active
        self._backend = backend
        self._cache = cache

        # For peer relations, both the remote and the local app are the same.
        app = our_unit.app if is_peer else None

        try:
            for unit_name in backend.relation_list(self.id):
                unit = cache.get(Unit, unit_name)
                self.units.add(unit)
                if app is None:
                    # Use the app of one of the units if available.
                    app = unit.app
        except RelationNotFoundError:
            # If the relation is dead, just treat it as if it has no remote units.
            self.active = False

        # If we didn't get the remote app via our_unit.app or the units list,
        # look it up via JUJU_REMOTE_APP or "relation-list --app".
        if app is None:
            app_name = backend.relation_remote_app_name(relation_id)
            if app_name is not None:
                app = cache.get(Application, app_name)

        # self.app will not be None and always be set because of the fallback mechanism above.
<<<<<<< HEAD
        self.app = typing.cast(Application, app)
        self.data = RelationData(self, our_unit, backend, cache)
=======
        self.app = typing.cast('Application', app)
        self.data = RelationData(self, our_unit, backend)
>>>>>>> 9d2e9673

        self._remote_model: RemoteModel | None = None

    def __repr__(self):
        return f'<{type(self).__module__}.{type(self).__name__} {self.name}:{self.id}>'

    @property
    def remote_model(self) -> RemoteModel:
        """Information about the model on the remote side of this relation.

        .. jujuadded:: 3.6.2

        Raises:
            ModelError: if on a version of Juju that doesn't support the
                "relation-model-get" hook tool.
        """
        if self._remote_model is None:
            d = self._backend.relation_model_get(self.id)
            self._remote_model = RemoteModel(uuid=d['uuid'])
        return self._remote_model

    def load_data(
        self,
        cls: Type[_InterfaceType],
        app_or_unit: Union['Unit', 'Application'],
        *args: Any,
        decoder: Optional[Callable[[Any], Any]] = None,
        encoder: Optional[Callable[[Any], Any]] = None,
        **kwargs: Any,
    ) -> _InterfaceType:
        """Load the data for this relation into an instance of a databag class.

        The object will be instantiated with the data from the relation databag.
        If the app or unit data has already been loaded into an object, then the
        same object is returned (and the decoder, encoder and positional and
        keyword arguments passed in this call are not used).

        Any additional positional or keyword arguments will be passed through to
        the databag class.

        Args:
            cls: A class that inherits from :class:`ops.DatabagBase`.
            app_or_unit: The databag to load. This can be either a :class:`Unit`
                or :class:`Application` instance.
            decoder: An optional callable that will be used to decode each field
                before loading into the class. If not provided, json.loads will
                be used.
            encoder: An optional callable that will be used to encode each field
                before passing to Juju. If not provided, json.dumps will be
                used.
            args: positional arguments to pass through to the databag class.
            kwargs: keyword arguments to pass through to the databag class.

        Returns:
            An instance of the databag class with the current relation data values.

        Raises:
            TypeError: if the same app or unit data is already loaded into a
                different databag class.
            InvalidSchemaError: if the databag class cannot be instantiated with the
                provided data.
        """
        # If we have already created an object connected to the databag, then
        # we need to return the same object, so that users can't make conflicting
        # changes that we would need to resolve when sending the data to Juju.
        if (self.id, app_or_unit) in self._cache._databag_obj_cache:
            obj = self._cache._databag_obj_cache[self.id, app_or_unit][0]
            if type(obj) is not cls:
                raise TypeError(
                    f'Cannot load data for {app_or_unit} into {cls.__name__}, '
                    f'it is already loaded into {type(obj).__name__}'
                )
            return obj
        data = copy.deepcopy(kwargs)
        if decoder is None:
            decoder = json.loads
        content = {k: decoder(v) for k, v in self.data[app_or_unit].items()}
        data.update(**content)
        try:
            obj = cls(*args, **data)
        except ValueError as e:
            self._backend.status_set('waiting', f'Error in relation data: {e}')
            raise InvalidSchemaError() from e
        self._cache._databag_obj_cache[self.id, app_or_unit] = obj, decoder, encoder
        return obj


class RelationData(Mapping[Union[Unit, Application], 'RelationDataContent']):
    """Represents the various data buckets of a given relation.

    Each unit and application involved in a relation has their own data bucket.
    For example, ``{entity: RelationDataContent}``,
    where entity can be either a :class:`Unit` or an :class:`Application`.

    Units can read and write their own data, and if they are the leader,
    they can read and write their application data. They are allowed to read
    remote unit and application data.

    This class should not be instantiated directly, instead use
    :attr:`Relation.data`
    """

<<<<<<< HEAD
    def __init__(
        self,
        relation: Relation,
        our_unit: Unit,
        backend: '_ModelBackend',
        cache: 'Optional[_ModelCache]' = None,
    ):
        self.relation = weakref.proxy(relation)
        self._data: Dict[Union[Unit, Application], RelationDataContent] = {
            our_unit: RelationDataContent(self.relation, our_unit, backend, cache),
            our_unit.app: RelationDataContent(self.relation, our_unit.app, backend, cache),
=======
    def __init__(self, relation: Relation, our_unit: Unit, backend: _ModelBackend):
        self.relation = weakref.proxy(relation)
        self._data: dict[Unit | Application, RelationDataContent] = {
            our_unit: RelationDataContent(self.relation, our_unit, backend),
            our_unit.app: RelationDataContent(self.relation, our_unit.app, backend),
>>>>>>> 9d2e9673
        }
        self._data.update({
            unit: RelationDataContent(self.relation, unit, backend, cache)
            for unit in self.relation.units
        })
        # The relation might be dead so avoid a None key here.
        if self.relation.app is not None:
            self._data.update({
                self.relation.app: RelationDataContent(
                    self.relation, self.relation.app, backend, cache
                ),
            })

    def __contains__(self, key: Unit | Application):
        return key in self._data

    def __len__(self):
        return len(self._data)

    def __iter__(self):
        return iter(self._data)

    def __getitem__(self, key: Unit | Application) -> RelationDataContent:
        return self._data[key]

    def __repr__(self):
        return repr(self._data)


# We mix in MutableMapping here to get some convenience implementations, but whether it's actually
# mutable or not is controlled by the flag.
class RelationDataContent(LazyMapping, MutableMapping[str, str]):
    """Data content of a unit or application in a relation."""

<<<<<<< HEAD
    def __init__(
        self,
        relation: 'Relation',
        entity: Union['Unit', 'Application'],
        backend: '_ModelBackend',
        cache: 'Optional[_ModelCache]' = None,
    ):
=======
    def __init__(self, relation: Relation, entity: Unit | Application, backend: _ModelBackend):
>>>>>>> 9d2e9673
        self.relation = relation
        self._entity = entity
        self._backend = backend
        self._cache = cache
        self._is_app: bool = isinstance(entity, Application)

    @property
    def _hook_is_running(self) -> bool:
        # this flag controls whether the access we have to RelationDataContent
        # is 'strict' aka the same as a deployed charm would have, or whether it is
        # unrestricted, allowing test code to read/write databags at will.
        return bool(self._backend._hook_is_running)

    def _load(self) -> _RelationDataContent_Raw:
        """Load the data from the current entity / relation."""
        try:
            return self._backend.relation_get(self.relation.id, self._entity.name, self._is_app)
        except RelationNotFoundError:
            # Dead relations tell no tales (and have no data).
            return {}

    def _validate_read(self):
        """Return if the data content can be read."""
        # if we're not in production (we're testing): we skip access control rules
        if not self._hook_is_running:
            return

        # Only remote units (and the leader unit) can read *this* app databag.

        # is this an app databag?
        if not self._is_app:
            # all unit databags are publicly readable
            return

        # Am I leader?
        if self._backend.is_leader():
            # leaders have no read restrictions
            return

        # type guard; we should not be accessing relation data
        # if the remote app does not exist.
        app = self.relation.app
        if app is None:
            raise RelationDataAccessError(
                f'Remote application instance cannot be retrieved for {self.relation}.'
            )

        # is this a peer relation?
        if app.name == self._entity.name:
            # peer relation data is always publicly readable
            return

        # if we're here it means: this is not a peer relation,
        # this is an app databag, and we don't have leadership.

        # is this a LOCAL app databag?
        if self._backend.app_name == self._entity.name:
            # minions can't read local app databags
            raise RelationDataAccessError(
                f'{self._backend.unit_name} is not leader and cannot read its own '
                f'application databag'
            )

        return True

    def _validate_write(self, data: Mapping[str, str]) -> None:
        """Validate writing key:value pairs to this databag.

        1) that key: value is a valid str:str pair
        2) that we have write access to this databag
        """
        for key, value in data.items():
            self._validate_write_content(key, value)
        self._validate_write_access()

    def _validate_write_content(self, key: str, value: str) -> None:
        # firstly, we validate WHAT we're trying to write.
        # this is independent of whether we're in testing code or production.
        if not isinstance(key, str):
            raise RelationDataTypeError(f'relation data keys must be strings, not {type(key)}')
        if not isinstance(value, str):
            raise RelationDataTypeError(f'relation data values must be strings, not {type(value)}')

    def _validate_write_access(self) -> None:
        # if we're not in production (we're testing): we skip access control rules
        if not self._hook_is_running:
            return

        # finally, we check whether we have permissions to write this databag
        if self._is_app:
            is_our_app: bool = self._backend.app_name == self._entity.name
            if not is_our_app:
                raise RelationDataAccessError(
                    f'{self._backend.app_name} cannot write the data of remote application '
                    f'{self._entity.name}'
                )
            # Whether the application data bag is mutable or not depends on
            # whether this unit is a leader or not, but this is not guaranteed
            # to be always true during the same hook execution.
            if self._backend.is_leader():
                return  # all good
            raise RelationDataAccessError(
                f'{self._backend.unit_name} is not leader and cannot write application data.'
            )
        else:
            # we are attempting to write a unit databag
            # is it OUR UNIT's?
            if self._backend.unit_name != self._entity.name:
                raise RelationDataAccessError(
                    f'{self._backend.unit_name} cannot write databag of {self._entity.name}: '
                    f'not the same unit.'
                )

    def __setitem__(self, key: str, value: str):
        self.update({key: value})

    def _commit(self, data: Mapping[str, str]) -> None:
        self._backend.update_relation_data(
            relation_id=self.relation.id, entity=self._entity, data=data
        )
        # If there is also a databag object bound to this set of data, then
        # update that as well.
        if not self._cache:
            return
        try:
            databag = self._cache._databag_obj_cache[self.relation.id, self._entity][0]
        except KeyError:
            return
        # Note that the databag doesn't support removing attributes. Note also
        # that the value here is not automatically encoded - doing that via the
        # relation.data approach would be too magic and likely unexpected. The
        # caller is responsible for encoding the value if necessary.
        for key, value in data.items():
            setattr(databag, key, value)

    def _update_cache(self, data: Mapping[str, str]) -> None:
        """Cache key:value in our local lazy data."""
        # Don't load data unnecessarily if we're only updating.
        if self._lazy_data is None:
            return
        for key, value in data.items():
            if value == '':
                # Match the behavior of Juju, which is that setting the value to an
                # empty string will remove the key entirely from the relation data.
                self._data.pop(key, None)
            else:
                self._data[key] = value

    def __getitem__(self, key: str) -> str:
        self._validate_read()
        # If there is also a databag object bound to this set of data, then
        # prefer its value over our own cache.
        if self._cache:
            try:
                databag = self._cache._databag_obj_cache[self.relation.id, self._entity][0]
            except KeyError:
                pass
            else:
                return getattr(databag, key, self._data[key])
        return super().__getitem__(key)

    def update(
        self, data: Mapping[str, str] | Iterable[tuple[str, str]] = (), /, **kwargs: str
    ) -> None:
        """Efficiently write multiple keys and values to the databag.

        Has the same ultimate result as this, but uses a single relation-set call::

            for k, v in dict(data).items():
                self[k] = v
            for k, v in kwargs.items():
                self[k] = v
        """
        data = dict(data, **kwargs)
        changes = {
            key: val
            for key, val in data.items()
            if (key not in self and val != '') or (key in self and val != self[key])
        }
        self._validate_write(changes)  # always check permissions
        if not changes:  # return early if there are no changes required
            return
        self._commit(changes)
        self._update_cache(changes)

    def __delitem__(self, key: str):
        # Match the behavior of Juju, which is that setting the value to an empty
        # string will remove the key entirely from the relation data.
        self.__setitem__(key, '')

    def __repr__(self):
        try:
            self._validate_read()
        except RelationDataAccessError:
            return '<n/a>'
        return super().__repr__()


class ConfigData(_GenericLazyMapping['bool | int | float | str']):
    """Configuration data.

    This class should not be instantiated directly. It should be accessed via :attr:`Model.config`.
    """

    def __init__(self, backend: _ModelBackend):
        self._backend = backend

    def _load(self) -> dict[str, bool | int | float | str]:
        return self._backend.config_get()


class StatusBase:
    """Status values specific to applications and units.

    To access a status by name, use :meth:`StatusBase.from_name`. However, most use cases will
    directly use the child class such as :class:`ActiveStatus` to indicate their status.
    """

    _statuses: ClassVar[dict[StatusName, type[StatusBase]]] = {}

    # Subclasses must provide this attribute
    name: StatusName

    def __init__(self, message: str = ''):
        if self.__class__ is StatusBase:
            raise TypeError('cannot instantiate a base class')
        self.message = message

    def __init_subclass__(cls):
        StatusBase._register(cls)

    def __eq__(self, other: StatusBase) -> bool:
        if not isinstance(self, type(other)):
            return False
        return self.message == other.message

    def __repr__(self):
        return f'{self.__class__.__name__}({self.message!r})'

    @classmethod
    def from_name(cls, name: str, message: str):
        """Create a status instance from a name and message.

        If ``name`` is "unknown", ``message`` is ignored, because unknown status
        does not have an associated message.

        Args:
            name: Name of the status, one of:
                "active", "blocked", "maintenance", "waiting", "error", or "unknown".
            message: Message to include with the status.

        Raises:
            KeyError: If ``name`` is not a registered status.
        """
        if name == 'unknown':
            # unknown is special
            return UnknownStatus()
        else:
            return cls._statuses[typing.cast('StatusName', name)](message)

    @classmethod
    def register(cls, child: type[StatusBase]):
        """.. deprecated:: 2.17.0 Deprecated - this was for internal use only."""
        warnings.warn(
            'StatusBase.register is for internal use only', DeprecationWarning, stacklevel=2
        )
        cls._register(child)
        return child

    @classmethod
    def _register(cls, child: type[StatusBase]) -> None:
        if not (hasattr(child, 'name') and isinstance(child.name, str)):
            raise TypeError(
                f"Can't register StatusBase subclass {child}: ",
                'missing required `name: str` class attribute',
            )
        cls._statuses[child.name] = child

    _priorities: ClassVar[dict[str, Any]] = {
        'error': 5,
        'blocked': 4,
        'maintenance': 3,
        'waiting': 2,
        'active': 1,
        # 'unknown' or any other status is handled below
    }

    @classmethod
    def _get_highest_priority(cls, statuses: list[StatusBase]) -> StatusBase:
        """Return the highest-priority status from a list of statuses.

        If there are multiple highest-priority statuses, return the first one.
        """
        return max(statuses, key=lambda status: cls._priorities.get(status.name, 0))


class UnknownStatus(StatusBase):
    """The unit status is unknown.

    A unit-agent has finished calling install, config-changed and start, but the
    charm has not called status-set yet.

    This status is read-only; trying to set unit or application status to
    ``UnknownStatus`` will raise :class:`~ops.InvalidStatusError`.
    """

    name = 'unknown'

    def __init__(self):
        # Unknown status cannot be set and does not have a message associated with it.
        super().__init__('')

    def __repr__(self):
        return 'UnknownStatus()'


class ErrorStatus(StatusBase):
    """The unit status is error.

    The unit-agent has encountered an error (the application or unit requires
    human intervention in order to operate correctly).

    This status is read-only; trying to set unit or application status to
    ``ErrorStatus`` will raise :class:`~ops.InvalidStatusError`.
    """

    name = 'error'


class ActiveStatus(StatusBase):
    """The unit or application is ready and active.

    Set this status when the charm is correctly offering all the services it
    has been asked to offer. If the unit or application is operational but
    some feature (like high availability) is in a degraded state, set "active"
    with an appropriate message.
    """

    name = 'active'

    def __init__(self, message: str = ''):
        super().__init__(message)


class BlockedStatus(StatusBase):
    """The unit or application requires manual intervention.

    Set this status when an administrator has to manually intervene to unblock
    the charm to let it proceed.
    """

    name = 'blocked'


class MaintenanceStatus(StatusBase):
    """The unit or application is performing maintenance tasks.

    Set this status when the charm is performing an operation such as
    ``apt install``, or is waiting for something under its control, such as
    ``pebble-ready`` or an exec operation in the workload container. In
    contrast to :class:`WaitingStatus`, "maintenance" reflects activity on
    this unit (for unit status), or this app (for app status).
    """

    name = 'maintenance'


class WaitingStatus(StatusBase):
    """The unit or application is waiting on a charm it's integrated with.

    Set this status when waiting on a charm this is integrated with. For
    example, a web app charm would set "waiting" status when it is integrated
    with a database charm that is not ready yet (it might be creating a
    database). In contrast to :class:`MaintenanceStatus`, "waiting" reflects
    activity on integrated units (for unit status) and integrated apps (for
    app status).
    """

    name = 'waiting'


class Resources:
    """Object representing resources for the charm."""

    def __init__(self, names: Iterable[str], backend: _ModelBackend):
        self._backend = backend
<<<<<<< HEAD
        self._paths: Dict[str, Optional[Path]] = dict.fromkeys(names)
=======
        self._paths: dict[str, Path | None] = {name: None for name in names}
>>>>>>> 9d2e9673

    def fetch(self, name: str) -> Path:
        """Fetch the resource from the controller or store.

        If successfully fetched, this returns the path where the resource is stored
        on disk, otherwise it raises a :class:`NameError`.

        Raises:
            NameError: if the resource's path cannot be fetched.
        """
        if name not in self._paths:
            raise NameError(f'invalid resource name: {name}')
        if self._paths[name] is None:
            self._paths[name] = Path(self._backend.resource_get(name))
        return typing.cast('Path', self._paths[name])


class Pod:
    """Represents the definition of a pod spec in legacy Kubernetes models.

    Currently only supports simple access to setting the Juju pod spec via
    :attr:`.set_spec`.

    .. deprecated:: 2.4.0

        New charms should use the sidecar pattern with Pebble.
    """

    def __init__(self, backend: _ModelBackend):
        self._backend = backend

    def set_spec(self, spec: K8sSpec, k8s_resources: K8sSpec | None = None):
        """Set the specification for pods that Juju should start in kubernetes.

        See ``juju help-tool pod-spec-set`` for details of what should be passed.

        Args:
            spec: The mapping defining the pod specification
            k8s_resources: Additional kubernetes specific specification.
        """
        if not self._backend.is_leader():
            raise ModelError('cannot set a pod spec as this unit is not a leader')
        self._backend.pod_spec_set(spec, k8s_resources)


class StorageMapping(Mapping[str, List['Storage']]):
    """Map of storage names to lists of Storage instances."""

    def __init__(self, storage_names: Iterable[str], backend: _ModelBackend):
        self._backend = backend
        self._storage_map: _StorageDictType = dict.fromkeys(storage_names)

    def __contains__(self, key: str):
        return key in self._storage_map

    def __len__(self):
        return len(self._storage_map)

    def __iter__(self):
        return iter(self._storage_map)

    def __getitem__(self, storage_name: str) -> list[Storage]:
        if storage_name not in self._storage_map:
            meant = ', or '.join(repr(k) for k in self._storage_map)
            raise KeyError(f'Storage {storage_name!r} not found. Did you mean {meant}?')
        storage_list = self._storage_map[storage_name]
        if storage_list is None:
            storage_list = self._storage_map[storage_name] = []
            for storage_index in self._backend.storage_list(storage_name):
                storage = Storage(storage_name, storage_index, self._backend)
                storage_list.append(storage)
        return storage_list

    def request(self, storage_name: str, count: int = 1):
        """Requests new storage instances of a given name.

        Uses storage-add tool to request additional storage. Juju will notify the unit
        via ``<storage-name>-storage-attached`` events when it becomes available.

        Raises:
            ModelError: if the storage is not in the charm's metadata.
        """
        if storage_name not in self._storage_map:
            raise ModelError(
                f'cannot add storage {storage_name!r}: it is not present in the charm metadata'
            )
        self._backend.storage_add(storage_name, count)

    def _invalidate(self, storage_name: str):
        """Remove an entry from the storage map.

        Not meant to be used by charm authors -- this exists mainly for testing purposes.
        """
        self._storage_map[storage_name] = None


class Storage:
    """Represents a storage as defined in ``metadata.yaml``."""

    name: str
    """Name of the storage."""

    def __init__(self, storage_name: str, storage_index: int, backend: _ModelBackend):
        self.name = storage_name
        self._index = storage_index
        self._backend = backend
        self._location = None

    @property
    def index(self) -> int:
        """Index associated with the storage (usually 0 for singular storage)."""
        return self._index

    @property
    def id(self) -> int:
        """.. deprecated:: 2.4.0 Use :attr:`Storage.index` instead."""
        logger.warning('model.Storage.id is being replaced - please use model.Storage.index')
        return self.index

    @property
    def full_id(self) -> str:
        """Canonical storage name with index, for example "bigdisk/0"."""
        return f'{self.name}/{self._index}'

    @property
    def location(self) -> Path:
        """Location of the storage."""
        if self._location is None:
            raw = self._backend.storage_get(self.full_id, 'location')
            self._location = Path(raw)
        return self._location

    @location.setter
    def location(self, location: str) -> None:
        """Sets the location for use in events.

        For :class:`StorageAttachedEvent` and :class:`StorageDetachingEvent` in case
        the actual details are gone from Juju by the time of a dynamic lookup.
        """
        self._location = Path(location)


class MultiPushPullError(Exception):
    """Aggregates multiple push and pull exceptions into one.

    This class should not be instantiated directly. It is raised by
    :meth:`Container.push_path` and :meth:`Container.pull_path`.
    """

    message: str
    """The error message."""

    errors: list[tuple[str, Exception]]
    """The list of errors.

    Each error is represented by a tuple of (<source_path>, <exception>),
    where source_path is the path being pushed to or pulled from.
    """

    def __init__(self, message: str, errors: list[tuple[str, Exception]]):
        self.message = message
        self.errors = errors

    def __str__(self):
        return f'{self.message} ({len(self.errors)} errors): {self.errors[0][1]}, ...'

    def __repr__(self):
        return f'MultiPushPullError({self.message!r}, {len(self.errors)} errors)'


class Container:
    """Represents a named container in a unit.

    This class should not be instantiated directly, instead use :meth:`Unit.get_container`
    or :attr:`Unit.containers`.

    For methods that make changes to the container, if the change fails or times out, then a
    :class:`ops.pebble.ChangeError` or :class:`ops.pebble.TimeoutError` will be raised.

    Interactions with the container use Pebble, so all methods may raise
    exceptions when there are problems communicating with Pebble. Problems
    connecting to or transferring data with Pebble will raise a
    :class:`ops.pebble.ConnectionError` - you can guard against these by first
    checking :meth:`can_connect`, but that generally introduces a race condition
    where problems occur after :meth:`can_connect` has succeeded. When an error
    occurs executing the request, such as trying to add an invalid layer or
    execute a command that does not exist, an :class:`ops.pebble.APIError` is
    raised.
    """

    name: str
    """The name of the container from ``metadata.yaml``, for example "postgres"."""

    def __init__(
        self, name: str, backend: _ModelBackend, pebble_client: pebble.Client | None = None
    ):
        self.name = name

        self._juju_version = backend._juju_context.version

        if pebble_client is None:
            socket_path = f'/charm/containers/{name}/pebble.socket'
            pebble_client = backend.get_pebble(socket_path)
        self._pebble: pebble.Client = pebble_client

    def can_connect(self) -> bool:
        """Report whether the Pebble API is reachable in the container.

        This method returns a bool that indicates whether the Pebble API is available at
        the time the method is called. It does not guard against the Pebble API becoming
        unavailable, and should be treated as a "point in time" status only.

        For example::

            # Add status based on any earlier errors communicating with Pebble.
            ...
            # Check that Pebble is still reachable now.
            container = self.unit.get_container("example")
            if not container.can_connect():
                event.add_status(ops.MaintenanceStatus("Waiting for Pebble..."))
        """
        try:
            self._pebble.get_system_info()
        except pebble.ConnectionError as e:
            logger.debug('Pebble API is not ready; ConnectionError: %s', e)
            return False
        except FileNotFoundError as e:
            # In some cases, charm authors can attempt to hit the Pebble API before it has had the
            # chance to create the UNIX socket in the shared volume.
            logger.debug('Pebble API is not ready; UNIX socket not found: %s', e)
            return False
        except pebble.APIError as e:
            # An API error is only raised when the Pebble API returns invalid JSON, or the response
            # cannot be read. Both of these are a likely indicator that something is wrong.
            logger.warning('Pebble API is not ready; APIError: %s', e)
            return False
        return True

    def autostart(self) -> None:
        """Autostart all services marked as ``startup: enabled``."""
        self._pebble.autostart_services()

    def replan(self) -> None:
        """Replan all services: restart changed services and start startup-enabled services."""
        self._pebble.replan_services()

    def start(self, *service_names: str):
        """Start given service(s) by name."""
        if not service_names:
            raise TypeError('start expected at least 1 argument, got 0')

        self._pebble.start_services(service_names)

    def restart(self, *service_names: str):
        """Restart the given service(s) by name.

        Listed running services will be stopped and restarted, and listed stopped
        services will be started.
        """
        if not service_names:
            raise TypeError('restart expected at least 1 argument, got 0')

        try:
            self._pebble.restart_services(service_names)
        except pebble.APIError as e:
            if e.code != 400:
                raise e
            # support old Pebble instances that don't support the "restart" action
            stop: tuple[str, ...] = tuple(
                s.name for s in self.get_services(*service_names).values() if s.is_running()
            )
            if stop:
                self._pebble.stop_services(stop)
            self._pebble.start_services(service_names)

    def stop(self, *service_names: str):
        """Stop given service(s) by name."""
        if not service_names:
            raise TypeError('stop expected at least 1 argument, got 0')

        self._pebble.stop_services(service_names)

    def add_layer(
        self,
        label: str,
        layer: str | pebble.LayerDict | pebble.Layer,
        *,
        combine: bool = False,
    ):
        """Dynamically add a new layer onto the Pebble configuration layers.

        Args:
            label: Label for new layer (and label of layer to merge with if
                combining).
            layer: A YAML string, configuration layer dict, or pebble.Layer
                object containing the Pebble layer to add.
            combine: If combine is False (the default), append the new layer
                as the top layer with the given label (must be unique). If
                combine is True and the label already exists, the two layers
                are combined into a single one considering the layer override
                rules; if the layer doesn't exist, it is added as usual.
        """
        self._pebble.add_layer(label, layer, combine=combine)

    def get_plan(self) -> pebble.Plan:
        """Get the combined Pebble configuration.

        This will immediately reflect changes from any previous
        :meth:`add_layer` calls, regardless of whether :meth:`replan` or
        :meth:`restart` have been called.
        """
        return self._pebble.get_plan()

    def get_services(self, *service_names: str) -> Mapping[str, pebble.ServiceInfo]:
        """Fetch and return a mapping of status information indexed by service name.

        If no service names are specified, return status information for all
        services, otherwise return information for only the given services.
        """
        names = service_names or None
        services = self._pebble.get_services(names)
        return ServiceInfoMapping(services)

    def get_service(self, service_name: str) -> pebble.ServiceInfo:
        """Get status information for a single named service.

        Raises:
            ModelError: if a service with the given name is not found
        """
        services = self.get_services(service_name)
        if not services:
            raise ModelError(f'service {service_name!r} not found')
        if len(services) > 1:
            raise RuntimeError(f'expected 1 service, got {len(services)}')
        return services[service_name]

    def get_checks(
        self, *check_names: str, level: pebble.CheckLevel | None = None
    ) -> CheckInfoMapping:
        """Fetch and return a mapping of check information indexed by check name.

        Args:
            check_names: Optional check names to query for. If no check names
                are specified, return checks with any name.
            level: Optional check level to query for. If not specified, fetch
                all checks.
        """
        checks = self._pebble.get_checks(names=check_names or None, level=level)
        return CheckInfoMapping(checks)

    def get_check(self, check_name: str) -> pebble.CheckInfo:
        """Get check information for a single named check.

        Raises:
            ModelError: if a check with the given name is not found
        """
        checks = self.get_checks(check_name)
        if not checks:
            raise ModelError(f'check {check_name!r} not found')
        if len(checks) > 1:
            raise RuntimeError(f'expected 1 check, got {len(checks)}')
        return checks[check_name]

    def start_checks(self, *check_names: str) -> list[str]:
        """Start given check(s) by name.

        .. jujuadded:: 3.6.4

        Returns:
            A list of check names that were started. Checks that were already
            running will not be included.
        """
        if not check_names:
            raise TypeError('start-checks expected at least 1 argument, got 0')

        return self._pebble.start_checks(check_names)

    def stop_checks(self, *check_names: str) -> list[str]:
        """Stop given check(s) by name.

        .. jujuadded:: 3.6.4

        Returns:
            A list of check names that were stopped. Checks that were already
            inactive will not be included.
        """
        if not check_names:
            raise TypeError('stop-checks expected at least 1 argument, got 0')

        return self._pebble.stop_checks(check_names)

    @typing.overload
    def pull(self, path: str | PurePath, *, encoding: None) -> BinaryIO: ...

    @typing.overload
    def pull(self, path: str | PurePath, *, encoding: str = 'utf-8') -> TextIO: ...

    def pull(self, path: str | PurePath, *, encoding: str | None = 'utf-8') -> BinaryIO | TextIO:
        """Read a file's content from the remote system.

        Args:
            path: Path of the file to read from the remote system.
            encoding: Encoding to use for decoding the file's bytes to string,
                or ``None`` to specify no decoding.

        Returns:
            A readable file-like object, whose ``read()`` method will return
            strings decoded according to the specified encoding, or bytes if
            encoding is ``None``.

        Raises:
            pebble.PathError: If there was an error reading the file at path,
                for example, if the file doesn't exist or is a directory.
        """
        return self._pebble.pull(str(path), encoding=encoding)

    def push(
        self,
        path: str | PurePath,
        source: bytes | str | BinaryIO | TextIO,
        *,
        encoding: str = 'utf-8',
        make_dirs: bool = False,
        permissions: int | None = None,
        user_id: int | None = None,
        user: str | None = None,
        group_id: int | None = None,
        group: str | None = None,
    ):
        """Write content to a given file path on the remote system.

        Note that if another process has the file open on the remote system,
        or if the remote file is a bind mount, pushing will fail with a
        :class:`pebble.PathError`. Use :meth:`Container.exec` for full
        control.

        Args:
            path: Path of the file to write to on the remote system.
            source: Source of data to write. This is either a concrete str or
                bytes instance, or a readable file-like object.
            encoding: Encoding to use for encoding source str to bytes, or
                strings read from source if it is a TextIO type. Ignored if
                source is bytes or BinaryIO.
            make_dirs: If True, create parent directories if they don't exist.
            permissions: Permissions (mode) to create file with (Pebble default
                is 0o644).
            user_id: User ID (UID) for file.
            user: Username for file. User's UID must match user_id if both are
                specified.
            group_id: Group ID (GID) for file.
            group: Group name for file. Group's GID must match group_id if
                both are specified.
        """
        self._pebble.push(
            str(path),
            source,
            encoding=encoding,
            make_dirs=make_dirs,
            permissions=permissions,
            user_id=user_id,
            user=user,
            group_id=group_id,
            group=group,
        )

    def list_files(
        self, path: str | PurePath, *, pattern: str | None = None, itself: bool = False
    ) -> list[pebble.FileInfo]:
        """Return list of directory entries from given path on remote system.

        Despite the name, this method returns a list of files *and*
        directories, similar to :func:`os.listdir` or :func:`os.scandir`.

        Args:
            path: Path of the directory to list, or path of the file to return
                information about.
            pattern: If specified, filter the list to just the files that match,
                for example ``*.txt``.
            itself: If path refers to a directory, return information about the
                directory itself, rather than its contents.
        """
        return self._pebble.list_files(str(path), pattern=pattern, itself=itself)

    def push_path(
        self,
        source_path: str | Path | Iterable[str | Path],
        dest_dir: str | PurePath,
    ):
        """Recursively push a local path or files to the remote system.

        Only regular files and directories are copied; symbolic links, device files, etc. are
        skipped.  Pushing is attempted to completion even if errors occur during the process.  All
        errors are collected incrementally. After copying has completed, if any errors occurred, a
        single :class:`MultiPushPullError` is raised containing details for each error.

        Assuming the following files exist locally:

        * /foo/bar/baz.txt
        * /foo/foobar.txt
        * /quux.txt

        These are various push examples::

            # copy one file
            container.push_path('/foo/foobar.txt', '/dst')
            # Destination results: /dst/foobar.txt

            # copy a directory
            container.push_path('/foo', '/dst')
            # Destination results: /dst/foo/bar/baz.txt, /dst/foo/foobar.txt

            # copy a directory's contents
            container.push_path('/foo/*', '/dst')
            # Destination results: /dst/bar/baz.txt, /dst/foobar.txt

            # copy multiple files
            container.push_path(['/foo/bar/baz.txt', 'quux.txt'], '/dst')
            # Destination results: /dst/baz.txt, /dst/quux.txt

            # copy a file and a directory
            container.push_path(['/foo/bar', '/quux.txt'], '/dst')
            # Destination results: /dst/bar/baz.txt, /dst/quux.txt

        Args:
            source_path: A single path or list of paths to push to the remote
                system. The paths can be either a file or a directory. If
                ``source_path`` is a directory, the directory base name is
                attached to the destination directory -- that is, the source
                path directory is placed inside the destination directory. If
                a source path ends with a trailing ``/*`` it will have its
                *contents* placed inside the destination directory.
            dest_dir: Remote destination directory inside which the source
                dir/files will be placed. This must be an absolute path.
        """
        if hasattr(source_path, '__iter__') and not isinstance(source_path, str):
            source_paths = typing.cast('Iterable[str | Path]', source_path)
        else:
            source_paths = typing.cast('Iterable[str | Path]', [source_path])
        source_paths = [Path(p) for p in source_paths]
        dest_dir = Path(dest_dir)

        def local_list(source_path: Path) -> list[pebble.FileInfo]:
            paths = source_path.iterdir() if source_path.is_dir() else [source_path]
            files = [self._build_fileinfo(f) for f in paths]
            return files

        errors: list[tuple[str, Exception]] = []
        for source_path in source_paths:
            try:
                for info in Container._list_recursive(local_list, source_path):
                    dstpath = self._build_destpath(info.path, source_path, dest_dir)
                    if info.type is pebble.FileType.DIRECTORY:
                        self.make_dir(dstpath, make_parents=True)
                        continue
                    with open(info.path, 'rb') as src:
                        self.push(
                            dstpath,
                            src,
                            make_dirs=True,
                            permissions=info.permissions,
                            user_id=info.user_id,
                            user=info.user,
                            group_id=info.group_id,
                            group=info.group,
                        )
            except (OSError, pebble.Error) as err:
                errors.append((str(source_path), err))
        if errors:
            raise MultiPushPullError('failed to push one or more files', errors)

    def pull_path(
        self,
        source_path: str | PurePath | Iterable[str | PurePath],
        dest_dir: str | Path,
    ):
        """Recursively pull a remote path or files to the local system.

        Only regular files and directories are copied; symbolic links, device files, etc. are
        skipped.  Pulling is attempted to completion even if errors occur during the process.  All
        errors are collected incrementally. After copying has completed, if any errors occurred, a
        single :class:`MultiPushPullError` is raised containing details for each error.

        Assuming the following files exist remotely:

        * /foo/bar/baz.txt
        * /foo/foobar.txt
        * /quux.txt

        These are various pull examples::

            # copy one file
            container.pull_path('/foo/foobar.txt', '/dst')
            # Destination results: /dst/foobar.txt

            # copy a directory
            container.pull_path('/foo', '/dst')
            # Destination results: /dst/foo/bar/baz.txt, /dst/foo/foobar.txt

            # copy a directory's contents
            container.pull_path('/foo/*', '/dst')
            # Destination results: /dst/bar/baz.txt, /dst/foobar.txt

            # copy multiple files
            container.pull_path(['/foo/bar/baz.txt', 'quux.txt'], '/dst')
            # Destination results: /dst/baz.txt, /dst/quux.txt

            # copy a file and a directory
            container.pull_path(['/foo/bar', '/quux.txt'], '/dst')
            # Destination results: /dst/bar/baz.txt, /dst/quux.txt

        Args:
            source_path: A single path or list of paths to pull from the
                remote system. The paths can be either a file or a directory
                but must be absolute paths. If ``source_path`` is a directory,
                the directory base name is attached to the destination
                directory -- that is, the source path directory is placed
                inside the destination directory. If a source path ends with a
                trailing ``/*`` it will have its *contents* placed inside the
                destination directory.
            dest_dir: Local destination directory inside which the source
                dir/files will be placed.
        """
        if hasattr(source_path, '__iter__') and not isinstance(source_path, str):
            source_paths = typing.cast('Iterable[str | Path]', source_path)
        else:
            source_paths = typing.cast('Iterable[str | Path]', [source_path])
        source_paths = [Path(p) for p in source_paths]
        dest_dir = Path(dest_dir)

        errors: list[tuple[str, Exception]] = []
        for source_path in source_paths:
            try:
                for info in Container._list_recursive(self.list_files, source_path):
                    dstpath = self._build_destpath(info.path, source_path, dest_dir)
                    if info.type is pebble.FileType.DIRECTORY:
                        dstpath.mkdir(parents=True, exist_ok=True)
                        continue
                    dstpath.parent.mkdir(parents=True, exist_ok=True)
                    with self.pull(info.path, encoding=None) as src:
                        with dstpath.open(mode='wb') as dst:
                            shutil.copyfileobj(src, dst)
            except (OSError, pebble.Error) as err:
                errors.append((str(source_path), err))
        if errors:
            raise MultiPushPullError('failed to pull one or more files', errors)

    @staticmethod
    def _build_fileinfo(path: str | Path) -> pebble.FileInfo:
        """Constructs a FileInfo object by stat'ing a local path."""
        path = Path(path)
        if path.is_symlink():
            ftype = pebble.FileType.SYMLINK
        elif path.is_dir():
            ftype = pebble.FileType.DIRECTORY
        elif path.is_file():
            ftype = pebble.FileType.FILE
        else:
            ftype = pebble.FileType.UNKNOWN

        import grp
        import pwd

        info = path.lstat()
        try:
            pw_name = pwd.getpwuid(info.st_uid).pw_name
        except KeyError:
            logger.warning('Could not get name for user %s', info.st_uid)
            pw_name = None
        try:
            gr_name = grp.getgrgid(info.st_gid).gr_name
        except KeyError:
            logger.warning('Could not get name for group %s', info.st_gid)
            gr_name = None
        return pebble.FileInfo(
            path=str(path),
            name=path.name,
            type=ftype,
            size=info.st_size,
            permissions=stat.S_IMODE(info.st_mode),
            last_modified=datetime.datetime.fromtimestamp(info.st_mtime),
            user_id=info.st_uid,
            user=pw_name,
            group_id=info.st_gid,
            group=gr_name,
        )

    @staticmethod
    def _list_recursive(
        list_func: Callable[[Path], Iterable[pebble.FileInfo]], path: Path
    ) -> Generator[pebble.FileInfo, None, None]:
        """Recursively lists all files under path using the given list_func.

        Args:
            list_func: Function taking 1 Path argument that returns a list of FileInfo objects
                representing files residing directly inside the given path.
            path: Filepath to recursively list.
        """
        if path.name == '*':
            # ignore trailing '/*' that we just use for determining how to build paths
            # at destination
            path = path.parent

        for info in list_func(path):
            if info.type is pebble.FileType.DIRECTORY:
                # Yield the directory to ensure empty directories are created, then
                # all of the contained files.
                yield info
                yield from Container._list_recursive(list_func, Path(info.path))
            elif info.type in (pebble.FileType.FILE, pebble.FileType.SYMLINK):
                yield info
            else:
                logger.debug(
                    'skipped unsupported file in Container.[push/pull]_path: %s', info.path
                )

    @staticmethod
    def _build_destpath(
        file_path: str | Path, source_path: str | Path, dest_dir: str | Path
    ) -> Path:
        """Converts a source file and destination dir into a full destination filepath.

        file_path:
            Full source-side path for the file being copied to dest_dir.
        source_path
            Source prefix under which the given file_path was found.
        dest_dir
            Destination directory to place file_path into.
        """
        # select between the two following src+dst combos via trailing '/*'
        # /src/* --> /dst/*
        # /src --> /dst/src
        file_path, source_path, dest_dir = Path(file_path), Path(source_path), Path(dest_dir)
        prefix = str(source_path.parent)
        if prefix != '.' and os.path.commonprefix([prefix, str(file_path)]) != prefix:
            raise RuntimeError(f'file "{file_path}" does not have specified prefix "{prefix}"')
        path_suffix = os.path.relpath(str(file_path), prefix)
        return dest_dir / path_suffix

    def exists(self, path: str | PurePath) -> bool:
        """Report whether a path exists on the container filesystem."""
        try:
            self._pebble.list_files(str(path), itself=True)
        except pebble.APIError as err:
            if err.code == 404:
                return False
            raise err
        return True

    def isdir(self, path: str | PurePath) -> bool:
        """Report whether a directory exists at the given path on the container filesystem."""
        try:
            files = self._pebble.list_files(str(path), itself=True)
        except pebble.APIError as err:
            if err.code == 404:
                return False
            raise err
        return files[0].type == pebble.FileType.DIRECTORY

    def make_dir(
        self,
        path: str | PurePath,
        *,
        make_parents: bool = False,
        permissions: int | None = None,
        user_id: int | None = None,
        user: str | None = None,
        group_id: int | None = None,
        group: str | None = None,
    ):
        """Create a directory on the remote system with the given attributes.

        Args:
            path: Path of the directory to create on the remote system.
            make_parents: If True, create parent directories if they don't exist.
            permissions: Permissions (mode) to create directory with (Pebble
                default is 0o755).
            user_id: User ID (UID) for directory.
            user: Username for directory. User's UID must match user_id if
                both are specified.
            group_id: Group ID (GID) for directory.
            group: Group name for directory. Group's GID must match group_id
                if both are specified.
        """
        self._pebble.make_dir(
            str(path),
            make_parents=make_parents,
            permissions=permissions,
            user_id=user_id,
            user=user,
            group_id=group_id,
            group=group,
        )

    def remove_path(self, path: str | PurePath, *, recursive: bool = False):
        """Remove a file or directory on the remote system.

        Args:
            path: Path of the file or directory to delete from the remote system.
            recursive: If True, and path is a directory, recursively delete it and
                       everything under it. If path is a file, delete the file. In
                       either case, do nothing if the file or directory does not
                       exist. Behaviourally similar to ``rm -rf <file|dir>``.

        Raises:
            pebble.PathError: If a relative path is provided, or if `recursive` is False
                and the file or directory cannot be removed (it does not exist or is not empty).
        """
        self._pebble.remove_path(str(path), recursive=recursive)

    # Exec I/O is str if encoding is provided (the default)
    @typing.overload
    def exec(
        self,
        command: list[str],
        *,
        service_context: str | None = None,
        environment: dict[str, str] | None = None,
        working_dir: str | None = None,
        timeout: float | None = None,
        user_id: int | None = None,
        user: str | None = None,
        group_id: int | None = None,
        group: str | None = None,
        stdin: str | TextIO | None = None,
        stdout: TextIO | None = None,
        stderr: TextIO | None = None,
        encoding: str = 'utf-8',
        combine_stderr: bool = False,
    ) -> pebble.ExecProcess[str]: ...

    # Exec I/O is bytes if encoding is explicitly set to None
    @typing.overload
    def exec(
        self,
        command: list[str],
        *,
        service_context: str | None = None,
        environment: dict[str, str] | None = None,
        working_dir: str | None = None,
        timeout: float | None = None,
        user_id: int | None = None,
        user: str | None = None,
        group_id: int | None = None,
        group: str | None = None,
        stdin: bytes | BinaryIO | None = None,
        stdout: BinaryIO | None = None,
        stderr: BinaryIO | None = None,
        encoding: None = None,
        combine_stderr: bool = False,
    ) -> pebble.ExecProcess[bytes]: ...

    def exec(
        self,
        command: list[str],
        *,
        service_context: str | None = None,
        environment: dict[str, str] | None = None,
        working_dir: str | None = None,
        timeout: float | None = None,
        user_id: int | None = None,
        user: str | None = None,
        group_id: int | None = None,
        group: str | None = None,
        stdin: str | bytes | TextIO | BinaryIO | None = None,
        stdout: TextIO | BinaryIO | None = None,
        stderr: TextIO | BinaryIO | None = None,
        encoding: str | None = 'utf-8',
        combine_stderr: bool = False,
    ) -> pebble.ExecProcess[Any]:
        """Execute the given command on the remote system.

        See :meth:`ops.pebble.Client.exec` for documentation of the parameters
        and return value, as well as examples.

        Note that older versions of Juju do not support the ``service_context`` parameter, so if
        the Charm is to be used on those versions, then
        :meth:`JujuVersion.supports_exec_service_context` should be used as a guard.

        Raises:
            ExecError: if the command exits with a non-zero exit code.
        """
        assert self._juju_version is not None
        if service_context is not None and not self._juju_version.supports_exec_service_context:
            raise RuntimeError(
                f'exec with service_context not supported on Juju version {self._juju_version}'
            )
        return self._pebble.exec(
            command,
            service_context=service_context,
            environment=environment,
            working_dir=working_dir,
            timeout=timeout,
            user_id=user_id,
            user=user,
            group_id=group_id,
            group=group,
            stdin=stdin,  # type: ignore
            stdout=stdout,  # type: ignore
            stderr=stderr,  # type: ignore
            encoding=encoding,  # type: ignore
            combine_stderr=combine_stderr,
        )

    def send_signal(self, sig: int | str, *service_names: str):
        """Send the given signal to one or more services.

        Args:
            sig: Name or number of signal to send, for example ``"SIGHUP"``, ``1``, or
                ``signal.SIGHUP``.
            service_names: Name(s) of the service(s) to send the signal to.

        Raises:
            pebble.APIError: If any of the services are not in the plan or are
                not currently running.
        """
        if not service_names:
            raise TypeError('send_signal expected at least 1 service name, got 0')

        self._pebble.send_signal(sig, service_names)

    def get_notice(self, id: str) -> pebble.Notice:
        """Get details about a single notice by ID.

        .. jujuadded:: 3.4

        Raises:
            ModelError: if a notice with the given ID is not found
        """
        try:
            return self._pebble.get_notice(id)
        except pebble.APIError as e:
            if e.code == 404:
                raise ModelError(f'notice {id!r} not found') from e
            raise

    def get_notices(
        self,
        *,
        users: pebble.NoticesUsers | None = None,
        user_id: int | None = None,
        types: Iterable[pebble.NoticeType | str] | None = None,
        keys: Iterable[str] | None = None,
    ) -> list[pebble.Notice]:
        """Query for notices that match all of the provided filters.

        See :meth:`ops.pebble.Client.get_notices` for documentation of the
        parameters.

        .. jujuadded:: 3.4
        """
        return self._pebble.get_notices(
            users=users,
            user_id=user_id,
            types=types,
            keys=keys,
        )

    # Define this last to avoid clashes with the imported "pebble" module
    @property
    def pebble(self) -> pebble.Client:
        """The low-level :class:`ops.pebble.Client` instance for this container."""
        return self._pebble


class ContainerMapping(Mapping[str, Container]):
    """Map of container names to Container objects.

    This is done as a mapping object rather than a plain dictionary so that we
    can extend it later, and so it's not mutable.
    """

    def __init__(self, names: Iterable[str], backend: _ModelBackend):
        self._containers = {name: Container(name, backend) for name in names}

    def __getitem__(self, key: str):
        return self._containers[key]

    def __iter__(self):
        return iter(self._containers)

    def __len__(self):
        return len(self._containers)

    def __repr__(self):
        return repr(self._containers)


class ServiceInfoMapping(Mapping[str, pebble.ServiceInfo]):
    """Map of service names to :class:`pebble.ServiceInfo` objects.

    This is done as a mapping object rather than a plain dictionary so that we
    can extend it later, and so it's not mutable.
    """

    def __init__(self, services: Iterable[pebble.ServiceInfo]):
        self._services = {s.name: s for s in services}

    def __getitem__(self, key: str):
        return self._services[key]

    def __iter__(self):
        return iter(self._services)

    def __len__(self):
        return len(self._services)

    def __repr__(self):
        return repr(self._services)


class CheckInfoMapping(Mapping[str, pebble.CheckInfo]):
    """Map of check names to :class:`ops.pebble.CheckInfo` objects.

    This is done as a mapping object rather than a plain dictionary so that we
    can extend it later, and so it's not mutable.
    """

    def __init__(self, checks: Iterable[pebble.CheckInfo]):
        self._checks = {c.name: c for c in checks}

    def __getitem__(self, key: str):
        return self._checks[key]

    def __iter__(self):
        return iter(self._checks)

    def __len__(self):
        return len(self._checks)

    def __repr__(self):
        return repr(self._checks)


class ModelError(Exception):
    """Base class for exceptions raised when interacting with the Model."""

    pass


class TooManyRelatedAppsError(ModelError):
    """Raised by :meth:`Model.get_relation` if there is more than one integrated application."""

    def __init__(self, relation_name: str, num_related: int, max_supported: int):
        super().__init__(
            f'Too many remote applications on {relation_name} ({num_related} > {max_supported})'
        )
        self.relation_name = relation_name
        self.num_related = num_related
        self.max_supported = max_supported


class RelationDataError(ModelError):
    """Raised when a relation data read/write is invalid.

    This is raised either when trying to set a value to something that isn't a string,
    or when trying to set a value in a bucket without the required access. (For example,
    another application/unit, or setting application data without being the leader.)
    """


class RelationDataTypeError(RelationDataError):
    """Raised by ``Relation.data[entity][key] = value`` if `key` or `value` are not strings."""


class RelationDataAccessError(RelationDataError):
    """Raised by ``Relation.data[entity][key] = value`` if unable to access.

    This typically means that permission to write read/write the databag is missing,
    but in some cases it is raised when attempting to read/write from a deceased remote entity.
    """


class RelationNotFoundError(ModelError):
    """Raised when querying Juju for a given relation and that relation doesn't exist."""


class InvalidStatusError(ModelError):
    """Raised if trying to set an Application or Unit status to something invalid."""


class SecretNotFoundError(ModelError):
    """Raised when the specified secret does not exist."""


_ACTION_RESULT_KEY_REGEX = re.compile(r'^[a-z0-9](([a-z0-9-.]+)?[a-z0-9])?$')


def _format_action_result_dict(
    input: dict[str, Any],
    parent_key: str | None = None,
    output: dict[str, str] | None = None,
) -> dict[str, str]:
    """Turn a nested dictionary into a flattened dictionary, using '.' as a key separator.

    This is used to allow nested dictionaries to be translated into the dotted format required by
    the Juju `action-set` hook tool in order to set nested data on an action.

    Additionally, this method performs some validation on keys to ensure they only use permitted
    characters.

    Example::

        >>> test_dict = {'a': {'b': 1, 'c': 2}}
        >>> _format_action_result_dict(test_dict)
        {'a.b': 1, 'a.c': 2}

    Arguments:
        input: The dictionary to flatten
        parent_key: The string to prepend to dictionary's keys
        output: The current dictionary to be returned, which may or may not yet be completely flat

    Returns:
        A flattened dictionary with validated keys

    Raises:
        ValueError: if the dict is passed with a mix of dotted/non-dotted keys that expand out to
            result in duplicate keys. For example: {'a': {'b': 1}, 'a.b': 2}. Also raised if a dict
            is passed with a key that fails to meet the format requirements.
    """
    output_: dict[str, str] = output or {}

    for key, value in input.items():
        # Ensure the key is of a valid format, and raise a ValueError if not
        if not isinstance(key, str):
            # technically a type error, but for consistency with the
            # other exceptions raised on key validation...
            raise ValueError(f'invalid key {key!r}; must be a string')
        if not _ACTION_RESULT_KEY_REGEX.match(key):
            raise ValueError(
                f"key {key!r} is invalid: must be similar to 'key', 'some-key2', or 'some.key'"
            )

        if parent_key:
            key = f'{parent_key}.{key}'

        if isinstance(value, MutableMapping):
            value = typing.cast('dict[str, Any]', value)
            output_ = _format_action_result_dict(value, key, output_)
        elif key in output_:
            raise ValueError(
                f"duplicate key detected in dictionary passed to 'action-set': {key!r}"
            )
        else:
            output_[key] = value

    return output_


class _ModelBackend:
    """Represents the connection between the Model representation and talking to Juju.

    Charm authors should not directly interact with the ModelBackend, it is a private
    implementation of Model.
    """

    LEASE_RENEWAL_PERIOD = datetime.timedelta(seconds=30)
    _STORAGE_KEY_RE = re.compile(
        r'.*^-s\s+\(=\s+(?P<storage_key>.*?)\)\s*?$', re.MULTILINE | re.DOTALL
    )

    def __init__(
        self,
        unit_name: str | None = None,
        model_name: str | None = None,
        model_uuid: str | None = None,
        juju_context: _JujuContext | None = None,
    ):
        if juju_context is None:
            juju_context = _JujuContext.from_dict(os.environ)
        self._juju_context = juju_context
        # if JUJU_UNIT_NAME is not being passed nor in the env, something is wrong
        unit_name_ = unit_name or self._juju_context.unit_name
        if unit_name_ is None:
            raise ValueError('JUJU_UNIT_NAME not set')
        self.unit_name: str = unit_name_

        # we can cast to str because these envvars are guaranteed to be set
        self.model_name: str = model_name or self._juju_context.model_name
        self.model_uuid: str = model_uuid or self._juju_context.model_uuid
        self.app_name: str = self.unit_name.split('/')[0]

        self._is_leader: bool | None = None
        self._leader_check_time = None
        self._hook_is_running = ''
        self._is_recursive = contextvars.ContextVar('_is_recursive', default=False)

    @contextlib.contextmanager
    def _prevent_recursion(self):
        token = self._is_recursive.set(True)
        try:
            yield
        finally:
            self._is_recursive.reset(token)

    def _run(
        self,
        *args: str,
        return_output: bool = False,
        use_json: bool = False,
        input_stream: str | None = None,
    ) -> str | Any | None:
        if self._is_recursive.get():
            # Either `juju-log` hook tool failed or there's a bug in ops.
            return
        # Logs are collected via log integration, omit the subprocess calls that push
        # the same content to juju from telemetry.
        mgr = (
            self._prevent_recursion()
            if args[0] == 'juju-log'
            else tracer.start_as_current_span(args[0])
        )
        with mgr as span:
            kwargs = {
                'stdout': subprocess.PIPE,
                'stderr': subprocess.PIPE,
                'check': True,
                'encoding': 'utf-8',
            }
            if input_stream:
                kwargs.update({'input': input_stream})
            which_cmd = shutil.which(args[0])
            if which_cmd is None:
                raise RuntimeError(f'command not found: {args[0]}')
            args = (which_cmd,) + args[1:]
            if use_json:
                args += ('--format=json',)
            if span:
                span.set_attribute('call', 'subprocess.run')
                # Some hook tool command line arguments may include sensitive data.
                truncate = args[0] in ['action-set']
                span.set_attribute('argv', [args[0], '...'] if truncate else args)
            # TODO(benhoyt): all the "type: ignore"s below kinda suck, but I've
            #                been fighting with Pyright for half an hour now...
            try:
                result = subprocess.run(args, **kwargs)  # type: ignore
            except subprocess.CalledProcessError as e:
                raise ModelError(e.stderr) from e
            if return_output:
                if result.stdout is None:  # type: ignore
                    return ''
                else:
                    text: str = result.stdout  # type: ignore
                    if use_json:
                        return json.loads(text)  # type: ignore
                    else:
                        return text  # type: ignore

    @staticmethod
    def _is_relation_not_found(model_error: Exception) -> bool:
        return 'relation not found' in str(model_error)

    def relation_ids(self, relation_name: str) -> list[int]:
        relation_ids = self._run('relation-ids', relation_name, return_output=True, use_json=True)
        relation_ids = typing.cast('Iterable[str]', relation_ids)
        return [int(relation_id.split(':')[-1]) for relation_id in relation_ids]

    def relation_list(self, relation_id: int) -> list[str]:
        try:
            rel_list = self._run(
                'relation-list', '-r', str(relation_id), return_output=True, use_json=True
            )
            return typing.cast('list[str]', rel_list)
        except ModelError as e:
            if self._is_relation_not_found(e):
                raise RelationNotFoundError() from e
            raise

    def relation_remote_app_name(self, relation_id: int) -> str | None:
        """Return remote app name for given relation ID, or None if not known."""
        if (
            self._juju_context.relation_id is not None
            and self._juju_context.remote_app_name is not None
        ):
            event_relation_id = self._juju_context.relation_id
            if relation_id == event_relation_id:
                # JUJU_RELATION_ID is this relation, use JUJU_REMOTE_APP.
                return self._juju_context.remote_app_name

        # If caller is asking for information about another relation, use
        # "relation-list --app" to get it.
        try:
            rel_id = self._run(
                'relation-list', '-r', str(relation_id), '--app', return_output=True, use_json=True
            )
            # if it returned anything at all, it's a str.
            return typing.cast('str', rel_id)

        except ModelError as e:
            if self._is_relation_not_found(e):
                return None
            if 'option provided but not defined: --app' in str(e):
                # "--app" was introduced to relation-list in Juju 2.8.1, so
                # handle previous versions of Juju gracefully
                return None
            raise

    def relation_get(
        self, relation_id: int, member_name: str, is_app: bool
    ) -> _RelationDataContent_Raw:
        if not isinstance(is_app, bool):
            raise TypeError('is_app parameter to relation_get must be a boolean')

        if is_app and not self._juju_context.version.has_app_data():
            raise RuntimeError(
                'getting application data is not supported on Juju version '
                f'{self._juju_context.version}'
            )

        args = ['relation-get', '-r', str(relation_id), '-', member_name]
        if is_app:
            args.append('--app')

        try:
            raw_data_content = self._run(*args, return_output=True, use_json=True)
            return typing.cast('_RelationDataContent_Raw', raw_data_content)
        except ModelError as e:
            if self._is_relation_not_found(e):
                raise RelationNotFoundError() from e
            raise

    def relation_set(self, relation_id: int, data: Mapping[str, str], is_app: bool) -> None:
        if not data:
            raise ValueError('at least one key:value pair is required for relation-set')
        if not isinstance(is_app, bool):
            raise TypeError('is_app parameter to relation_set must be a boolean')

        if is_app and not self._juju_context.version.has_app_data():
            raise RuntimeError(
                'setting application data is not supported on Juju version '
                f'{self._juju_context.version}'
            )

        args = ['relation-set', '-r', str(relation_id)]
        if is_app:
            args.append('--app')
        args.extend(['--file', '-'])

        try:
            content = yaml.safe_dump(data)
            self._run(*args, input_stream=content)
        except ModelError as e:
            if self._is_relation_not_found(e):
                raise RelationNotFoundError() from e
            raise

    def relation_model_get(self, relation_id: int) -> dict[str, Any]:
        args = ['relation-model-get', '-r', str(relation_id)]
        try:
            result = self._run(*args, return_output=True, use_json=True)
            return typing.cast('dict[str, Any]', result)
        except ModelError as e:
            if self._is_relation_not_found(e):
                raise RelationNotFoundError() from e
            raise

    def config_get(self) -> dict[str, bool | int | float | str]:
        out = self._run('config-get', return_output=True, use_json=True)
        return typing.cast('dict[str, bool | int | float | str]', out)

    def is_leader(self) -> bool:
        """Obtain the current leadership status for the unit the charm code is executing on.

        The value is cached for the duration of a lease which is 30s in Juju.
        """
        now = time.monotonic()
        if self._leader_check_time is None:
            check = True
        else:
            time_since_check = datetime.timedelta(seconds=now - self._leader_check_time)
            check = time_since_check > self.LEASE_RENEWAL_PERIOD or self._is_leader is None
        if check:
            # Current time MUST be saved before running is-leader to ensure the cache
            # is only used inside the window that is-leader itself asserts.
            self._leader_check_time = now
            is_leader = self._run('is-leader', return_output=True, use_json=True)
            self._is_leader = typing.cast('bool', is_leader)

        # we can cast to bool now since if we're here it means we checked.
        return typing.cast('bool', self._is_leader)

    def resource_get(self, resource_name: str) -> str:
        out = self._run('resource-get', resource_name, return_output=True)
        return typing.cast('str', out).strip()

    def pod_spec_set(
        self, spec: Mapping[str, Any], k8s_resources: Mapping[str, Any] | None = None
    ):
        tmpdir = Path(tempfile.mkdtemp('-pod-spec-set'))
        try:
            spec_path = tmpdir / 'spec.yaml'
            with spec_path.open('wt', encoding='utf8') as f:
                yaml.safe_dump(spec, stream=f)
            args = ['--file', str(spec_path)]
            if k8s_resources:
                k8s_res_path = tmpdir / 'k8s-resources.yaml'
                with k8s_res_path.open('wt', encoding='utf8') as f:
                    yaml.safe_dump(k8s_resources, stream=f)
                args.extend(['--k8s-resources', str(k8s_res_path)])
            self._run('pod-spec-set', *args)
        finally:
            shutil.rmtree(str(tmpdir))

    def status_get(self, *, is_app: bool = False) -> _StatusDict:
        """Get a status of a unit or an application.

        Args:
            is_app: A boolean indicating whether the status should be retrieved for a unit
                or an application.
        """
        content = self._run(
            'status-get',
            '--include-data',
            f'--application={is_app}',
            use_json=True,
            return_output=True,
        )
        # Unit status looks like (in YAML):
        # message: 'load: 0.28 0.26 0.26'
        # status: active
        # status-data: {}
        # Application status looks like (in YAML):
        # application-status:
        #   message: 'load: 0.28 0.26 0.26'
        #   status: active
        #   status-data: {}
        #   units:
        #     uo/0:
        #       message: 'load: 0.28 0.26 0.26'
        #       status: active
        #       status-data: {}

        if is_app:
            content = typing.cast('dict[str, _StatusDict]', content)
            app_status = content['application-status']
            return {'status': app_status['status'], 'message': app_status['message']}
        else:
            return typing.cast('_StatusDict', content)

    def status_set(
        self, status: _SettableStatusName, message: str = '', *, is_app: bool = False
    ) -> None:
        """Set a status of a unit or an application.

        Args:
            status: The status to set.
            message: The message to set in the status.
            is_app: A boolean indicating whether the status should be set for a unit or an
                    application.
        """
        if not isinstance(is_app, bool):
            raise TypeError('is_app parameter must be boolean')
        if not isinstance(message, str):
            raise TypeError('message parameter must be a string')
        if status not in _SETTABLE_STATUS_NAMES:
            raise InvalidStatusError(f'status must be in {_SETTABLE_STATUS_NAMES}, not {status!r}')
        self._run('status-set', f'--application={is_app}', status, message)

    def storage_list(self, name: str) -> list[int]:
        storages = self._run('storage-list', name, return_output=True, use_json=True)
        storages = typing.cast('list[str]', storages)
        return [int(s.split('/')[1]) for s in storages]

    def _storage_event_details(self) -> tuple[int, str]:
        output = self._run('storage-get', '--help', return_output=True)
        output = typing.cast('str', output)
        # Match the entire string at once instead of going line by line
        match = self._STORAGE_KEY_RE.match(output)
        if match is None:
            raise RuntimeError(f'unable to find storage key in {output!r}')
        key = match.groupdict()['storage_key']

        index = int(key.split('/')[1])
        location = self.storage_get(key, 'location')
        return index, location

    def storage_get(self, storage_name_id: str, attribute: str) -> str:
        if not len(attribute) > 0:  # assume it's an empty string.
            raise RuntimeError(
                'calling storage_get with `attribute=""` will return a dict '
                'and not a string. This usage is not supported.'
            )
        out = self._run(
            'storage-get', '-s', storage_name_id, attribute, return_output=True, use_json=True
        )
        return typing.cast('str', out)

    def storage_add(self, name: str, count: int = 1) -> None:
        if not isinstance(count, int) or isinstance(count, bool):
            raise TypeError(f'storage count must be integer, got: {count} ({type(count)})')
        self._run('storage-add', f'{name}={count}')

    def action_get(self) -> dict[str, Any]:
        out = self._run('action-get', return_output=True, use_json=True)
        return typing.cast('dict[str, Any]', out)

    def action_set(self, results: dict[str, Any]) -> None:
        # The Juju action-set hook tool cannot interpret nested dicts, so we use a helper to
        # flatten out any nested dict structures into a dotted notation, and validate keys.
        flat_results = _format_action_result_dict(results)
        self._run('action-set', *[f'{k}={v}' for k, v in flat_results.items()])

    def action_log(self, message: str) -> None:
        self._run('action-log', message)

    def action_fail(self, message: str = '') -> None:
        self._run('action-fail', message)

    def application_version_set(self, version: str) -> None:
        self._run('application-version-set', '--', version)

    @classmethod
    def log_split(
        cls, message: str, max_len: int = MAX_LOG_LINE_LEN
    ) -> Generator[str, None, None]:
        """Helper to handle log messages that are potentially too long.

        This is a generator that splits a message string into multiple chunks if it is too long
        to safely pass to bash. Will only generate a single entry if the line is not too long.
        """
        if len(message) > max_len:
            yield f'Log string greater than {max_len}. Splitting into multiple chunks: '

        while message:
            yield message[:max_len]
            message = message[max_len:]

    def juju_log(self, level: str, message: str) -> None:
        """Pass a log message on to the juju logger."""
        for line in self.log_split(message):
            self._run('juju-log', '--log-level', level, '--', line)

    def network_get(self, binding_name: str, relation_id: int | None = None) -> _NetworkDict:
        """Return network info provided by network-get for a given binding.

        Args:
            binding_name: A name of a binding (relation name or extra-binding name).
            relation_id: An optional relation id to get network info for.
        """
        cmd = ['network-get', binding_name]
        if relation_id is not None:
            cmd.extend(['-r', str(relation_id)])
        try:
            network = self._run(*cmd, return_output=True, use_json=True)
            return typing.cast('_NetworkDict', network)
        except ModelError as e:
            if self._is_relation_not_found(e):
                raise RelationNotFoundError() from e
            raise

    def add_metrics(
        self, metrics: Mapping[str, int | float], labels: Mapping[str, str] | None = None
    ) -> None:
        cmd: list[str] = ['add-metric']
        if labels:
            label_args: list[str] = []
            for k, v in labels.items():
                _ModelBackendValidator.validate_metric_label(k)
                _ModelBackendValidator.validate_label_value(k, v)
                label_args.append(f'{k}={v}')
            cmd.extend(['--labels', ','.join(label_args)])

        metric_args: list[str] = []
        for k, v in metrics.items():
            _ModelBackendValidator.validate_metric_key(k)
            metric_value = _ModelBackendValidator.format_metric_value(v)
            metric_args.append(f'{k}={metric_value}')
        cmd.extend(metric_args)
        self._run(*cmd)

    def get_pebble(self, socket_path: str) -> pebble.Client:
        """Create a pebble.Client instance from given socket path."""
        return pebble.Client(socket_path=socket_path)

    def planned_units(self) -> int:
        """Count of "planned" units that will run this application.

        This will include the current unit, any units that are alive, units that are in the process
        of being started, but will not include units that are being shut down.

        """
        # The goal-state tool will return the information that we need. Goal state as a general
        # concept is being deprecated, however, in favor of approaches such as the one that we use
        # here.
        app_state = self._run('goal-state', return_output=True, use_json=True)
        app_state = typing.cast('dict[str, dict[str, Any]]', app_state)

        # Planned units can be zero. We don't need to do error checking here.
        # But we need to filter out dying units as they may be reported before being deleted
        units = app_state.get('units', {})
        num_alive = sum(1 for unit in units.values() if unit['status'] != 'dying')
        return num_alive

    def update_relation_data(
        self, relation_id: int, entity: Unit | Application, data: Mapping[str, str]
    ):
        self.relation_set(
            relation_id=relation_id, data=data, is_app=isinstance(entity, Application)
        )

    def secret_get(
        self,
        *,
        id: str | None = None,
        label: str | None = None,
        refresh: bool = False,
        peek: bool = False,
    ) -> dict[str, str]:
        args: list[str] = []
        if id is not None:
            args.append(id)
        if label is not None:
            args.extend(['--label', label])
        if refresh:
            args.append('--refresh')
        if peek:
            args.append('--peek')
        # IMPORTANT: Don't call shared _run_for_secret method here; we want to
        # be extra sensitive inside secret_get to ensure we never
        # accidentally log or output secrets, even if _run_for_secret changes.
        try:
            result = self._run('secret-get', *args, return_output=True, use_json=True)
        except ModelError as e:
            if 'not found' in str(e):
                raise SecretNotFoundError() from e
            raise
        return typing.cast('dict[str, str]', result)

    def _run_for_secret(
        self, *args: str, return_output: bool = False, use_json: bool = False
    ) -> str | Any | None:
        try:
            return self._run(*args, return_output=return_output, use_json=use_json)
        except ModelError as e:
            if 'not found' in str(e):
                raise SecretNotFoundError() from e
            raise

    def secret_info_get(self, *, id: str | None = None, label: str | None = None) -> SecretInfo:
        args: list[str] = []
        if id is not None:
            args.append(id)
        elif label is not None:  # elif because Juju secret-info-get doesn't allow id and label
            args.extend(['--label', label])
        result = self._run_for_secret('secret-info-get', *args, return_output=True, use_json=True)
        info_dicts = typing.cast('dict[str, Any]', result)
        id = next(iter(info_dicts))  # Juju returns dict of {secret_id: {info}}
        return SecretInfo.from_dict(
            id, typing.cast('dict[str, Any]', info_dicts[id]), model_uuid=self.model_uuid
        )

    def secret_set(
        self,
        id: str,
        *,
        content: dict[str, str] | None = None,
        label: str | None = None,
        description: str | None = None,
        expire: datetime.datetime | None = None,
        rotate: SecretRotate | None = None,
    ):
        args = [id]
        if label is not None:
            args.extend(['--label', label])
        if description is not None:
            args.extend(['--description', description])
        if expire is not None:
            args.extend(['--expire', expire.isoformat()])
        if rotate is not None:
            args.extend(['--rotate', rotate.value])

        with tempfile.TemporaryDirectory() as tmp:
            # The content is None or has already been validated with Secret._validate_content
            for k, v in (content or {}).items():
                with open(f'{tmp}/{k}', mode='w', encoding='utf-8') as f:
                    f.write(v)
                args.append(f'{k}#file={tmp}/{k}')
            self._run_for_secret('secret-set', *args)

    def secret_add(
        self,
        content: dict[str, str],
        *,
        label: str | None = None,
        description: str | None = None,
        expire: datetime.datetime | None = None,
        rotate: SecretRotate | None = None,
        owner: str | None = None,
    ) -> str:
        args: list[str] = []
        if label is not None:
            args.extend(['--label', label])
        if description is not None:
            args.extend(['--description', description])
        if expire is not None:
            args.extend(['--expire', expire.isoformat()])
        if rotate is not None:
            args.extend(['--rotate', rotate.value])
        if owner is not None:
            args.extend(['--owner', owner])
        with tempfile.TemporaryDirectory() as tmp:
            # The content has already been validated with Secret._validate_content
            for k, v in content.items():
                with open(f'{tmp}/{k}', mode='w', encoding='utf-8') as f:
                    f.write(v)
                args.append(f'{k}#file={tmp}/{k}')
            result = self._run('secret-add', *args, return_output=True)
        secret_id = typing.cast('str', result)
        return secret_id.strip()

    def secret_grant(self, id: str, relation_id: int, *, unit: str | None = None):
        args = [id, '--relation', str(relation_id)]
        if unit is not None:
            args += ['--unit', str(unit)]
        self._run_for_secret('secret-grant', *args)

    def secret_revoke(self, id: str, relation_id: int, *, unit: str | None = None):
        args = [id, '--relation', str(relation_id)]
        if unit is not None:
            args += ['--unit', str(unit)]
        self._run_for_secret('secret-revoke', *args)

    def secret_remove(self, id: str, *, revision: int | None = None):
        args = [id]
        if revision is not None:
            args.extend(['--revision', str(revision)])
        self._run_for_secret('secret-remove', *args)

    def open_port(self, protocol: str, port: int | None = None):
        arg = f'{port}/{protocol}' if port is not None else protocol
        self._run('open-port', arg)

    def close_port(self, protocol: str, port: int | None = None):
        arg = f'{port}/{protocol}' if port is not None else protocol
        self._run('close-port', arg)

    def opened_ports(self) -> set[Port]:
        # We could use "opened-ports --format=json", but it's not really
        # structured; it's just an array of strings which are the lines of the
        # text output, like ["icmp","8081/udp"]. So it's probably just as
        # likely to change as the text output, and doesn't seem any better.
        output = typing.cast('str', self._run('opened-ports', return_output=True))
        ports: set[Port] = set()
        for line in output.splitlines():
            line = line.strip()
            if not line:
                continue
            port = self._parse_opened_port(line)
            if port is not None:
                ports.add(port)
        return ports

    @classmethod
    def _parse_opened_port(cls, port_str: str) -> Port | None:
        if port_str == 'icmp':
            return Port('icmp', None)
        port_range, slash, protocol = port_str.partition('/')
        if not slash or protocol not in ['tcp', 'udp']:
            logger.warning('Unexpected opened-ports protocol: %s', port_str)
            return None
        port, hyphen, _ = port_range.partition('-')
        if hyphen:
            logger.warning('Ignoring opened-ports port range: %s', port_str)
        protocol_lit = typing.cast('Literal["tcp", "udp"]', protocol)
        return Port(protocol_lit, int(port))

    def reboot(self, now: bool = False):
        if now:
            self._run('juju-reboot', '--now')
            # Juju will kill the Charm process, and in testing no code after
            # this point would execute. However, we want to guarantee that for
            # Charmers, so we force that to be the case.
            sys.exit()
        else:
            self._run('juju-reboot')

    def credential_get(self) -> CloudSpec:
        """Access cloud credentials by running the credential-get hook tool.

        Returns the cloud specification used by the model.
        """
        result = self._run('credential-get', return_output=True, use_json=True)
        return CloudSpec.from_dict(typing.cast('dict[str, Any]', result))


class _ModelBackendValidator:
    """Provides facilities for validating inputs and formatting them for model backends."""

    METRIC_KEY_REGEX = re.compile(r'^[a-zA-Z](?:[a-zA-Z0-9-_]*[a-zA-Z0-9])?$')

    @classmethod
    def validate_metric_key(cls, key: str):
        if cls.METRIC_KEY_REGEX.match(key) is None:
            raise ModelError(
                f'invalid metric key {key!r}: must match {cls.METRIC_KEY_REGEX.pattern}'
            )

    @classmethod
    def validate_metric_label(cls, label_name: str):
        if cls.METRIC_KEY_REGEX.match(label_name) is None:
            raise ModelError(
                f'invalid metric label name {label_name!r}: '
                f'must match {cls.METRIC_KEY_REGEX.pattern}'
            )

    @classmethod
    def format_metric_value(cls, value: int | float):
        if not isinstance(value, (int, float)):
            raise ModelError(
                f'invalid metric value {value!r} provided: must be a positive finite float'
            )

        if math.isnan(value) or math.isinf(value) or value < 0:
            raise ModelError(
                f'invalid metric value {value!r} provided: must be a positive finite float'
            )
        return str(value)

    @classmethod
    def validate_label_value(cls, label: str, value: str):
        # Label values cannot be empty, contain commas or equal signs as those are
        # used by add-metric as separators.
        if not value:
            raise ModelError(f'metric label {label} has an empty value, which is not allowed')
        v = str(value)
        if re.search(r'[,=]', v) is not None:
            raise ModelError(f'metric label values must not contain "," or "=": {label}={value!r}')


class LazyNotice:
    """Provide lazily-loaded access to a Pebble notice's details.

    The attributes provided by this class are the same as those of
    :class:`ops.pebble.Notice`, however, the notice details are only fetched
    from Pebble if necessary (and cached on the instance).
    """

    id: str
    user_id: int | None
    type: pebble.NoticeType | str
    key: str
    first_occurred: datetime.datetime
    last_occurred: datetime.datetime
    last_repeated: datetime.datetime
    occurrences: int
    last_data: dict[str, str]
    repeat_after: datetime.timedelta | None
    expire_after: datetime.timedelta | None

    def __init__(self, container: Container, id: str, type: str, key: str):
        self._container = container
        self.id = id
        try:
            self.type = pebble.NoticeType(type)
        except ValueError:
            self.type = type
        self.key = key

        self._notice: pebble.Notice | None = None

    def __repr__(self):
        type_repr = self.type if isinstance(self.type, pebble.NoticeType) else repr(self.type)
        return f'LazyNotice(id={self.id!r}, type={type_repr}, key={self.key!r})'

    def __getattr__(self, item: str):
        # Note: not called for defined attributes (id, type, key)
        self._ensure_loaded()
        return getattr(self._notice, item)

    def _ensure_loaded(self):
        if self._notice is not None:
            return
        self._notice = self._container.get_notice(self.id)
        assert self._notice.type == self.type
        assert self._notice.key == self.key


class LazyCheckInfo:
    """Provide lazily-loaded access to a Pebble check's info.

    The attributes provided by this class are the same as those of
    :class:`ops.pebble.CheckInfo`, however, the notice details are only fetched
    from Pebble if necessary (and cached on the instance).
    """

    name: str
    level: pebble.CheckLevel | str | None
    status: pebble.CheckStatus | str
    failures: int
    threshold: int
    change_id: pebble.ChangeID | None

    def __init__(self, container: Container, name: str):
        self._container = container
        self.name = name
        self._info: pebble.CheckInfo | None = None

    def __repr__(self):
        return f'LazyCheckInfo(name={self.name!r})'

    def __getattr__(self, item: str):
        # Note: not called for defined attribute `name`.
        self._ensure_loaded()
        return getattr(self._info, item)

    def _ensure_loaded(self):
        if self._info is not None:
            return
        self._info = self._container.get_check(self.name)


@dataclasses.dataclass(frozen=True)
class CloudCredential:
    """Credentials for cloud.

    Used as the type of attribute `credential` in :class:`CloudSpec`.
    """

    auth_type: str
    """Authentication type."""

    attributes: dict[str, str] = dataclasses.field(default_factory=dict)
    """A dictionary containing cloud credentials.

    For example, for AWS, it contains `access-key` and `secret-key`;
    for Azure, `application-id`, `application-password` and `subscription-id`
    can be found here.
    """

    redacted: list[str] = dataclasses.field(default_factory=list)
    """A list of redacted secrets."""

    @classmethod
    def from_dict(cls, d: dict[str, Any]) -> CloudCredential:
        """Create a new CloudCredential object from a dictionary."""
        return cls(
            auth_type=d['auth-type'],
            attributes=d.get('attrs') or {},
            redacted=d.get('redacted') or [],
        )


@dataclasses.dataclass(frozen=True)
class CloudSpec:
    """Cloud specification information (metadata) including credentials."""

    type: str
    """Type of the cloud."""

    name: str
    """Juju cloud name."""

    region: str | None = None
    """Region of the cloud."""

    endpoint: str | None = None
    """Endpoint of the cloud."""

    identity_endpoint: str | None = None
    """Identity endpoint of the cloud."""

    storage_endpoint: str | None = None
    """Storage endpoint of the cloud."""

    credential: CloudCredential | None = None
    """Cloud credentials with key-value attributes."""

    ca_certificates: list[str] = dataclasses.field(default_factory=list)
    """A list of CA certificates."""

    skip_tls_verify: bool = False
    """Whether to skip TLS verification."""

    is_controller_cloud: bool = False
    """If this is the cloud used by the controller, defaults to False."""

    @classmethod
    def from_dict(cls, d: dict[str, Any]) -> CloudSpec:
        """Create a new CloudSpec object from a dict parsed from JSON."""
        return cls(
            type=d['type'],
            name=d['name'],
            region=d.get('region') or None,
            endpoint=d.get('endpoint') or None,
            identity_endpoint=d.get('identity-endpoint') or None,
            storage_endpoint=d.get('storage-endpoint') or None,
            credential=CloudCredential.from_dict(d['credential']) if d.get('credential') else None,
            ca_certificates=d.get('cacertificates') or [],
            skip_tls_verify=d.get('skip-tls-verify') or False,
            is_controller_cloud=d.get('is-controller-cloud') or False,
        )<|MERGE_RESOLUTION|>--- conflicted
+++ resolved
@@ -17,12 +17,9 @@
 from __future__ import annotations
 
 import collections
-<<<<<<< HEAD
-import copy
-=======
 import contextlib
 import contextvars
->>>>>>> 9d2e9673
+import copy
 import dataclasses
 import datetime
 import enum
@@ -361,7 +358,7 @@
         self._secret_set_cache: collections.defaultdict[str, dict[str, Any]] = (
             collections.defaultdict(dict)
         )
-        self._databag_obj_cache: Dict[Tuple[int, Union[Application, Unit]], Any] = {}
+        self._databag_obj_cache: dict[tuple[int, Union[Application, Unit]], Any] = {}
         self._weakrefs: _WeakCacheType = weakref.WeakValueDictionary()
 
     @typing.overload
@@ -1762,13 +1759,8 @@
                 app = cache.get(Application, app_name)
 
         # self.app will not be None and always be set because of the fallback mechanism above.
-<<<<<<< HEAD
         self.app = typing.cast(Application, app)
         self.data = RelationData(self, our_unit, backend, cache)
-=======
-        self.app = typing.cast('Application', app)
-        self.data = RelationData(self, our_unit, backend)
->>>>>>> 9d2e9673
 
         self._remote_model: RemoteModel | None = None
 
@@ -1792,11 +1784,11 @@
 
     def load_data(
         self,
-        cls: Type[_InterfaceType],
-        app_or_unit: Union['Unit', 'Application'],
+        cls: type[_InterfaceType],
+        app_or_unit: Union[Unit, Application],
         *args: Any,
-        decoder: Optional[Callable[[Any], Any]] = None,
-        encoder: Optional[Callable[[Any], Any]] = None,
+        decoder: Callable[[Any], Any] | None = None,
+        encoder: Callable[[Any], Any] | None = None,
         **kwargs: Any,
     ) -> _InterfaceType:
         """Load the data for this relation into an instance of a databag class.
@@ -1871,25 +1863,17 @@
     :attr:`Relation.data`
     """
 
-<<<<<<< HEAD
     def __init__(
         self,
         relation: Relation,
         our_unit: Unit,
-        backend: '_ModelBackend',
-        cache: 'Optional[_ModelCache]' = None,
+        backend: _ModelBackend,
+        cache: _ModelCache | None = None,
     ):
         self.relation = weakref.proxy(relation)
-        self._data: Dict[Union[Unit, Application], RelationDataContent] = {
+        self._data: dict[Union[Unit, Application], RelationDataContent] = {
             our_unit: RelationDataContent(self.relation, our_unit, backend, cache),
             our_unit.app: RelationDataContent(self.relation, our_unit.app, backend, cache),
-=======
-    def __init__(self, relation: Relation, our_unit: Unit, backend: _ModelBackend):
-        self.relation = weakref.proxy(relation)
-        self._data: dict[Unit | Application, RelationDataContent] = {
-            our_unit: RelationDataContent(self.relation, our_unit, backend),
-            our_unit.app: RelationDataContent(self.relation, our_unit.app, backend),
->>>>>>> 9d2e9673
         }
         self._data.update({
             unit: RelationDataContent(self.relation, unit, backend, cache)
@@ -1924,17 +1908,13 @@
 class RelationDataContent(LazyMapping, MutableMapping[str, str]):
     """Data content of a unit or application in a relation."""
 
-<<<<<<< HEAD
     def __init__(
         self,
-        relation: 'Relation',
-        entity: Union['Unit', 'Application'],
-        backend: '_ModelBackend',
-        cache: 'Optional[_ModelCache]' = None,
+        relation: Relation,
+        entity: Union[Unit, Application],
+        backend: _ModelBackend,
+        cache: _ModelCache | None = None,
     ):
-=======
-    def __init__(self, relation: Relation, entity: Unit | Application, backend: _ModelBackend):
->>>>>>> 9d2e9673
         self.relation = relation
         self._entity = entity
         self._backend = backend
@@ -2321,11 +2301,7 @@
 
     def __init__(self, names: Iterable[str], backend: _ModelBackend):
         self._backend = backend
-<<<<<<< HEAD
-        self._paths: Dict[str, Optional[Path]] = dict.fromkeys(names)
-=======
-        self._paths: dict[str, Path | None] = {name: None for name in names}
->>>>>>> 9d2e9673
+        self._paths: dict[str, Path | None] = dict.fromkeys(names)
 
     def fetch(self, name: str) -> Path:
         """Fetch the resource from the controller or store.
