# Copyright 2019 Canonical Ltd.
#
# Licensed under the Apache License, Version 2.0 (the "License");
# you may not use this file except in compliance with the License.
# You may obtain a copy of the License at
#
# http://www.apache.org/licenses/LICENSE-2.0
#
# Unless required by applicable law or agreed to in writing, software
# distributed under the License is distributed on an "AS IS" BASIS,
# WITHOUT WARRANTIES OR CONDITIONS OF ANY KIND, either express or implied.
# See the License for the specific language governing permissions and
# limitations under the License.

"""Representations of Juju's model, application, unit, and other entities."""

from __future__ import annotations

import collections
import contextlib
import contextvars
import dataclasses
import datetime
import enum
import ipaddress
import json
import logging
import math
import os
import re
import shutil
import stat
import subprocess
import sys
import tempfile
import time
import typing
import warnings
import weakref
from abc import ABC, abstractmethod
from pathlib import Path, PurePath
from typing import (
    Any,
    BinaryIO,
    Callable,
    ClassVar,
    Generator,
    Iterable,
    List,
    Literal,
    Mapping,
    MutableMapping,
    TextIO,
    TypedDict,
    Union,
    get_args,
)

from . import charm as _charm
from . import pebble
from ._private import timeconv, tracer, yaml
from .jujucontext import _JujuContext
from .jujuversion import JujuVersion

if typing.TYPE_CHECKING:
    from typing_extensions import TypeAlias

# JujuVersion is not used in this file, but there are charms that are importing JujuVersion
# from ops.model, so we keep it here.
_ = JujuVersion

# a k8s spec is a mapping from names/"types" to json/yaml spec objects
K8sSpec = Mapping[str, Any]

_StorageDictType: TypeAlias = 'dict[str, list[Storage] | None]'
_BindingDictType: TypeAlias = 'dict[str | Relation, Binding]'

_ReadOnlyStatusName = Literal['error', 'unknown']
_SettableStatusName = Literal['active', 'blocked', 'maintenance', 'waiting']
StatusName: TypeAlias = '_SettableStatusName | _ReadOnlyStatusName'
_StatusDict = TypedDict('_StatusDict', {'status': StatusName, 'message': str})
_SETTABLE_STATUS_NAMES: tuple[_SettableStatusName, ...] = get_args(_SettableStatusName)

# mapping from relation name to a list of relation objects
_RelationMapping_Raw: TypeAlias = 'dict[str, list[Relation] | None]'
# mapping from container name to container metadata
_ContainerMeta_Raw: TypeAlias = 'dict[str, _charm.ContainerMeta]'

# relation data is a string key: string value mapping so far as the
# controller is concerned
_RelationDataContent_Raw: TypeAlias = 'dict[str, str]'
UnitOrApplicationType: TypeAlias = 'type[Unit] | type[Application]'

_AddressDict = TypedDict(
    '_AddressDict',
    {
        'address': str,  # Juju < 2.9
        'value': str,  # Juju >= 2.9
        'cidr': str,
    },
)
_BindAddressDict = TypedDict(
    '_BindAddressDict', {'interface-name': str, 'addresses': List[_AddressDict]}
)
_NetworkDict = TypedDict(
    '_NetworkDict',
    {
        'bind-addresses': List[_BindAddressDict],
        'ingress-addresses': List[str],
        'egress-subnets': List[str],
    },
)


logger = logging.getLogger(__name__)

MAX_LOG_LINE_LEN = 131071  # Max length of strings to pass to subshell.


class Model:
    """Represents the Juju Model as seen from this unit.

    This should not be instantiated directly by Charmers, but can be accessed
    as ``self.model`` from any class that derives from :class:`Object`.
    """

    def __init__(
        self,
<<<<<<< HEAD
        meta: 'ops.charm.CharmMeta',
        backend: '_ModelBackend',
        broken_relation_id: Optional[int] = None,
        remote_unit_name: Optional[str] = None,
=======
        meta: _charm.CharmMeta,
        backend: _ModelBackend,
        broken_relation_id: int | None = None,
>>>>>>> f0219a58
    ):
        self._cache = _ModelCache(meta, backend)
        self._backend = backend
        self._unit = self.get_unit(self._backend.unit_name)
        relations: dict[str, _charm.RelationMeta] = meta.relations
        self._relations = RelationMapping(
            relations,
            self.unit,
            self._backend,
            self._cache,
            broken_relation_id=broken_relation_id,
            _remote_unit=self._cache.get(Unit, remote_unit_name) if remote_unit_name else None,
        )
        self._config = ConfigData(self._backend)
        resources: Iterable[str] = meta.resources
        self._resources = Resources(list(resources), self._backend)
        self._pod = Pod(self._backend)
        storages: Iterable[str] = meta.storages
        self._storages = StorageMapping(list(storages), self._backend)
        self._bindings = BindingMapping(self._backend)

    @property
    def unit(self) -> Unit:
        """The unit that is running this code.

        Use :meth:`get_unit` to get an arbitrary unit by name.
        """
        return self._unit

    @property
    def app(self) -> Application:
        """The application this unit is a part of.

        Use :meth:`get_app` to get an arbitrary application by name.
        """
        return self._unit.app

    @property
    def relations(self) -> RelationMapping:
        """Mapping of endpoint to list of :class:`Relation`.

        Answers the question "what am I currently integrated with".
        See also :meth:`.get_relation`.

        In a ``relation-broken`` event, the broken relation is excluded from
        this list.
        """
        return self._relations

    @property
    def config(self) -> ConfigData:
        """Return a mapping of config for the current application."""
        return self._config

    @property
    def resources(self) -> Resources:
        """Access to resources for this charm.

        Use ``model.resources.fetch(resource_name)`` to get the path on disk
        where the resource can be found.
        """
        return self._resources

    @property
    def storages(self) -> StorageMapping:
        """Mapping of storage_name to :class:`Storage` as defined in metadata.yaml."""
        return self._storages

    @property
    def pod(self) -> Pod:
        """Represents the definition of a pod spec in legacy Kubernetes models.

        Use :meth:`Pod.set_spec` to set the container specification for legacy
        Kubernetes charms.

        .. deprecated:: 2.4.0
            New charms should use the sidecar pattern with Pebble.
        """
        return self._pod

    @property
    def name(self) -> str:
        """Return the name of the Model that this unit is running in.

        This is read from the environment variable ``JUJU_MODEL_NAME``.
        """
        return self._backend.model_name

    @property
    def uuid(self) -> str:
        """Return the identifier of the Model that this unit is running in.

        This is read from the environment variable ``JUJU_MODEL_UUID``.
        """
        return self._backend.model_uuid

    @property
    def juju_version(self) -> JujuVersion:
        """Return the version of Juju that is running the model."""
        return self._backend._juju_context.version

    def get_unit(self, unit_name: str) -> Unit:
        """Get an arbitrary unit by name.

        Use :attr:`unit` to get the current unit.

        Internally this uses a cache, so asking for the same unit two times will
        return the same object.
        """
        return self._cache.get(Unit, unit_name)

    def get_app(self, app_name: str) -> Application:
        """Get an application by name.

        Use :attr:`app` to get this charm's application.

        Internally this uses a cache, so asking for the same application two times will
        return the same object.
        """
        return self._cache.get(Application, app_name)

    def get_relation(self, relation_name: str, relation_id: int | None = None) -> Relation | None:
        """Get a specific Relation instance.

        If relation_id is not given, this will return the Relation instance if the
        relation is established only once or None if it is not established. If this
        same relation is established multiple times the error TooManyRelatedAppsError is raised.

        Args:
            relation_name: The name of the endpoint for this charm
            relation_id: An identifier for a specific relation. Used to disambiguate when a
                given application has more than one relation on a given endpoint.

        Raises:
            TooManyRelatedAppsError: is raised if there is more than one relation with the
                supplied relation_name and no relation_id was supplied
        """
        return self.relations._get_unique(relation_name, relation_id)

    def get_binding(self, binding_key: str | Relation) -> Binding | None:
        """Get a network space binding.

        Args:
            binding_key: The relation name or instance to obtain bindings for.

        Returns:
            If ``binding_key`` is a relation name, the method returns the default binding
            for that relation. If a relation instance is provided, the method first looks
            up a more specific binding for that specific relation ID, and if none is found
            falls back to the default binding for the relation name.
        """
        return self._bindings.get(binding_key)

    def get_secret(self, *, id: str | None = None, label: str | None = None) -> Secret:
        """Get the :class:`Secret` with the given ID or label.

        The caller must provide at least one of `id` (the secret's locator ID)
        or `label` (the charm-local "name").

        If both are provided, the secret will be fetched by ID, and the
        secret's label will be updated to the label provided. Normally secret
        owners set a label using ``add_secret``, whereas secret observers set
        a label using ``get_secret`` (see an example at :attr:`Secret.label`).

        The content of the secret is retrieved, so calls to
        :meth:`Secret.get_content` do not require querying the secret storage
        again, unless ``refresh=True`` is used, or :meth:`Secret.set_content`
        has been called.

        .. jujuadded:: 3.0
            Charm secrets added in Juju 3.0, user secrets added in Juju 3.3

        Args:
            id: Secret ID if fetching by ID.
            label: Secret label if fetching by label (or updating it).

        Raises:
            SecretNotFoundError: If a secret with this ID or label doesn't exist.
            ModelError: if the charm does not have permission to access the
                secret.
        """
        if not (id or label):
            raise TypeError('Must provide an id or label, or both')
        if id is not None:
            # Canonicalize to "secret:<id>" form for consistency in backend calls.
            id = Secret._canonicalize_id(id, self.uuid)
        content = self._backend.secret_get(id=id, label=label)
        return Secret(
            self._backend,
            id=id,
            label=label,
            content=content,
            _secret_set_cache=self._cache._secret_set_cache,
        )

    def get_cloud_spec(self) -> CloudSpec:
        """Get details of the cloud in which the model is deployed.

        Note: This information is only available for machine charms,
        not Kubernetes sidecar charms.

        Returns:
            a specification for the cloud in which the model is deployed,
            including credential information.

        Raises:
            :class:`ModelError`: if called in a Kubernetes model.
        """
        return self._backend.credential_get()


class _ModelCache:
    def __init__(self, meta: _charm.CharmMeta, backend: _ModelBackend):
        self._meta = meta
        self._backend = backend
        self._secret_set_cache: collections.defaultdict[str, dict[str, Any]] = (
            collections.defaultdict(dict)
        )
        # (entity type, name): instance.
        self._weakrefs: weakref.WeakValueDictionary[
            tuple[UnitOrApplicationType, str], Unit | Application | None
        ] = weakref.WeakValueDictionary()

    @typing.overload
    def get(self, entity_type: type[Unit], name: str) -> Unit: ...
    @typing.overload
    def get(self, entity_type: type[Application], name: str) -> Application: ...

    def get(self, entity_type: UnitOrApplicationType, name: str):
        """Fetch the cached entity of type `entity_type` with name `name`."""
        key = (entity_type, name)
        entity = self._weakrefs.get(key)
        if entity is not None:
            return entity

        new_entity = entity_type(name, meta=self._meta, backend=self._backend, cache=self)
        self._weakrefs[key] = new_entity
        return new_entity


class Application:
    """Represents a named application in the model.

    This might be this charm's application, or might be an application this charm is integrated
    with. Charmers should not instantiate Application objects directly, but should use
    :attr:`Model.app` to get the application this unit is part of, or
    :meth:`Model.get_app` if they need a reference to a given application.
    """

    name: str
    """The name of this application (eg, 'mysql'). This name may differ from the name of
    the charm, if the user has deployed it to a different name.
    """

    def __init__(
        self, name: str, meta: _charm.CharmMeta, backend: _ModelBackend, cache: _ModelCache
    ):
        self.name = name
        self._backend = backend
        self._cache = cache
        self._is_our_app = self.name == self._backend.app_name
        self._status = None
        self._collected_statuses: list[StatusBase] = []

    def _invalidate(self):
        self._status = None

    @property
    def status(self) -> StatusBase:
        """Used to report or read the status of the overall application.

        Changes to status take effect immediately, unlike other Juju operations
        such as modifying relation data or secrets, which only take effect after
        a successful event.

        Can only be read and set by the lead unit of the application.

        The status of remote units is always Unknown.

        Alternatively, use the :attr:`collect_app_status <CharmEvents.collect_app_status>`
        event to evaluate and set application status consistently at the end of every hook.

        Raises:
            RuntimeError: if setting the status of another application, or if setting the
                status of this application as a unit that is not the leader.
            InvalidStatusError: if setting the status to something that is not a
                :class:`StatusBase`

        Example::

            self.model.app.status = ops.BlockedStatus('I need a human to come help me')
        """
        if not self._is_our_app:
            return UnknownStatus()

        if not self._backend.is_leader():
            raise RuntimeError('cannot get application status as a non-leader unit')

        if self._status:
            return self._status

        s = self._backend.status_get(is_app=True)
        self._status = StatusBase.from_name(s['status'], s['message'])
        return self._status

    @status.setter
    def status(self, value: StatusBase):
        if not isinstance(value, StatusBase):
            raise InvalidStatusError(
                f'invalid value provided for application {self} status: {value}'
            )

        if not self._is_our_app:
            raise RuntimeError(f'cannot set status for a remote application {self}')

        if not self._backend.is_leader():
            raise RuntimeError('cannot set application status as a non-leader unit')

        self._backend.status_set(
            typing.cast('_SettableStatusName', value.name),  # status_set will validate at runtime
            value.message,
            is_app=True,
        )

        self._status = value

    def planned_units(self) -> int:
        """Get the number of units that Juju has "planned" for this application.

        E.g., if an admin runs "juju deploy foo", then "juju add-unit -n 2 foo", the
        planned unit count for foo will be 3.

        The data comes from the Juju agent, based on data it fetches from the
        controller. Pending units are included in the count, and scale down events may
        modify the count before some units have been fully torn down. The information in
        planned_units is up-to-date as of the start of the current hook invocation.

        This method only returns data for this charm's application -- the Juju agent isn't
        able to see planned unit counts for other applications in the model.

        Raises:
            RuntimeError: on trying to get the planned units for a remote application.
        """
        if not self._is_our_app:
            raise RuntimeError(f'cannot get planned units for a remote application {self}.')

        return self._backend.planned_units()

    def __repr__(self):
        return f'<{type(self).__module__}.{type(self).__name__} {self.name}>'

    def add_secret(
        self,
        content: dict[str, str],
        *,
        label: str | None = None,
        description: str | None = None,
        expire: datetime.datetime | datetime.timedelta | None = None,
        rotate: SecretRotate | None = None,
    ) -> Secret:
        """Create a :class:`Secret` owned by this application.

        .. jujuadded:: 3.0

        Args:
            content: A key-value mapping containing the payload of the secret,
                for example :code:`{"password": "foo123"}`.
            label: Charm-local label (or "name") to assign to this secret,
                which can later be used for lookup.
            description: Description of the secret's purpose.
            expire: Time in the future (or timedelta from now) at which the
                secret is due to expire. When that time elapses, Juju will
                notify the charm by sending a SecretExpired event. None (the
                default) means the secret will never expire.
            rotate: Rotation policy/time. Every time this elapses, Juju will
                notify the charm by sending a SecretRotate event. None (the
                default) means to use the Juju default, which is never rotate.

        Raises:
            ValueError: if the secret is empty, or the secret key is invalid.
        """
        Secret._validate_content(content)
        id = self._backend.secret_add(
            content,
            label=label,
            description=description,
            expire=_calculate_expiry(expire),
            rotate=rotate,
            owner='application',
        )
        return Secret(
            self._backend,
            id=id,
            label=label,
            content=content,
            _secret_set_cache=self._cache._secret_set_cache,
        )


def _calculate_expiry(
    expire: datetime.datetime | datetime.timedelta | None,
) -> datetime.datetime | None:
    if expire is None:
        return None
    if isinstance(expire, datetime.datetime):
        return expire
    elif isinstance(expire, datetime.timedelta):
        return datetime.datetime.now() + expire
    else:
        raise TypeError(
            'Expiration time must be a datetime or timedelta from now, '
            f'not {type(expire).__name__}'
        )


class Unit:
    """Represents a named unit in the model.

    This might be the current unit, another unit of the charm's application, or a unit of
    another application that the charm is integrated with.
    """

    name: str
    """Name of the unit, for example "mysql/0"."""

    app: Application
    """Application the unit is part of."""

    def __init__(
        self,
        name: str,
        meta: _charm.CharmMeta,
        backend: _ModelBackend,
        cache: _ModelCache,
    ):
        self.name = name

        app_name = name.split('/')[0]
        self.app = cache.get(Application, app_name)

        self._backend = backend
        self._cache = cache
        self._is_our_unit = self.name == self._backend.unit_name
        self._status = None
        self._collected_statuses: list[StatusBase] = []

        if self._is_our_unit and hasattr(meta, 'containers'):
            containers: _ContainerMeta_Raw = meta.containers
            self._containers = ContainerMapping(iter(containers), backend)

    def _invalidate(self):
        self._status = None

    @property
    def status(self) -> StatusBase:
        """Used to report or read the status of a specific unit.

        Changes to status take effect immediately, unlike other Juju operations
        such as modifying relation data or secrets, which only take effect after
        a successful event.

        The status of any unit other than the current unit is always Unknown.

        Alternatively, use the :attr:`collect_unit_status <CharmEvents.collect_unit_status>`
        event to evaluate and set unit status consistently at the end of every hook.

        Raises:
            RuntimeError: if setting the status of a unit other than the current unit
            InvalidStatusError: if setting the status to something other than
                a :class:`StatusBase`

        Example::

            self.model.unit.status = ops.MaintenanceStatus('reconfiguring the frobnicators')
        """
        if not self._is_our_unit:
            return UnknownStatus()

        if self._status:
            return self._status

        s = self._backend.status_get(is_app=False)
        self._status = StatusBase.from_name(s['status'], s['message'])
        return self._status

    @status.setter
    def status(self, value: StatusBase):
        if not isinstance(value, StatusBase):
            raise InvalidStatusError(f'invalid value provided for unit {self} status: {value}')

        if not self._is_our_unit:
            raise RuntimeError(f'cannot set status for a remote unit {self}')

        self._backend.status_set(
            typing.cast('_SettableStatusName', value.name),  # status_set will validate at runtime
            value.message,
            is_app=False,
        )
        self._status = value

    def __repr__(self):
        return f'<{type(self).__module__}.{type(self).__name__} {self.name}>'

    def is_leader(self) -> bool:
        """Return whether this unit is the leader of its application.

        This can only be called for the current unit.

        Raises:
            RuntimeError: if called for another unit
        """
        if self._is_our_unit:
            # This value is not cached as it is not guaranteed to persist for the whole duration
            # of a hook execution.
            return self._backend.is_leader()
        else:
            raise RuntimeError(
                f'leadership status of remote units ({self}) is not visible to other applications'
            )

    def set_workload_version(self, version: str) -> None:
        """Record the version of the software running as the workload.

        This shouldn't be confused with the revision of the charm. This is informative only;
        shown in the output of 'juju status'.
        """
        if not isinstance(version, str):
            raise TypeError(
                f'workload version must be a str, not {type(version).__name__}: {version!r}'
            )
        self._backend.application_version_set(version)

    @property
    def containers(self) -> Mapping[str, Container]:
        """Return a mapping of containers indexed by name.

        Raises:
            RuntimeError: if called for another unit
        """
        if not self._is_our_unit:
            raise RuntimeError(f'cannot get container for a remote unit {self}')
        return self._containers

    def get_container(self, container_name: str) -> Container:
        """Get a single container by name.

        Raises:
            ModelError: if the named container doesn't exist
        """
        try:
            return self.containers[container_name]
        except KeyError:
            raise ModelError(f'container {container_name!r} not found') from None

    def add_secret(
        self,
        content: dict[str, str],
        *,
        label: str | None = None,
        description: str | None = None,
        expire: datetime.datetime | datetime.timedelta | None = None,
        rotate: SecretRotate | None = None,
    ) -> Secret:
        """Create a :class:`Secret` owned by this unit.

        See :meth:`Application.add_secret` for parameter details.

        Raises:
            ValueError: if the secret is empty, or the secret key is invalid.
        """
        Secret._validate_content(content)
        id = self._backend.secret_add(
            content,
            label=label,
            description=description,
            expire=_calculate_expiry(expire),
            rotate=rotate,
            owner='unit',
        )
        return Secret(
            self._backend,
            id=id,
            label=label,
            content=content,
            _secret_set_cache=self._cache._secret_set_cache,
        )

    def open_port(
        self, protocol: typing.Literal['tcp', 'udp', 'icmp'], port: int | None = None
    ) -> None:
        """Open a port with the given protocol for this unit.

        Some behaviour, such as whether the port is opened externally without
        using "juju expose" and whether the opened ports are per-unit, differs
        between Kubernetes and machine charms. See the
        `Juju documentation <https://documentation.ubuntu.com/juju/3.6/reference/hook-command/list-of-hook-commands/open-port/#details>`_
        for more detail.

        Use :meth:`set_ports` for a more declarative approach where all of
        the ports that should be open are provided in a single call.

        Args:
            protocol: String representing the protocol; must be one of
                'tcp', 'udp', or 'icmp' (lowercase is recommended, but
                uppercase is also supported).
            port: The port to open. Required for TCP and UDP; not allowed
                for ICMP.

        Raises:
            ModelError: If ``port`` is provided when ``protocol`` is 'icmp'
                or ``port`` is not provided when ``protocol`` is 'tcp' or
                'udp'.
        """
        self._backend.open_port(protocol.lower(), port)

    def close_port(
        self, protocol: typing.Literal['tcp', 'udp', 'icmp'], port: int | None = None
    ) -> None:
        """Close a port with the given protocol for this unit.

        Some behaviour, such as whether the port is closed externally without
        using "juju unexpose", differs between Kubernetes and machine charms.
        See the
        `Juju documentation <https://documentation.ubuntu.com/juju/3.6/reference/hook-command/list-of-hook-commands/open-port/#details>`_
        for more detail.

        Use :meth:`set_ports` for a more declarative approach where all
        of the ports that should be open are provided in a single call.
        For example, ``set_ports()`` will close all open ports.

        Args:
            protocol: String representing the protocol; must be one of
                'tcp', 'udp', or 'icmp' (lowercase is recommended, but
                uppercase is also supported).
            port: The port to open. Required for TCP and UDP; not allowed
                for ICMP.

        Raises:
            ModelError: If ``port`` is provided when ``protocol`` is 'icmp'
                or ``port`` is not provided when ``protocol`` is 'tcp' or
                'udp'.
        """
        self._backend.close_port(protocol.lower(), port)

    def opened_ports(self) -> set[Port]:
        """Return a list of opened ports for this unit."""
        return self._backend.opened_ports()

    def set_ports(self, *ports: int | Port) -> None:
        """Set the open ports for this unit, closing any others that are open.

        Some behaviour, such as whether the port is opened or closed externally without
        using Juju's ``expose`` and ``unexpose`` commands, differs between Kubernetes
        and machine charms. See the
        `Juju documentation <https://documentation.ubuntu.com/juju/3.6/reference/hook-command/list-of-hook-commands/open-port/#details>`_
        for more detail.

        Use :meth:`open_port` and :meth:`close_port` to manage ports
        individually.

        Args:
            ports: The ports to open. Provide an int to open a TCP port, or
                a :class:`Port` to open a port for another protocol.

        Raises:
            ModelError: if a :class:`Port` is provided where ``protocol`` is 'icmp' but
                ``port`` is not ``None``, or where ``protocol`` is 'tcp' or 'udp' and ``port``
                is ``None``.
        """
        # Normalise to get easier comparisons.
        existing = {(port.protocol, port.port) for port in self._backend.opened_ports()}
        desired = {
            ('tcp', port) if isinstance(port, int) else (port.protocol, port.port)
            for port in ports
        }
        for protocol, port in existing - desired:
            self._backend.close_port(protocol, port)
        for protocol, port in desired - existing:
            self._backend.open_port(protocol, port)

    def reboot(self, now: bool = False) -> None:
        """Reboot the host machine.

        Normally, the reboot will only take place after the current hook successfully
        completes. Use ``now=True`` to reboot immediately without waiting for the
        hook to complete; this is useful when multiple restarts are required (Juju
        will re-run the hook after rebooting).

        This is not supported on Kubernetes charms, can only be called for the current unit,
        and cannot be used in an action hook.

        Args:
            now: terminate immediately without waiting for the current hook to complete,
                restarting the hook after reboot.

        Raises:
            RuntimeError: if called on a remote unit.
            :class:`ModelError`: if used in an action hook.

        """
        if not self._is_our_unit:
            raise RuntimeError(f'cannot reboot a remote unit {self}')
        self._backend.reboot(now)


@dataclasses.dataclass(frozen=True)
class Port:
    """Represents a port opened by :meth:`Unit.open_port` or :meth:`Unit.set_ports`."""

    protocol: typing.Literal['tcp', 'udp', 'icmp']
    """The IP protocol."""

    port: int | None
    """The port number. Will be ``None`` if protocol is ``'icmp'``."""


OpenedPort = Port
"""Alias to Port for backwards compatibility.

.. deprecated:: 2.7.0
    Use :class:`Port` instead.
"""


_LazyValueType = typing.TypeVar('_LazyValueType')


class _GenericLazyMapping(Mapping[str, _LazyValueType], ABC):
    """Represents a dict that isn't populated until it is accessed.

    Charm authors should generally never need to use this directly, but it forms
    the basis for many of the dicts that the framework tracks.
    """

    # key-value mapping
    _lazy_data: dict[str, _LazyValueType] | None = None

    @abstractmethod
    def _load(self) -> dict[str, _LazyValueType]:
        raise NotImplementedError()

    @property
    def _data(self) -> dict[str, _LazyValueType]:
        data = self._lazy_data
        if data is None:
            data = self._lazy_data = self._load()
        return data

    def _invalidate(self):
        self._lazy_data = None

    def __contains__(self, key: str) -> bool:
        return key in self._data

    def __len__(self) -> int:
        return len(self._data)

    def __iter__(self):
        return iter(self._data)

    def __getitem__(self, key: str) -> _LazyValueType:
        return self._data[key]

    def __repr__(self) -> str:
        return repr(self._data)


class LazyMapping(_GenericLazyMapping[str]):
    """Represents a dict[str, str] that isn't populated until it is accessed.

    Charm authors should generally never need to use this directly, but it forms
    the basis for many of the dicts that the framework tracks.
    """


class RelationMapping(Mapping[str, List['Relation']]):
    """Map of relation names to lists of :class:`Relation` instances."""

    def __init__(
        self,
<<<<<<< HEAD
        relations_meta: Dict[str, 'ops.RelationMeta'],
        our_unit: 'Unit',
        backend: '_ModelBackend',
        cache: '_ModelCache',
        broken_relation_id: Optional[int],
        _remote_unit: Optional['Unit'] = None,
=======
        relations_meta: dict[str, _charm.RelationMeta],
        our_unit: Unit,
        backend: _ModelBackend,
        cache: _ModelCache,
        broken_relation_id: int | None,
>>>>>>> f0219a58
    ):
        self._peers: set[str] = set()
        for name, relation_meta in relations_meta.items():
            if relation_meta.role.is_peer():
                self._peers.add(name)
        self._our_unit = our_unit
        self._remote_unit = _remote_unit
        self._backend = backend
        self._cache = cache
        self._broken_relation_id = broken_relation_id
        self._data: _RelationMapping_Raw = {r: None for r in relations_meta}

    def __contains__(self, key: str):
        return key in self._data

    def __len__(self):
        return len(self._data)

    def __iter__(self) -> Iterable[str]:
        return iter(self._data)

    def __getitem__(self, relation_name: str) -> list[Relation]:
        is_peer = relation_name in self._peers
        relation_list: list[Relation] | None = self._data[relation_name]
        if not isinstance(relation_list, list):
            relation_list = self._data[relation_name] = []
            for rid in self._backend.relation_ids(relation_name):
                if rid == self._broken_relation_id:
                    continue
                relation = Relation(
                    relation_name,
                    rid,
                    is_peer,
                    self._our_unit,
                    self._backend,
                    self._cache,
                    _remote_unit=self._remote_unit,
                )
                relation_list.append(relation)
        return relation_list

    def _invalidate(self, relation_name: str):
        """Used to wipe the cache of a given relation_name.

        Not meant to be used by Charm authors. The content of relation data is
        static for the lifetime of a hook, so it is safe to cache in memory once
        accessed.
        """
        self._data[relation_name] = None

    def _get_unique(self, relation_name: str, relation_id: int | None = None):
        if relation_id is not None:
            if not isinstance(relation_id, int):
                raise ModelError(
                    f'relation id {relation_id} must be int or None, '
                    f'not {type(relation_id).__name__}'
                )
            for relation in self[relation_name]:
                if relation.id == relation_id:
                    return relation
            else:
                # The relation may be dead, but it is not forgotten.
                is_peer = relation_name in self._peers
                return Relation(
                    relation_name,
                    relation_id,
                    is_peer,
                    self._our_unit,
                    self._backend,
                    self._cache,
                    active=False,
                    _remote_unit=self._remote_unit,
                )
        relations = self[relation_name]
        num_related = len(relations)
        if num_related == 0:
            return None
        elif num_related == 1:
            return self[relation_name][0]
        else:
            # TODO: We need something in the framework to catch and gracefully handle
            # errors, ideally integrating the error catching with Juju's mechanisms.
            raise TooManyRelatedAppsError(relation_name, num_related, 1)


class BindingMapping(Mapping[str, 'Binding']):
    """Mapping of endpoints to network bindings.

    Charm authors should not instantiate this directly, but access it via
    :meth:`Model.get_binding`
    """

    def __init__(self, backend: _ModelBackend):
        self._backend = backend
        self._data: _BindingDictType = {}

    def get(self, binding_key: str | Relation) -> Binding:
        """Get a specific Binding for an endpoint/relation.

        Not used directly by Charm authors. See :meth:`Model.get_binding`
        """
        if isinstance(binding_key, Relation):
            binding_name = binding_key.name
            relation_id = binding_key.id
        elif isinstance(binding_key, str):
            binding_name = binding_key
            relation_id = None
        else:
            raise ModelError(
                f'binding key must be str or relation instance, not {type(binding_key).__name__}'
            )
        binding = self._data.get(binding_key)
        if binding is None:
            binding = Binding(binding_name, relation_id, self._backend)
            self._data[binding_key] = binding
        return binding

    # implemented to satisfy the Mapping ABC, but not meant to be used.
    def __getitem__(self, item: str | Relation) -> Binding:
        raise NotImplementedError()

    def __iter__(self) -> Iterable[Binding]:
        raise NotImplementedError()

    def __len__(self) -> int:
        raise NotImplementedError()


class Binding:
    """Binding to a network space."""

    name: str
    """The name of the endpoint this binding represents (eg, 'db')."""

    def __init__(self, name: str, relation_id: int | None, backend: _ModelBackend):
        self.name = name
        self._relation_id = relation_id
        self._backend = backend
        self._network = None

    def _network_get(self, name: str, relation_id: int | None = None) -> Network:
        return Network(self._backend.network_get(name, relation_id))

    @property
    def network(self) -> Network:
        """The network information for this binding."""
        if self._network is None:
            try:
                self._network = self._network_get(self.name, self._relation_id)
            except RelationNotFoundError:
                if self._relation_id is None:
                    raise
                # If a relation is dead, we can still get network info associated with an
                # endpoint itself
                self._network = self._network_get(self.name)
        return self._network


def _cast_network_address(raw: str) -> ipaddress.IPv4Address | ipaddress.IPv6Address | str:
    # fields marked as network addresses need not be IPs; they could be
    # hostnames that juju failed to resolve. In that case, we'll log a
    # debug message and leave it as-is.
    try:
        return ipaddress.ip_address(raw)
    except ValueError:
        logger.debug('could not cast %s to IPv4/v6 address', raw)
        return raw


class Network:
    """Network space details.

    Charm authors should not instantiate this directly, but should get access to the Network
    definition from :meth:`Model.get_binding` and its :code:`network` attribute.
    """

    interfaces: list[NetworkInterface]
    """A list of network interface details. This includes the information
    about how the application should be configured (for example, what IP
    addresses should be bound to).

    Multiple addresses for a single interface are represented as multiple
    interfaces, for example::

        [NetworkInfo('ens1', '10.1.1.1/32'), NetworkInfo('ens1', '10.1.2.1/32'])
    """

    ingress_addresses: list[ipaddress.IPv4Address | ipaddress.IPv6Address | str]
    """A list of IP addresses that other units should use to get in touch with the charm."""

    egress_subnets: list[ipaddress.IPv4Network | ipaddress.IPv6Network]
    """A list of networks representing the subnets that other units will see
    the charm connecting from. Due to things like NAT it isn't always possible to
    narrow it down to a single address, but when it is clear, the CIDRs will
    be constrained to a single address (for example, 10.0.0.1/32).
    """

    def __init__(self, network_info: _NetworkDict):
        """Initialize a Network instance.

        Args:
            network_info: A dict of network information as returned by ``network-get``.
        """
        self.interfaces = []
        # Treat multiple addresses on an interface as multiple logical
        # interfaces with the same name.
        for interface_info in network_info.get('bind-addresses', []):
            interface_name: str = interface_info.get('interface-name')
            addrs: list[_AddressDict] | None = interface_info.get('addresses')
            if addrs is not None:
                for address_info in addrs:
                    self.interfaces.append(NetworkInterface(interface_name, address_info))

        self.ingress_addresses = []
        for address in network_info.get('ingress-addresses', []):
            self.ingress_addresses.append(_cast_network_address(address))

        self.egress_subnets = []
        for subnet in network_info.get('egress-subnets', []):
            self.egress_subnets.append(ipaddress.ip_network(subnet))

    @property
    def bind_address(self) -> ipaddress.IPv4Address | ipaddress.IPv6Address | str | None:
        """A single address that the charm's application should bind() to.

        For the common case where there is a single answer. This represents a single
        address from :attr:`.interfaces` that can be used to configure where the charm's
        application should bind() and listen().
        """
        if self.interfaces:
            return self.interfaces[0].address
        else:
            return None

    @property
    def ingress_address(
        self,
    ) -> ipaddress.IPv4Address | ipaddress.IPv6Address | str | None:
        """The address other applications should use to connect to the current unit.

        Due to things like public/private addresses, NAT and tunneling, the address the charm
        will bind() to is not always the address other people can use to connect() to the
        charm. This is just the first address from :attr:`.ingress_addresses`.
        """
        if self.ingress_addresses:
            return self.ingress_addresses[0]
        else:
            return None


class NetworkInterface:
    """Represents a single network interface that the charm needs to know about.

    Charmers should not instantiate this type directly. Instead use :meth:`Model.get_binding`
    to get the network information for a given endpoint.
    """

    name: str
    """The name of the interface (for example, 'eth0' or 'ens1')."""

    address: ipaddress.IPv4Address | ipaddress.IPv6Address | str | None
    """The address of the network interface."""

    subnet: ipaddress.IPv4Network | ipaddress.IPv6Network | None
    """The subnet of the network interface. This may be a single address
    (for example, '10.0.1.2/32').
    """

    def __init__(self, name: str, address_info: _AddressDict):
        self.name = name
        # TODO: expose a hardware address here, see LP: #1864070.

        address = address_info.get('value')
        if address is None:
            # Compatibility with Juju <2.9: legacy address_info only had
            # an 'address' field instead of 'value'.
            address = address_info.get('address')

        # The value field may be empty.
        address_ = _cast_network_address(address) if address else None
        self.address = address_
        cidr: str = address_info.get('cidr')
        # The cidr field may be empty, see LP: #1864102.
        if cidr:
            subnet = ipaddress.ip_network(cidr)
        elif address:
            # If we have an address, convert it to a /32 or /128 IP network.
            subnet = ipaddress.ip_network(address)
        else:
            subnet = None
        self.subnet = subnet
        # TODO: expose a hostname/canonical name for the address here, see LP: #1864086.


class SecretRotate(enum.Enum):
    """Secret rotation policies."""

    NEVER = 'never'  # the default in juju
    HOURLY = 'hourly'
    DAILY = 'daily'
    WEEKLY = 'weekly'
    MONTHLY = 'monthly'
    QUARTERLY = 'quarterly'
    YEARLY = 'yearly'


class SecretInfo:
    """Secret information (metadata)."""

    def __init__(
        self,
        id: str,
        label: str | None,
        revision: int,
        expires: datetime.datetime | None,
        rotation: SecretRotate | None,
        rotates: datetime.datetime | None,
        description: str | None = None,
        *,
        model_uuid: str | None = None,
    ):
        if model_uuid is None:
            warnings.warn(
                '`model_uuid` should always be provided when creating a '
                'SecretInfo instance, and will be required in the future.',
                DeprecationWarning,
                stacklevel=2,
            )
        self.id = Secret._canonicalize_id(id, model_uuid)
        self.label = label
        self.revision = revision
        self.expires = expires
        self.rotation = rotation
        self.rotates = rotates
        self.description = description

    @classmethod
    def from_dict(cls, id: str, d: dict[str, Any], model_uuid: str | None = None) -> SecretInfo:
        """Create new SecretInfo object from ID and dict parsed from JSON."""
        expires = typing.cast('str | None', d.get('expiry'))
        try:
            rotation = SecretRotate(typing.cast('str | None', d.get('rotation')))
        except ValueError:
            rotation = None
        rotates = typing.cast('str | None', d.get('rotates'))
        return cls(
            id=id,
            label=typing.cast('str | None', d.get('label')),
            revision=typing.cast('int', d['revision']),
            expires=timeconv.parse_rfc3339(expires) if expires is not None else None,
            rotation=rotation,
            rotates=timeconv.parse_rfc3339(rotates) if rotates is not None else None,
            description=typing.cast('str | None', d.get('description')),
            model_uuid=model_uuid,
        )

    def __repr__(self):
        return (
            'SecretInfo('
            f'id={self.id!r}, '
            f'label={self.label!r}, '
            f'revision={self.revision}, '
            f'expires={self.expires!r}, '
            f'rotation={self.rotation}, '
            f'rotates={self.rotates!r}, '
            f'description={self.description!r})'
        )


class Secret:
    """Represents a single secret in the model.

    This class should not be instantiated directly, instead use
    :meth:`Model.get_secret` (for observers and owners), or
    :meth:`Application.add_secret` or :meth:`Unit.add_secret` (for owners).

    All secret events have a :code:`.secret` attribute which provides the
    :class:`Secret` associated with that event.

    .. jujuadded:: 3.0
        Charm secrets added in Juju 3.0, user secrets added in Juju 3.3
    """

    _key_re = re.compile(r'^([a-z](?:-?[a-z0-9]){2,})$')  # copied from Juju code

    def __init__(
        self,
        backend: _ModelBackend,
        id: str | None = None,
        label: str | None = None,
        content: dict[str, str] | None = None,
        _secret_set_cache: collections.defaultdict[str, dict[str, Any]] | None = None,
    ):
        if not (id or label):
            raise TypeError('Must provide an id or label, or both')
        if id is not None:
            id = self._canonicalize_id(id, backend.model_uuid)
        self._backend = backend
        self._id = id
        self._label = label
        self._content = content
        self._secret_set_cache: collections.defaultdict[str, dict[str, Any]] = (
            collections.defaultdict(dict) if _secret_set_cache is None else _secret_set_cache
        )

    def __repr__(self):
        fields: list[str] = []
        if self._id is not None:
            fields.append(f'id={self._id!r}')
        if self._label is not None:
            fields.append(f'label={self._label!r}')
        return f'<Secret {" ".join(fields)}>'

    @staticmethod
    def _canonicalize_id(id: str, model_uuid: str | None) -> str:
        """Return the canonical form of the given secret ID, with the 'secret:' prefix."""
        id = id.strip()
        if not id.startswith('secret:'):
            # Add the prefix and, if provided, model UUID.
            id = f'secret:{id}' if model_uuid is None else f'secret://{model_uuid}/{id}'

        return id

    @classmethod
    def _validate_content(cls, content: dict[str, str] | None):
        """Ensure the given secret content is valid, or raise ValueError."""
        if not isinstance(content, dict):
            raise TypeError(f'Secret content must be a dict, not {type(content).__name__}')
        if not content:
            raise ValueError('Secret content must not be empty')

        invalid_keys: list[str] = []
        invalid_value_keys: list[str] = []
        invalid_value_types: set[str] = set()
        for k, v in content.items():
            if not cls._key_re.match(k):
                invalid_keys.append(k)
            if not isinstance(v, str):
                invalid_value_keys.append(k)
                invalid_value_types.add(type(v).__name__)

        if invalid_keys:
            raise ValueError(
                f'Invalid secret keys: {invalid_keys}. '
                f'Keys should be lowercase letters and digits, at least 3 characters long, '
                f'start with a letter, and not start or end with a hyphen.'
            )

        if invalid_value_keys:
            invalid_types = ' or '.join(sorted(invalid_value_types))
            raise TypeError(
                f'Invalid secret values for keys: {invalid_value_keys}. '
                f'Values should be of type str, not {invalid_types}.'
            )

    @property
    def id(self) -> str | None:
        """Locator ID (URI) for this secret.

        This has an unfortunate name for historical reasons, as it's not
        really a unique identifier, but the secret's locator URI, which will
        include the model UUID (for cross-model secrets).

        Charms should treat this as an opaque string for looking up secrets
        and sharing them via relation data. If a charm-local "name" is needed
        for a secret, use a :attr:`label`. (If a charm needs a truly unique
        identifier for identifying one secret in a set of secrets of arbitrary
        size, use :attr:`unique_identifier` -- this should be rare.)

        This will be None if the secret was obtained using
        :meth:`Model.get_secret` with a label but no ID.
        """
        return self._id

    @property
    def unique_identifier(self) -> str | None:
        """Unique identifier of this secret.

        This is the secret's globally-unique identifier (currently a
        20-character Xid, for example "9m4e2mr0ui3e8a215n4g").

        Charms should use :attr:`id` (the secret's locator ID) to send
        the secret's ID across relation data, and labels (:attr:`label`) to
        assign a charm-local "name" to the secret for lookup in this charm.
        However, ``unique_identifier`` can be useful to distinguish secrets in
        cases where the charm has a set of secrets of arbitrary size, for
        example, a group of 10 or 20 TLS certificates.

        This will be None if the secret was obtained using
        :meth:`Model.get_secret` with a label but no ID.
        """
        if self._id is None:
            return None
        if '/' in self._id:
            return self._id.rsplit('/', 1)[-1]
        elif self._id.startswith('secret:'):
            return self._id[len('secret:') :]
        else:
            # Shouldn't get here as id is canonicalized, but just in case.
            return self._id

    @property
    def label(self) -> str | None:
        """Label used to reference this secret locally.

        This label is effectively a name for the secret that's local to the
        charm, for example "db-password" or "tls-cert". The secret owner sets
        a label with :meth:`Application.add_secret` or :meth:`Unit.add_secret`,
        and the secret observer sets a label with a call to
        :meth:`Model.get_secret`.

        The label property can be used distinguish between multiple secrets
        in event handlers like :class:`ops.SecretChangedEvent <ops.charm.SecretChangedEvent>`.
        For example, if a charm is observing two secrets, it might call
        ``model.get_secret(id=secret_id, label='db-password')`` and
        ``model.get_secret(id=secret_id, label='tls-cert')`` in the relevant
        relation-changed event handlers, and then switch on ``event.secret.label``
        in secret-changed::

            def _on_secret_changed(self, event):
                if event.secret.label == 'db-password':
                    content = event.secret.get_content(refresh=True)
                    self._configure_db_credentials(content['username'], content['password'])
                elif event.secret.label == 'tls-cert':
                    content = event.secret.get_content(refresh=True)
                    self._update_tls_cert(content['cert'])
                else:
                    pass  # ignore other labels (or log a warning)

        Juju will ensure that the entity (the owner or observer) only has one
        secret with this label at once.

        This will be None if the secret was obtained using
        :meth:`Model.get_secret` with an ID but no label.
        """
        return self._label

    def get_content(self, *, refresh: bool = False) -> dict[str, str]:
        """Get the secret's content.

        The content of the secret is cached on the :class:`Secret` object, so
        subsequent calls do not require querying the secret storage again,
        unless ``refresh=True`` is used, or :meth:`set_content` is called.

        Returns:
            A copy of the secret's content dictionary.

        Args:
            refresh: If true, fetch the latest revision's content and tell
                Juju to update to tracking that revision. The default is to
                get the content of the currently-tracked revision.

        Raises:
            SecretNotFoundError: if the secret no longer exists.
            ModelError: if the charm does not have permission to access the
                secret.
        """
        if refresh or self._content is None:
            self._content = self._backend.secret_get(id=self.id, label=self.label, refresh=refresh)
        return self._content.copy()

    def peek_content(self) -> dict[str, str]:
        """Get the content of the latest revision of this secret.

        This returns the content of the latest revision without updating the
        tracking. The content is not cached locally, so multiple calls will
        result in multiple queries to the secret storage.

        Raises:
            SecretNotFoundError: if the secret no longer exists.
            ModelError: if the charm does not have permission to access the
                secret.
        """
        return self._backend.secret_get(id=self.id, label=self.label, peek=True)

    def get_info(self) -> SecretInfo:
        """Get this secret's information (metadata).

        Only secret owners can fetch this information.

        Raises:
            SecretNotFoundError: if the secret no longer exists, or if the charm
                does not have permission to access the secret.
        """
        return self._backend.secret_info_get(id=self.id, label=self.label)

    def set_content(self, content: dict[str, str]):
        """Update the content of this secret.

        This will create a new secret revision, and notify all units tracking
        the secret (the "observers") that a new revision is available with a
        :class:`ops.SecretChangedEvent <ops.charm.SecretChangedEvent>`.

        If the charm does not have permission to update the secret, or the
        secret no longer exists, this method will succeed, but the unit will go
        into error state on completion of the current Juju hook.

        .. jujuchanged:: 3.6
            A new secret revision will *not* be created if the content being set
            is identical to the latest revision.

        Args:
            content: A key-value mapping containing the payload of the secret,
                for example :code:`{"password": "foo123"}`.
        """
        self._validate_content(content)
        if self._id is None:
            self._id = self.get_info().id

        # If `_backend.secret_set` has already been called, this call will
        # overwrite anything done in the previous call (even if it was in a
        # different event handler, as long as it was in the same Juju hook
        # context). We want to provide more predictable behavior, so we cache
        # the values and provide them in subsequent calls.
        cached_data = self._secret_set_cache[self._id]
        expire = _calculate_expiry(cached_data['expire']) if 'expire' in cached_data else None
        # Don't store the actual secret content in memory, but put a sentinel
        # there to indicate that the content has been set during this hook.
        cached_data['content'] = object()

        self._backend.secret_set(
            typing.cast('str', self.id),
            content=content,
            label=cached_data.get('label'),
            description=cached_data.get('description'),
            expire=expire,
            rotate=cached_data.get('rotate'),
        )
        # We do not need to invalidate the cache here, as the content is the
        # same until `refresh` is used, at which point the cache is invalidated.

    def set_info(
        self,
        *,
        label: str | None = None,
        description: str | None = None,
        expire: datetime.datetime | datetime.timedelta | None = None,
        rotate: SecretRotate | None = None,
    ):
        """Update this secret's information (metadata).

        This will not create a new secret revision (that applies only to
        :meth:`set_content`). Once attributes are set, they cannot be unset.

        If the charm does not have permission to update the secret, or the
        secret no longer exists, this method will succeed, but the unit will go
        into error state on completion of the current Juju hook.

        Args:
            label: New label to apply.
            description: New description to apply.
            expire: New expiration time (or timedelta from now) to apply.
            rotate: New rotation policy to apply. The new policy will take
                effect only after the currently-scheduled rotation.
        """
        if label is None and description is None and expire is None and rotate is None:
            raise TypeError(
                'Must provide a label, description, expiration time, or rotation policy'
            )
        if self._id is None:
            self._id = self.get_info().id

        # If `_backend.secret_set` has already been called, this call will
        # overwrite anything done in the previous call (even if it was in a
        # different event handler, as long as it was in the same Juju hook
        # context). We want to provide more predictable behavior, so we cache
        # the values and provide them in subsequent calls.
        cached_data = self._secret_set_cache[self._id]
        label = cached_data.get('label') if label is None else label
        cached_data['label'] = label
        description = cached_data.get('description') if description is None else description
        cached_data['description'] = description
        expire = cached_data.get('expire') if expire is None else expire
        cached_data['expire'] = expire
        rotate = cached_data.get('rotate') if rotate is None else rotate
        cached_data['rotate'] = rotate
        # Get the previous content from the unit agent's cache.
        content = (
            self._backend.secret_get(id=self._id, peek=True) if 'content' in cached_data else None
        )

        self._backend.secret_set(
            typing.cast('str', self.id),
            content=content,
            label=label,
            description=description,
            expire=_calculate_expiry(expire),
            rotate=rotate,
        )

    def grant(self, relation: Relation, *, unit: Unit | None = None):
        """Grant read access to this secret.

        If the application or unit has already been granted access to this
        secret, do nothing.

        Args:
            relation: The relation used to scope the life of this secret.
            unit: If specified, grant access to only this unit, rather than
                all units in the application.
        """
        if self._id is None:
            self._id = self.get_info().id
        self._backend.secret_grant(
            typing.cast('str', self.id), relation.id, unit=unit.name if unit is not None else None
        )

    def revoke(self, relation: Relation, *, unit: Unit | None = None):
        """Revoke read access to this secret.

        If the application or unit does not have access to this secret, do
        nothing.

        Args:
            relation: The relation used to scope the life of this secret.
            unit: If specified, revoke access to only this unit, rather than
                all units in the application.
        """
        if self._id is None:
            self._id = self.get_info().id
        self._backend.secret_revoke(
            typing.cast('str', self.id), relation.id, unit=unit.name if unit is not None else None
        )

    def remove_revision(self, revision: int):
        """Remove the given secret revision.

        This is normally only called when handling
        :class:`ops.SecretRemoveEvent <ops.charm.SecretRemoveEvent>` or
        :class:`ops.SecretExpiredEvent <ops.charm.SecretExpiredEvent>`.

        If the charm does not have permission to remove the secret, or it no
        longer exists, this method will succeed, but the unit will go into error
        state on completion of the current Juju hook.

        Args:
            revision: The secret revision to remove. This should usually be set to
                :attr:`SecretRemoveEvent.revision` or :attr:`SecretExpiredEvent.revision`.
        """
        if self._id is None:
            self._id = self.get_info().id
        self._backend.secret_remove(typing.cast('str', self.id), revision=revision)

    def remove_all_revisions(self) -> None:
        """Remove all revisions of this secret.

        This is called when the secret is no longer needed, for example when
        handling :class:`ops.RelationBrokenEvent <ops.charm.RelationBrokenEvent>`.

        If the charm does not have permission to remove the secret, or it no
        longer exists, this method will succeed, but the unit will go into error
        state on completion of the current Juju hook.
        """
        if self._id is None:
            self._id = self.get_info().id
        self._backend.secret_remove(typing.cast('str', self.id))


@dataclasses.dataclass(frozen=True)
class RemoteModel:
    """Information about the model on the remote side of a relation."""

    uuid: str
    """The remote model's UUID."""


class Relation:
    """Represents an established relation between this application and another application.

    This class should not be instantiated directly, instead use :meth:`Model.get_relation`,
    :attr:`Model.relations`, or :attr:`ops.RelationEvent.relation`. This is principally used by
    :class:`ops.charm.RelationMeta` to represent the relationships between charms.
    """

    name: str
    """The name of the local endpoint of the relation (for example, 'db')."""

    id: int
    """The identifier for a particular relation."""

    app: Application
    """Represents the remote application of this relation.

    For peer relations, this will be the local application.
    """

    units: set[Unit]
    """A set of units that have started and joined this relation.

    For subordinate relations, this set will include only one unit: the principal unit.
    """

    data: RelationData
    """Holds the data buckets for each entity of a relation.

    This is accessed using, for example, ``Relation.data[unit]['foo']``.
    """

    active: bool
    """Indicates whether this relation is active.

    This is normally ``True``; it will be ``False`` if the current event is a
    ``relation-broken`` event associated with this relation.
    """

    _remote_unit: Optional[Unit]

    def __init__(
        self,
        relation_name: str,
        relation_id: int,
        is_peer: bool,
        our_unit: Unit,
        backend: _ModelBackend,
        cache: _ModelCache,
        active: bool = True,
        _remote_unit: Optional[Unit] = None,
    ):
        self.name = relation_name
        self.id = relation_id
        self.units: set[Unit] = set()
        self.active = active
        self._backend = backend

        # For peer relations, both the remote and the local app are the same.
        app = our_unit.app if is_peer else None

        try:
            for unit_name in backend.relation_list(self.id):
                unit = cache.get(Unit, unit_name)
                self.units.add(unit)
                if app is None:
                    # Use the app of one of the units if available.
                    app = unit.app
        except RelationNotFoundError:
            # If the relation is dead, just treat it as if it has no remote units.
            self.active = False

        # In relation-departing and relation-broken, `relation-list` doesn't
        # include the remote unit, but the data should still be available.
        if _remote_unit is not None:
            self.units.add(_remote_unit)

        # If we didn't get the remote app via our_unit.app or the units list,
        # look it up via JUJU_REMOTE_APP or "relation-list --app".
        if app is None:
            app_name = backend.relation_remote_app_name(relation_id)
            if app_name is not None:
                app = cache.get(Application, app_name)

        # self.app will not be None and always be set because of the fallback mechanism above.
        self.app = typing.cast('Application', app)
        self.data = RelationData(self, our_unit, backend)

        self._remote_model: RemoteModel | None = None

    def __repr__(self):
        return f'<{type(self).__module__}.{type(self).__name__} {self.name}:{self.id}>'

    @property
    def remote_model(self) -> RemoteModel:
        """Information about the model on the remote side of this relation.

        .. jujuadded:: 3.6.2

        Raises:
            ModelError: if on a version of Juju that doesn't support the
                "relation-model-get" hook tool.
        """
        if self._remote_model is None:
            d = self._backend.relation_model_get(self.id)
            self._remote_model = RemoteModel(uuid=d['uuid'])
        return self._remote_model


class RelationData(Mapping[Union[Unit, Application], 'RelationDataContent']):
    """Represents the various data buckets of a given relation.

    Each unit and application involved in a relation has their own data bucket.
    For example, ``{entity: RelationDataContent}``,
    where entity can be either a :class:`Unit` or an :class:`Application`.

    Units can read and write their own data, and if they are the leader,
    they can read and write their application data. They are allowed to read
    remote unit and application data.

    This class should not be instantiated directly, instead use
    :attr:`Relation.data`
    """

    def __init__(self, relation: Relation, our_unit: Unit, backend: _ModelBackend):
        self.relation = weakref.proxy(relation)
        self._data: dict[Unit | Application, RelationDataContent] = {
            our_unit: RelationDataContent(self.relation, our_unit, backend),
            our_unit.app: RelationDataContent(self.relation, our_unit.app, backend),
        }
        self._data.update({
            unit: RelationDataContent(self.relation, unit, backend) for unit in self.relation.units
        })
        # The relation might be dead so avoid a None key here.
        if self.relation.app is not None:
            self._data.update({
                self.relation.app: RelationDataContent(self.relation, self.relation.app, backend),
            })

    def __contains__(self, key: Unit | Application):
        return key in self._data

    def __len__(self):
        return len(self._data)

    def __iter__(self):
        return iter(self._data)

    def __getitem__(self, key: Unit | Application) -> RelationDataContent:
        return self._data[key]

    def __repr__(self):
        return repr(self._data)


# We mix in MutableMapping here to get some convenience implementations, but whether it's actually
# mutable or not is controlled by the flag.
class RelationDataContent(LazyMapping, MutableMapping[str, str]):
    """Data content of a unit or application in a relation."""

    def __init__(self, relation: Relation, entity: Unit | Application, backend: _ModelBackend):
        self.relation = relation
        self._entity = entity
        self._backend = backend
        self._is_app: bool = isinstance(entity, Application)

    @property
    def _hook_is_running(self) -> bool:
        # this flag controls whether the access we have to RelationDataContent
        # is 'strict' aka the same as a deployed charm would have, or whether it is
        # unrestricted, allowing test code to read/write databags at will.
        return bool(self._backend._hook_is_running)

    def _load(self) -> _RelationDataContent_Raw:
        """Load the data from the current entity / relation."""
        try:
            return self._backend.relation_get(self.relation.id, self._entity.name, self._is_app)
        except RelationNotFoundError:
            # Dead relations tell no tales (and have no data).
            return {}

    def _validate_read(self):
        """Return if the data content can be read."""
        # if we're not in production (we're testing): we skip access control rules
        if not self._hook_is_running:
            return

        # Only remote units (and the leader unit) can read *this* app databag.

        # is this an app databag?
        if not self._is_app:
            # all unit databags are publicly readable
            return

        # Am I leader?
        if self._backend.is_leader():
            # leaders have no read restrictions
            return

        # type guard; we should not be accessing relation data
        # if the remote app does not exist.
        app = self.relation.app
        if app is None:
            raise RelationDataAccessError(
                f'Remote application instance cannot be retrieved for {self.relation}.'
            )

        # is this a peer relation?
        if app.name == self._entity.name:
            # peer relation data is always publicly readable
            return

        # if we're here it means: this is not a peer relation,
        # this is an app databag, and we don't have leadership.

        # is this a LOCAL app databag?
        if self._backend.app_name == self._entity.name:
            # minions can't read local app databags
            raise RelationDataAccessError(
                f'{self._backend.unit_name} is not leader and cannot read its own '
                f'application databag'
            )

        return True

    def _validate_write(self, data: Mapping[str, str]) -> None:
        """Validate writing key:value pairs to this databag.

        1) that key: value is a valid str:str pair
        2) that we have write access to this databag
        """
        for key, value in data.items():
            self._validate_write_content(key, value)
        self._validate_write_access()

    def _validate_write_content(self, key: str, value: str) -> None:
        # firstly, we validate WHAT we're trying to write.
        # this is independent of whether we're in testing code or production.
        if not isinstance(key, str):
            raise RelationDataTypeError(f'relation data keys must be strings, not {type(key)}')
        if not isinstance(value, str):
            raise RelationDataTypeError(f'relation data values must be strings, not {type(value)}')

    def _validate_write_access(self) -> None:
        # if we're not in production (we're testing): we skip access control rules
        if not self._hook_is_running:
            return

        # finally, we check whether we have permissions to write this databag
        if self._is_app:
            is_our_app: bool = self._backend.app_name == self._entity.name
            if not is_our_app:
                raise RelationDataAccessError(
                    f'{self._backend.app_name} cannot write the data of remote application '
                    f'{self._entity.name}'
                )
            # Whether the application data bag is mutable or not depends on
            # whether this unit is a leader or not, but this is not guaranteed
            # to be always true during the same hook execution.
            if self._backend.is_leader():
                return  # all good
            raise RelationDataAccessError(
                f'{self._backend.unit_name} is not leader and cannot write application data.'
            )
        else:
            # we are attempting to write a unit databag
            # is it OUR UNIT's?
            if self._backend.unit_name != self._entity.name:
                raise RelationDataAccessError(
                    f'{self._backend.unit_name} cannot write databag of {self._entity.name}: '
                    f'not the same unit.'
                )

    def __setitem__(self, key: str, value: str):
        self.update({key: value})

    def _commit(self, data: Mapping[str, str]) -> None:
        self._backend.update_relation_data(
            relation_id=self.relation.id, entity=self._entity, data=data
        )

    def _update_cache(self, data: Mapping[str, str]) -> None:
        """Cache key:value in our local lazy data."""
        # Don't load data unnecessarily if we're only updating.
        if self._lazy_data is None:
            return
        for key, value in data.items():
            if value == '':
                # Match the behavior of Juju, which is that setting the value to an
                # empty string will remove the key entirely from the relation data.
                self._data.pop(key, None)
            else:
                self._data[key] = value

    def __getitem__(self, key: str) -> str:
        self._validate_read()
        return super().__getitem__(key)

    def update(
        self, data: Mapping[str, str] | Iterable[tuple[str, str]] = (), /, **kwargs: str
    ) -> None:
        """Efficiently write multiple keys and values to the databag.

        Has the same ultimate result as this, but uses a single relation-set call::

            for k, v in dict(data).items():
                self[k] = v
            for k, v in kwargs.items():
                self[k] = v
        """
        data = dict(data, **kwargs)
        changes = {
            key: val
            for key, val in data.items()
            if (key not in self and val != '') or (key in self and val != self[key])
        }
        self._validate_write(changes)  # always check permissions
        if not changes:  # return early if there are no changes required
            return
        self._commit(changes)
        self._update_cache(changes)

    def __delitem__(self, key: str):
        # Match the behavior of Juju, which is that setting the value to an empty
        # string will remove the key entirely from the relation data.
        self.__setitem__(key, '')

    def __repr__(self):
        try:
            self._validate_read()
        except RelationDataAccessError:
            return '<n/a>'
        return super().__repr__()


class ConfigData(_GenericLazyMapping['bool | int | float | str']):
    """Configuration data.

    This class should not be instantiated directly. It should be accessed via :attr:`Model.config`.
    """

    def __init__(self, backend: _ModelBackend):
        self._backend = backend

    def _load(self) -> dict[str, bool | int | float | str]:
        return self._backend.config_get()


class StatusBase:
    """Status values specific to applications and units.

    To access a status by name, use :meth:`StatusBase.from_name`. However, most use cases will
    directly use the child class such as :class:`ActiveStatus` to indicate their status.
    """

    _statuses: ClassVar[dict[StatusName, type[StatusBase]]] = {}

    # Subclasses must provide this attribute
    name: StatusName

    def __init__(self, message: str = ''):
        if self.__class__ is StatusBase:
            raise TypeError('cannot instantiate a base class')
        self.message = message

    def __init_subclass__(cls):
        StatusBase._register(cls)

    def __eq__(self, other: StatusBase) -> bool:
        if not isinstance(self, type(other)):
            return False
        return self.message == other.message

    def __repr__(self):
        return f'{self.__class__.__name__}({self.message!r})'

    @classmethod
    def from_name(cls, name: str, message: str):
        """Create a status instance from a name and message.

        If ``name`` is "unknown", ``message`` is ignored, because unknown status
        does not have an associated message.

        Args:
            name: Name of the status, one of:
                "active", "blocked", "maintenance", "waiting", "error", or "unknown".
            message: Message to include with the status.

        Raises:
            KeyError: If ``name`` is not a registered status.
        """
        if name == 'unknown':
            # unknown is special
            return UnknownStatus()
        else:
            return cls._statuses[typing.cast('StatusName', name)](message)

    @classmethod
    def register(cls, child: type[StatusBase]):
        """.. deprecated:: 2.17.0 Deprecated - this was for internal use only."""
        warnings.warn(
            'StatusBase.register is for internal use only', DeprecationWarning, stacklevel=2
        )
        cls._register(child)
        return child

    @classmethod
    def _register(cls, child: type[StatusBase]) -> None:
        if not (hasattr(child, 'name') and isinstance(child.name, str)):
            raise TypeError(
                f"Can't register StatusBase subclass {child}: ",
                'missing required `name: str` class attribute',
            )
        cls._statuses[child.name] = child

    _priorities: ClassVar[dict[str, Any]] = {
        'error': 5,
        'blocked': 4,
        'maintenance': 3,
        'waiting': 2,
        'active': 1,
        # 'unknown' or any other status is handled below
    }

    @classmethod
    def _get_highest_priority(cls, statuses: list[StatusBase]) -> StatusBase:
        """Return the highest-priority status from a list of statuses.

        If there are multiple highest-priority statuses, return the first one.
        """
        return max(statuses, key=lambda status: cls._priorities.get(status.name, 0))


class UnknownStatus(StatusBase):
    """The unit status is unknown.

    A unit-agent has finished calling install, config-changed and start, but the
    charm has not called status-set yet.

    This status is read-only; trying to set unit or application status to
    ``UnknownStatus`` will raise :class:`~ops.InvalidStatusError`.
    """

    name = 'unknown'

    def __init__(self):
        # Unknown status cannot be set and does not have a message associated with it.
        super().__init__('')

    def __repr__(self):
        return 'UnknownStatus()'


class ErrorStatus(StatusBase):
    """The unit status is error.

    The unit-agent has encountered an error (the application or unit requires
    human intervention in order to operate correctly).

    This status is read-only; trying to set unit or application status to
    ``ErrorStatus`` will raise :class:`~ops.InvalidStatusError`.
    """

    name = 'error'


class ActiveStatus(StatusBase):
    """The unit or application is ready and active.

    Set this status when the charm is correctly offering all the services it
    has been asked to offer. If the unit or application is operational but
    some feature (like high availability) is in a degraded state, set "active"
    with an appropriate message.
    """

    name = 'active'

    def __init__(self, message: str = ''):
        super().__init__(message)


class BlockedStatus(StatusBase):
    """The unit or application requires manual intervention.

    Set this status when an administrator has to manually intervene to unblock
    the charm to let it proceed.
    """

    name = 'blocked'


class MaintenanceStatus(StatusBase):
    """The unit or application is performing maintenance tasks.

    Set this status when the charm is performing an operation such as
    ``apt install``, or is waiting for something under its control, such as
    ``pebble-ready`` or an exec operation in the workload container. In
    contrast to :class:`WaitingStatus`, "maintenance" reflects activity on
    this unit (for unit status), or this app (for app status).
    """

    name = 'maintenance'


class WaitingStatus(StatusBase):
    """The unit or application is waiting on a charm it's integrated with.

    Set this status when waiting on a charm this is integrated with. For
    example, a web app charm would set "waiting" status when it is integrated
    with a database charm that is not ready yet (it might be creating a
    database). In contrast to :class:`MaintenanceStatus`, "waiting" reflects
    activity on integrated units (for unit status) and integrated apps (for
    app status).
    """

    name = 'waiting'


class Resources:
    """Object representing resources for the charm."""

    def __init__(self, names: Iterable[str], backend: _ModelBackend):
        self._backend = backend
        self._paths: dict[str, Path | None] = {name: None for name in names}

    def fetch(self, name: str) -> Path:
        """Fetch the resource from the controller or store.

        If successfully fetched, this returns the path where the resource is stored
        on disk, otherwise it raises a :class:`NameError`.

        Raises:
            NameError: if the resource's path cannot be fetched.
        """
        if name not in self._paths:
            raise NameError(f'invalid resource name: {name}')
        if self._paths[name] is None:
            self._paths[name] = Path(self._backend.resource_get(name))
        return typing.cast('Path', self._paths[name])


class Pod:
    """Represents the definition of a pod spec in legacy Kubernetes models.

    Currently only supports simple access to setting the Juju pod spec via
    :attr:`.set_spec`.

    .. deprecated:: 2.4.0

        New charms should use the sidecar pattern with Pebble.
    """

    def __init__(self, backend: _ModelBackend):
        self._backend = backend

    def set_spec(self, spec: K8sSpec, k8s_resources: K8sSpec | None = None):
        """Set the specification for pods that Juju should start in kubernetes.

        See ``juju help-tool pod-spec-set`` for details of what should be passed.

        Args:
            spec: The mapping defining the pod specification
            k8s_resources: Additional kubernetes specific specification.
        """
        if not self._backend.is_leader():
            raise ModelError('cannot set a pod spec as this unit is not a leader')
        self._backend.pod_spec_set(spec, k8s_resources)


class StorageMapping(Mapping[str, List['Storage']]):
    """Map of storage names to lists of Storage instances."""

    def __init__(self, storage_names: Iterable[str], backend: _ModelBackend):
        self._backend = backend
        self._storage_map: _StorageDictType = {
            storage_name: None for storage_name in storage_names
        }

    def __contains__(self, key: str):
        return key in self._storage_map

    def __len__(self):
        return len(self._storage_map)

    def __iter__(self):
        return iter(self._storage_map)

    def __getitem__(self, storage_name: str) -> list[Storage]:
        if storage_name not in self._storage_map:
            meant = ', or '.join(repr(k) for k in self._storage_map)
            raise KeyError(f'Storage {storage_name!r} not found. Did you mean {meant}?')
        storage_list = self._storage_map[storage_name]
        if storage_list is None:
            storage_list = self._storage_map[storage_name] = []
            for storage_index in self._backend.storage_list(storage_name):
                storage = Storage(storage_name, storage_index, self._backend)
                storage_list.append(storage)
        return storage_list

    def request(self, storage_name: str, count: int = 1):
        """Requests new storage instances of a given name.

        Uses storage-add tool to request additional storage. Juju will notify the unit
        via ``<storage-name>-storage-attached`` events when it becomes available.

        Raises:
            ModelError: if the storage is not in the charm's metadata.
        """
        if storage_name not in self._storage_map:
            raise ModelError(
                f'cannot add storage {storage_name!r}: it is not present in the charm metadata'
            )
        self._backend.storage_add(storage_name, count)

    def _invalidate(self, storage_name: str):
        """Remove an entry from the storage map.

        Not meant to be used by charm authors -- this exists mainly for testing purposes.
        """
        self._storage_map[storage_name] = None


class Storage:
    """Represents a storage as defined in ``metadata.yaml``."""

    name: str
    """Name of the storage."""

    def __init__(self, storage_name: str, storage_index: int, backend: _ModelBackend):
        self.name = storage_name
        self._index = storage_index
        self._backend = backend
        self._location = None

    @property
    def index(self) -> int:
        """Index associated with the storage (usually 0 for singular storage)."""
        return self._index

    @property
    def id(self) -> int:
        """.. deprecated:: 2.4.0 Use :attr:`Storage.index` instead."""
        logger.warning('model.Storage.id is being replaced - please use model.Storage.index')
        return self.index

    @property
    def full_id(self) -> str:
        """Canonical storage name with index, for example "bigdisk/0"."""
        return f'{self.name}/{self._index}'

    @property
    def location(self) -> Path:
        """Location of the storage."""
        if self._location is None:
            raw = self._backend.storage_get(self.full_id, 'location')
            self._location = Path(raw)
        return self._location

    @location.setter
    def location(self, location: str) -> None:
        """Sets the location for use in events.

        For :class:`StorageAttachedEvent` and :class:`StorageDetachingEvent` in case
        the actual details are gone from Juju by the time of a dynamic lookup.
        """
        self._location = Path(location)


class MultiPushPullError(Exception):
    """Aggregates multiple push and pull exceptions into one.

    This class should not be instantiated directly. It is raised by
    :meth:`Container.push_path` and :meth:`Container.pull_path`.
    """

    message: str
    """The error message."""

    errors: list[tuple[str, Exception]]
    """The list of errors.

    Each error is represented by a tuple of (<source_path>, <exception>),
    where source_path is the path being pushed to or pulled from.
    """

    def __init__(self, message: str, errors: list[tuple[str, Exception]]):
        self.message = message
        self.errors = errors

    def __str__(self):
        return f'{self.message} ({len(self.errors)} errors): {self.errors[0][1]}, ...'

    def __repr__(self):
        return f'MultiPushPullError({self.message!r}, {len(self.errors)} errors)'


class Container:
    """Represents a named container in a unit.

    This class should not be instantiated directly, instead use :meth:`Unit.get_container`
    or :attr:`Unit.containers`.

    For methods that make changes to the container, if the change fails or times out, then a
    :class:`ops.pebble.ChangeError` or :class:`ops.pebble.TimeoutError` will be raised.

    Interactions with the container use Pebble, so all methods may raise
    exceptions when there are problems communicating with Pebble. Problems
    connecting to or transferring data with Pebble will raise a
    :class:`ops.pebble.ConnectionError` - you can guard against these by first
    checking :meth:`can_connect`, but that generally introduces a race condition
    where problems occur after :meth:`can_connect` has succeeded. When an error
    occurs executing the request, such as trying to add an invalid layer or
    execute a command that does not exist, an :class:`ops.pebble.APIError` is
    raised.
    """

    name: str
    """The name of the container from ``metadata.yaml``, for example "postgres"."""

    def __init__(
        self, name: str, backend: _ModelBackend, pebble_client: pebble.Client | None = None
    ):
        self.name = name

        self._juju_version = backend._juju_context.version

        if pebble_client is None:
            socket_path = f'/charm/containers/{name}/pebble.socket'
            pebble_client = backend.get_pebble(socket_path)
        self._pebble: pebble.Client = pebble_client

    def can_connect(self) -> bool:
        """Report whether the Pebble API is reachable in the container.

        This method returns a bool that indicates whether the Pebble API is available at
        the time the method is called. It does not guard against the Pebble API becoming
        unavailable, and should be treated as a "point in time" status only.

        For example::

            # Add status based on any earlier errors communicating with Pebble.
            ...
            # Check that Pebble is still reachable now.
            container = self.unit.get_container("example")
            if not container.can_connect():
                event.add_status(ops.MaintenanceStatus("Waiting for Pebble..."))
        """
        try:
            self._pebble.get_system_info()
        except pebble.ConnectionError as e:
            logger.debug('Pebble API is not ready; ConnectionError: %s', e)
            return False
        except FileNotFoundError as e:
            # In some cases, charm authors can attempt to hit the Pebble API before it has had the
            # chance to create the UNIX socket in the shared volume.
            logger.debug('Pebble API is not ready; UNIX socket not found: %s', e)
            return False
        except pebble.APIError as e:
            # An API error is only raised when the Pebble API returns invalid JSON, or the response
            # cannot be read. Both of these are a likely indicator that something is wrong.
            logger.warning('Pebble API is not ready; APIError: %s', e)
            return False
        return True

    def autostart(self) -> None:
        """Autostart all services marked as ``startup: enabled``."""
        self._pebble.autostart_services()

    def replan(self) -> None:
        """Replan all services: restart changed services and start startup-enabled services."""
        self._pebble.replan_services()

    def start(self, *service_names: str):
        """Start given service(s) by name."""
        if not service_names:
            raise TypeError('start expected at least 1 argument, got 0')

        self._pebble.start_services(service_names)

    def restart(self, *service_names: str):
        """Restart the given service(s) by name.

        Listed running services will be stopped and restarted, and listed stopped
        services will be started.
        """
        if not service_names:
            raise TypeError('restart expected at least 1 argument, got 0')

        try:
            self._pebble.restart_services(service_names)
        except pebble.APIError as e:
            if e.code != 400:
                raise e
            # support old Pebble instances that don't support the "restart" action
            stop: tuple[str, ...] = tuple(
                s.name for s in self.get_services(*service_names).values() if s.is_running()
            )
            if stop:
                self._pebble.stop_services(stop)
            self._pebble.start_services(service_names)

    def stop(self, *service_names: str):
        """Stop given service(s) by name."""
        if not service_names:
            raise TypeError('stop expected at least 1 argument, got 0')

        self._pebble.stop_services(service_names)

    def add_layer(
        self,
        label: str,
        layer: str | pebble.LayerDict | pebble.Layer,
        *,
        combine: bool = False,
    ):
        """Dynamically add a new layer onto the Pebble configuration layers.

        Args:
            label: Label for new layer (and label of layer to merge with if
                combining).
            layer: A YAML string, configuration layer dict, or pebble.Layer
                object containing the Pebble layer to add.
            combine: If combine is False (the default), append the new layer
                as the top layer with the given label (must be unique). If
                combine is True and the label already exists, the two layers
                are combined into a single one considering the layer override
                rules; if the layer doesn't exist, it is added as usual.
        """
        self._pebble.add_layer(label, layer, combine=combine)

    def get_plan(self) -> pebble.Plan:
        """Get the combined Pebble configuration.

        This will immediately reflect changes from any previous
        :meth:`add_layer` calls, regardless of whether :meth:`replan` or
        :meth:`restart` have been called.
        """
        return self._pebble.get_plan()

    def get_services(self, *service_names: str) -> Mapping[str, pebble.ServiceInfo]:
        """Fetch and return a mapping of status information indexed by service name.

        If no service names are specified, return status information for all
        services, otherwise return information for only the given services.
        """
        names = service_names or None
        services = self._pebble.get_services(names)
        return ServiceInfoMapping(services)

    def get_service(self, service_name: str) -> pebble.ServiceInfo:
        """Get status information for a single named service.

        Raises:
            ModelError: if a service with the given name is not found
        """
        services = self.get_services(service_name)
        if not services:
            raise ModelError(f'service {service_name!r} not found')
        if len(services) > 1:
            raise RuntimeError(f'expected 1 service, got {len(services)}')
        return services[service_name]

    def get_checks(
        self, *check_names: str, level: pebble.CheckLevel | None = None
    ) -> CheckInfoMapping:
        """Fetch and return a mapping of check information indexed by check name.

        Args:
            check_names: Optional check names to query for. If no check names
                are specified, return checks with any name.
            level: Optional check level to query for. If not specified, fetch
                all checks.
        """
        checks = self._pebble.get_checks(names=check_names or None, level=level)
        return CheckInfoMapping(checks)

    def get_check(self, check_name: str) -> pebble.CheckInfo:
        """Get check information for a single named check.

        Raises:
            ModelError: if a check with the given name is not found
        """
        checks = self.get_checks(check_name)
        if not checks:
            raise ModelError(f'check {check_name!r} not found')
        if len(checks) > 1:
            raise RuntimeError(f'expected 1 check, got {len(checks)}')
        return checks[check_name]

    def start_checks(self, *check_names: str) -> list[str]:
        """Start given check(s) by name.

        .. jujuadded:: 3.6.4

        Returns:
            A list of check names that were started. Checks that were already
            running will not be included.
        """
        if not check_names:
            raise TypeError('start-checks expected at least 1 argument, got 0')

        return self._pebble.start_checks(check_names)

    def stop_checks(self, *check_names: str) -> list[str]:
        """Stop given check(s) by name.

        .. jujuadded:: 3.6.4

        Returns:
            A list of check names that were stopped. Checks that were already
            inactive will not be included.
        """
        if not check_names:
            raise TypeError('stop-checks expected at least 1 argument, got 0')

        return self._pebble.stop_checks(check_names)

    @typing.overload
    def pull(self, path: str | PurePath, *, encoding: None) -> BinaryIO: ...

    @typing.overload
    def pull(self, path: str | PurePath, *, encoding: str = 'utf-8') -> TextIO: ...

    def pull(self, path: str | PurePath, *, encoding: str | None = 'utf-8') -> BinaryIO | TextIO:
        """Read a file's content from the remote system.

        Args:
            path: Path of the file to read from the remote system.
            encoding: Encoding to use for decoding the file's bytes to string,
                or ``None`` to specify no decoding.

        Returns:
            A readable file-like object, whose ``read()`` method will return
            strings decoded according to the specified encoding, or bytes if
            encoding is ``None``.

        Raises:
            pebble.PathError: If there was an error reading the file at path,
                for example, if the file doesn't exist or is a directory.
        """
        return self._pebble.pull(str(path), encoding=encoding)

    def push(
        self,
        path: str | PurePath,
        source: bytes | str | BinaryIO | TextIO,
        *,
        encoding: str = 'utf-8',
        make_dirs: bool = False,
        permissions: int | None = None,
        user_id: int | None = None,
        user: str | None = None,
        group_id: int | None = None,
        group: str | None = None,
    ):
        """Write content to a given file path on the remote system.

        Note that if another process has the file open on the remote system,
        or if the remote file is a bind mount, pushing will fail with a
        :class:`pebble.PathError`. Use :meth:`Container.exec` for full
        control.

        Args:
            path: Path of the file to write to on the remote system.
            source: Source of data to write. This is either a concrete str or
                bytes instance, or a readable file-like object.
            encoding: Encoding to use for encoding source str to bytes, or
                strings read from source if it is a TextIO type. Ignored if
                source is bytes or BinaryIO.
            make_dirs: If True, create parent directories if they don't exist.
            permissions: Permissions (mode) to create file with (Pebble default
                is 0o644).
            user_id: User ID (UID) for file.
            user: Username for file. User's UID must match user_id if both are
                specified.
            group_id: Group ID (GID) for file.
            group: Group name for file. Group's GID must match group_id if
                both are specified.
        """
        self._pebble.push(
            str(path),
            source,
            encoding=encoding,
            make_dirs=make_dirs,
            permissions=permissions,
            user_id=user_id,
            user=user,
            group_id=group_id,
            group=group,
        )

    def list_files(
        self, path: str | PurePath, *, pattern: str | None = None, itself: bool = False
    ) -> list[pebble.FileInfo]:
        """Return list of directory entries from given path on remote system.

        Despite the name, this method returns a list of files *and*
        directories, similar to :func:`os.listdir` or :func:`os.scandir`.

        Args:
            path: Path of the directory to list, or path of the file to return
                information about.
            pattern: If specified, filter the list to just the files that match,
                for example ``*.txt``.
            itself: If path refers to a directory, return information about the
                directory itself, rather than its contents.
        """
        return self._pebble.list_files(str(path), pattern=pattern, itself=itself)

    def push_path(
        self,
        source_path: str | Path | Iterable[str | Path],
        dest_dir: str | PurePath,
    ):
        """Recursively push a local path or files to the remote system.

        Only regular files and directories are copied; symbolic links, device files, etc. are
        skipped.  Pushing is attempted to completion even if errors occur during the process.  All
        errors are collected incrementally. After copying has completed, if any errors occurred, a
        single :class:`MultiPushPullError` is raised containing details for each error.

        Assuming the following files exist locally:

        * /foo/bar/baz.txt
        * /foo/foobar.txt
        * /quux.txt

        These are various push examples::

            # copy one file
            container.push_path('/foo/foobar.txt', '/dst')
            # Destination results: /dst/foobar.txt

            # copy a directory
            container.push_path('/foo', '/dst')
            # Destination results: /dst/foo/bar/baz.txt, /dst/foo/foobar.txt

            # copy a directory's contents
            container.push_path('/foo/*', '/dst')
            # Destination results: /dst/bar/baz.txt, /dst/foobar.txt

            # copy multiple files
            container.push_path(['/foo/bar/baz.txt', 'quux.txt'], '/dst')
            # Destination results: /dst/baz.txt, /dst/quux.txt

            # copy a file and a directory
            container.push_path(['/foo/bar', '/quux.txt'], '/dst')
            # Destination results: /dst/bar/baz.txt, /dst/quux.txt

        Args:
            source_path: A single path or list of paths to push to the remote
                system. The paths can be either a file or a directory. If
                ``source_path`` is a directory, the directory base name is
                attached to the destination directory -- that is, the source
                path directory is placed inside the destination directory. If
                a source path ends with a trailing ``/*`` it will have its
                *contents* placed inside the destination directory.
            dest_dir: Remote destination directory inside which the source
                dir/files will be placed. This must be an absolute path.
        """
        if hasattr(source_path, '__iter__') and not isinstance(source_path, str):
            source_paths = typing.cast('Iterable[str | Path]', source_path)
        else:
            source_paths = typing.cast('Iterable[str | Path]', [source_path])
        source_paths = [Path(p) for p in source_paths]
        dest_dir = Path(dest_dir)

        def local_list(source_path: Path) -> list[pebble.FileInfo]:
            paths = source_path.iterdir() if source_path.is_dir() else [source_path]
            files = [self._build_fileinfo(f) for f in paths]
            return files

        errors: list[tuple[str, Exception]] = []
        for source_path in source_paths:
            try:
                for info in Container._list_recursive(local_list, source_path):
                    dstpath = self._build_destpath(info.path, source_path, dest_dir)
                    if info.type is pebble.FileType.DIRECTORY:
                        self.make_dir(dstpath, make_parents=True)
                        continue
                    with open(info.path, 'rb') as src:
                        self.push(
                            dstpath,
                            src,
                            make_dirs=True,
                            permissions=info.permissions,
                            user_id=info.user_id,
                            user=info.user,
                            group_id=info.group_id,
                            group=info.group,
                        )
            except (OSError, pebble.Error) as err:
                errors.append((str(source_path), err))
        if errors:
            raise MultiPushPullError('failed to push one or more files', errors)

    def pull_path(
        self,
        source_path: str | PurePath | Iterable[str | PurePath],
        dest_dir: str | Path,
    ):
        """Recursively pull a remote path or files to the local system.

        Only regular files and directories are copied; symbolic links, device files, etc. are
        skipped.  Pulling is attempted to completion even if errors occur during the process.  All
        errors are collected incrementally. After copying has completed, if any errors occurred, a
        single :class:`MultiPushPullError` is raised containing details for each error.

        Assuming the following files exist remotely:

        * /foo/bar/baz.txt
        * /foo/foobar.txt
        * /quux.txt

        These are various pull examples::

            # copy one file
            container.pull_path('/foo/foobar.txt', '/dst')
            # Destination results: /dst/foobar.txt

            # copy a directory
            container.pull_path('/foo', '/dst')
            # Destination results: /dst/foo/bar/baz.txt, /dst/foo/foobar.txt

            # copy a directory's contents
            container.pull_path('/foo/*', '/dst')
            # Destination results: /dst/bar/baz.txt, /dst/foobar.txt

            # copy multiple files
            container.pull_path(['/foo/bar/baz.txt', 'quux.txt'], '/dst')
            # Destination results: /dst/baz.txt, /dst/quux.txt

            # copy a file and a directory
            container.pull_path(['/foo/bar', '/quux.txt'], '/dst')
            # Destination results: /dst/bar/baz.txt, /dst/quux.txt

        Args:
            source_path: A single path or list of paths to pull from the
                remote system. The paths can be either a file or a directory
                but must be absolute paths. If ``source_path`` is a directory,
                the directory base name is attached to the destination
                directory -- that is, the source path directory is placed
                inside the destination directory. If a source path ends with a
                trailing ``/*`` it will have its *contents* placed inside the
                destination directory.
            dest_dir: Local destination directory inside which the source
                dir/files will be placed.
        """
        if hasattr(source_path, '__iter__') and not isinstance(source_path, str):
            source_paths = typing.cast('Iterable[str | Path]', source_path)
        else:
            source_paths = typing.cast('Iterable[str | Path]', [source_path])
        source_paths = [Path(p) for p in source_paths]
        dest_dir = Path(dest_dir)

        errors: list[tuple[str, Exception]] = []
        for source_path in source_paths:
            try:
                for info in Container._list_recursive(self.list_files, source_path):
                    dstpath = self._build_destpath(info.path, source_path, dest_dir)
                    if info.type is pebble.FileType.DIRECTORY:
                        dstpath.mkdir(parents=True, exist_ok=True)
                        continue
                    dstpath.parent.mkdir(parents=True, exist_ok=True)
                    with self.pull(info.path, encoding=None) as src:
                        with dstpath.open(mode='wb') as dst:
                            shutil.copyfileobj(src, dst)
            except (OSError, pebble.Error) as err:
                errors.append((str(source_path), err))
        if errors:
            raise MultiPushPullError('failed to pull one or more files', errors)

    @staticmethod
    def _build_fileinfo(path: str | Path) -> pebble.FileInfo:
        """Constructs a FileInfo object by stat'ing a local path."""
        path = Path(path)
        if path.is_symlink():
            ftype = pebble.FileType.SYMLINK
        elif path.is_dir():
            ftype = pebble.FileType.DIRECTORY
        elif path.is_file():
            ftype = pebble.FileType.FILE
        else:
            ftype = pebble.FileType.UNKNOWN

        import grp
        import pwd

        info = path.lstat()
        try:
            pw_name = pwd.getpwuid(info.st_uid).pw_name
        except KeyError:
            logger.warning('Could not get name for user %s', info.st_uid)
            pw_name = None
        try:
            gr_name = grp.getgrgid(info.st_gid).gr_name
        except KeyError:
            logger.warning('Could not get name for group %s', info.st_gid)
            gr_name = None
        return pebble.FileInfo(
            path=str(path),
            name=path.name,
            type=ftype,
            size=info.st_size,
            permissions=stat.S_IMODE(info.st_mode),
            last_modified=datetime.datetime.fromtimestamp(info.st_mtime),
            user_id=info.st_uid,
            user=pw_name,
            group_id=info.st_gid,
            group=gr_name,
        )

    @staticmethod
    def _list_recursive(
        list_func: Callable[[Path], Iterable[pebble.FileInfo]], path: Path
    ) -> Generator[pebble.FileInfo, None, None]:
        """Recursively lists all files under path using the given list_func.

        Args:
            list_func: Function taking 1 Path argument that returns a list of FileInfo objects
                representing files residing directly inside the given path.
            path: Filepath to recursively list.
        """
        if path.name == '*':
            # ignore trailing '/*' that we just use for determining how to build paths
            # at destination
            path = path.parent

        for info in list_func(path):
            if info.type is pebble.FileType.DIRECTORY:
                # Yield the directory to ensure empty directories are created, then
                # all of the contained files.
                yield info
                yield from Container._list_recursive(list_func, Path(info.path))
            elif info.type in (pebble.FileType.FILE, pebble.FileType.SYMLINK):
                yield info
            else:
                logger.debug(
                    'skipped unsupported file in Container.[push/pull]_path: %s', info.path
                )

    @staticmethod
    def _build_destpath(
        file_path: str | Path, source_path: str | Path, dest_dir: str | Path
    ) -> Path:
        """Converts a source file and destination dir into a full destination filepath.

        file_path:
            Full source-side path for the file being copied to dest_dir.
        source_path
            Source prefix under which the given file_path was found.
        dest_dir
            Destination directory to place file_path into.
        """
        # select between the two following src+dst combos via trailing '/*'
        # /src/* --> /dst/*
        # /src --> /dst/src
        file_path, source_path, dest_dir = Path(file_path), Path(source_path), Path(dest_dir)
        prefix = str(source_path.parent)
        if prefix != '.' and os.path.commonprefix([prefix, str(file_path)]) != prefix:
            raise RuntimeError(f'file "{file_path}" does not have specified prefix "{prefix}"')
        path_suffix = os.path.relpath(str(file_path), prefix)
        return dest_dir / path_suffix

    def exists(self, path: str | PurePath) -> bool:
        """Report whether a path exists on the container filesystem."""
        try:
            self._pebble.list_files(str(path), itself=True)
        except pebble.APIError as err:
            if err.code == 404:
                return False
            raise err
        return True

    def isdir(self, path: str | PurePath) -> bool:
        """Report whether a directory exists at the given path on the container filesystem."""
        try:
            files = self._pebble.list_files(str(path), itself=True)
        except pebble.APIError as err:
            if err.code == 404:
                return False
            raise err
        return files[0].type == pebble.FileType.DIRECTORY

    def make_dir(
        self,
        path: str | PurePath,
        *,
        make_parents: bool = False,
        permissions: int | None = None,
        user_id: int | None = None,
        user: str | None = None,
        group_id: int | None = None,
        group: str | None = None,
    ):
        """Create a directory on the remote system with the given attributes.

        Args:
            path: Path of the directory to create on the remote system.
            make_parents: If True, create parent directories if they don't exist.
            permissions: Permissions (mode) to create directory with (Pebble
                default is 0o755).
            user_id: User ID (UID) for directory.
            user: Username for directory. User's UID must match user_id if
                both are specified.
            group_id: Group ID (GID) for directory.
            group: Group name for directory. Group's GID must match group_id
                if both are specified.
        """
        self._pebble.make_dir(
            str(path),
            make_parents=make_parents,
            permissions=permissions,
            user_id=user_id,
            user=user,
            group_id=group_id,
            group=group,
        )

    def remove_path(self, path: str | PurePath, *, recursive: bool = False):
        """Remove a file or directory on the remote system.

        Args:
            path: Path of the file or directory to delete from the remote system.
            recursive: If True, and path is a directory, recursively delete it and
                       everything under it. If path is a file, delete the file. In
                       either case, do nothing if the file or directory does not
                       exist. Behaviourally similar to ``rm -rf <file|dir>``.

        Raises:
            pebble.PathError: If a relative path is provided, or if `recursive` is False
                and the file or directory cannot be removed (it does not exist or is not empty).
        """
        self._pebble.remove_path(str(path), recursive=recursive)

    # Exec I/O is str if encoding is provided (the default)
    @typing.overload
    def exec(
        self,
        command: list[str],
        *,
        service_context: str | None = None,
        environment: dict[str, str] | None = None,
        working_dir: str | None = None,
        timeout: float | None = None,
        user_id: int | None = None,
        user: str | None = None,
        group_id: int | None = None,
        group: str | None = None,
        stdin: str | TextIO | None = None,
        stdout: TextIO | None = None,
        stderr: TextIO | None = None,
        encoding: str = 'utf-8',
        combine_stderr: bool = False,
    ) -> pebble.ExecProcess[str]: ...

    # Exec I/O is bytes if encoding is explicitly set to None
    @typing.overload
    def exec(
        self,
        command: list[str],
        *,
        service_context: str | None = None,
        environment: dict[str, str] | None = None,
        working_dir: str | None = None,
        timeout: float | None = None,
        user_id: int | None = None,
        user: str | None = None,
        group_id: int | None = None,
        group: str | None = None,
        stdin: bytes | BinaryIO | None = None,
        stdout: BinaryIO | None = None,
        stderr: BinaryIO | None = None,
        encoding: None = None,
        combine_stderr: bool = False,
    ) -> pebble.ExecProcess[bytes]: ...

    def exec(
        self,
        command: list[str],
        *,
        service_context: str | None = None,
        environment: dict[str, str] | None = None,
        working_dir: str | None = None,
        timeout: float | None = None,
        user_id: int | None = None,
        user: str | None = None,
        group_id: int | None = None,
        group: str | None = None,
        stdin: str | bytes | TextIO | BinaryIO | None = None,
        stdout: TextIO | BinaryIO | None = None,
        stderr: TextIO | BinaryIO | None = None,
        encoding: str | None = 'utf-8',
        combine_stderr: bool = False,
    ) -> pebble.ExecProcess[Any]:
        """Execute the given command on the remote system.

        See :meth:`ops.pebble.Client.exec` for documentation of the parameters
        and return value, as well as examples.

        Note that older versions of Juju do not support the ``service_context`` parameter, so if
        the Charm is to be used on those versions, then
        :meth:`JujuVersion.supports_exec_service_context` should be used as a guard.

        Raises:
            ExecError: if the command exits with a non-zero exit code.
        """
        assert self._juju_version is not None
        if service_context is not None and not self._juju_version.supports_exec_service_context:
            raise RuntimeError(
                f'exec with service_context not supported on Juju version {self._juju_version}'
            )
        return self._pebble.exec(
            command,
            service_context=service_context,
            environment=environment,
            working_dir=working_dir,
            timeout=timeout,
            user_id=user_id,
            user=user,
            group_id=group_id,
            group=group,
            stdin=stdin,  # type: ignore
            stdout=stdout,  # type: ignore
            stderr=stderr,  # type: ignore
            encoding=encoding,  # type: ignore
            combine_stderr=combine_stderr,
        )

    def send_signal(self, sig: int | str, *service_names: str):
        """Send the given signal to one or more services.

        Args:
            sig: Name or number of signal to send, for example ``"SIGHUP"``, ``1``, or
                ``signal.SIGHUP``.
            service_names: Name(s) of the service(s) to send the signal to.

        Raises:
            pebble.APIError: If any of the services are not in the plan or are
                not currently running.
        """
        if not service_names:
            raise TypeError('send_signal expected at least 1 service name, got 0')

        self._pebble.send_signal(sig, service_names)

    def get_notice(self, id: str) -> pebble.Notice:
        """Get details about a single notice by ID.

        .. jujuadded:: 3.4

        Raises:
            ModelError: if a notice with the given ID is not found
        """
        try:
            return self._pebble.get_notice(id)
        except pebble.APIError as e:
            if e.code == 404:
                raise ModelError(f'notice {id!r} not found') from e
            raise

    def get_notices(
        self,
        *,
        users: pebble.NoticesUsers | None = None,
        user_id: int | None = None,
        types: Iterable[pebble.NoticeType | str] | None = None,
        keys: Iterable[str] | None = None,
    ) -> list[pebble.Notice]:
        """Query for notices that match all of the provided filters.

        See :meth:`ops.pebble.Client.get_notices` for documentation of the
        parameters.

        .. jujuadded:: 3.4
        """
        return self._pebble.get_notices(
            users=users,
            user_id=user_id,
            types=types,
            keys=keys,
        )

    # Define this last to avoid clashes with the imported "pebble" module
    @property
    def pebble(self) -> pebble.Client:
        """The low-level :class:`ops.pebble.Client` instance for this container."""
        return self._pebble


class ContainerMapping(Mapping[str, Container]):
    """Map of container names to Container objects.

    This is done as a mapping object rather than a plain dictionary so that we
    can extend it later, and so it's not mutable.
    """

    def __init__(self, names: Iterable[str], backend: _ModelBackend):
        self._containers = {name: Container(name, backend) for name in names}

    def __getitem__(self, key: str):
        return self._containers[key]

    def __iter__(self):
        return iter(self._containers)

    def __len__(self):
        return len(self._containers)

    def __repr__(self):
        return repr(self._containers)


class ServiceInfoMapping(Mapping[str, pebble.ServiceInfo]):
    """Map of service names to :class:`pebble.ServiceInfo` objects.

    This is done as a mapping object rather than a plain dictionary so that we
    can extend it later, and so it's not mutable.
    """

    def __init__(self, services: Iterable[pebble.ServiceInfo]):
        self._services = {s.name: s for s in services}

    def __getitem__(self, key: str):
        return self._services[key]

    def __iter__(self):
        return iter(self._services)

    def __len__(self):
        return len(self._services)

    def __repr__(self):
        return repr(self._services)


class CheckInfoMapping(Mapping[str, pebble.CheckInfo]):
    """Map of check names to :class:`ops.pebble.CheckInfo` objects.

    This is done as a mapping object rather than a plain dictionary so that we
    can extend it later, and so it's not mutable.
    """

    def __init__(self, checks: Iterable[pebble.CheckInfo]):
        self._checks = {c.name: c for c in checks}

    def __getitem__(self, key: str):
        return self._checks[key]

    def __iter__(self):
        return iter(self._checks)

    def __len__(self):
        return len(self._checks)

    def __repr__(self):
        return repr(self._checks)


class ModelError(Exception):
    """Base class for exceptions raised when interacting with the Model."""

    pass


class TooManyRelatedAppsError(ModelError):
    """Raised by :meth:`Model.get_relation` if there is more than one integrated application."""

    def __init__(self, relation_name: str, num_related: int, max_supported: int):
        super().__init__(
            f'Too many remote applications on {relation_name} ({num_related} > {max_supported})'
        )
        self.relation_name = relation_name
        self.num_related = num_related
        self.max_supported = max_supported


class RelationDataError(ModelError):
    """Raised when a relation data read/write is invalid.

    This is raised either when trying to set a value to something that isn't a string,
    or when trying to set a value in a bucket without the required access. (For example,
    another application/unit, or setting application data without being the leader.)
    """


class RelationDataTypeError(RelationDataError):
    """Raised by ``Relation.data[entity][key] = value`` if `key` or `value` are not strings."""


class RelationDataAccessError(RelationDataError):
    """Raised by ``Relation.data[entity][key] = value`` if unable to access.

    This typically means that permission to write read/write the databag is missing,
    but in some cases it is raised when attempting to read/write from a deceased remote entity.
    """


class RelationNotFoundError(ModelError):
    """Raised when querying Juju for a given relation and that relation doesn't exist."""


class InvalidStatusError(ModelError):
    """Raised if trying to set an Application or Unit status to something invalid."""


class SecretNotFoundError(ModelError):
    """Raised when the specified secret does not exist."""


_ACTION_RESULT_KEY_REGEX = re.compile(r'^[a-z0-9](([a-z0-9-.]+)?[a-z0-9])?$')


def _format_action_result_dict(
    input: dict[str, Any],
    parent_key: str | None = None,
    output: dict[str, str] | None = None,
) -> dict[str, str]:
    """Turn a nested dictionary into a flattened dictionary, using '.' as a key separator.

    This is used to allow nested dictionaries to be translated into the dotted format required by
    the Juju `action-set` hook tool in order to set nested data on an action.

    Additionally, this method performs some validation on keys to ensure they only use permitted
    characters.

    Example::

        >>> test_dict = {'a': {'b': 1, 'c': 2}}
        >>> _format_action_result_dict(test_dict)
        {'a.b': 1, 'a.c': 2}

    Arguments:
        input: The dictionary to flatten
        parent_key: The string to prepend to dictionary's keys
        output: The current dictionary to be returned, which may or may not yet be completely flat

    Returns:
        A flattened dictionary with validated keys

    Raises:
        ValueError: if the dict is passed with a mix of dotted/non-dotted keys that expand out to
            result in duplicate keys. For example: {'a': {'b': 1}, 'a.b': 2}. Also raised if a dict
            is passed with a key that fails to meet the format requirements.
    """
    output_: dict[str, str] = output or {}

    for key, value in input.items():
        # Ensure the key is of a valid format, and raise a ValueError if not
        if not isinstance(key, str):
            # technically a type error, but for consistency with the
            # other exceptions raised on key validation...
            raise ValueError(f'invalid key {key!r}; must be a string')
        if not _ACTION_RESULT_KEY_REGEX.match(key):
            raise ValueError(
                f"key {key!r} is invalid: must be similar to 'key', 'some-key2', or 'some.key'"
            )

        if parent_key:
            key = f'{parent_key}.{key}'

        if isinstance(value, MutableMapping):
            value = typing.cast('dict[str, Any]', value)
            output_ = _format_action_result_dict(value, key, output_)
        elif key in output_:
            raise ValueError(
                f"duplicate key detected in dictionary passed to 'action-set': {key!r}"
            )
        else:
            output_[key] = value

    return output_


class _ModelBackend:
    """Represents the connection between the Model representation and talking to Juju.

    Charm authors should not directly interact with the ModelBackend, it is a private
    implementation of Model.
    """

    LEASE_RENEWAL_PERIOD = datetime.timedelta(seconds=30)
    _STORAGE_KEY_RE = re.compile(
        r'.*^-s\s+\(=\s+(?P<storage_key>.*?)\)\s*?$', re.MULTILINE | re.DOTALL
    )

    def __init__(
        self,
        unit_name: str | None = None,
        model_name: str | None = None,
        model_uuid: str | None = None,
        juju_context: _JujuContext | None = None,
    ):
        if juju_context is None:
            juju_context = _JujuContext.from_dict(os.environ)
        self._juju_context = juju_context
        # if JUJU_UNIT_NAME is not being passed nor in the env, something is wrong
        unit_name_ = unit_name or self._juju_context.unit_name
        if unit_name_ is None:
            raise ValueError('JUJU_UNIT_NAME not set')
        self.unit_name: str = unit_name_

        # we can cast to str because these envvars are guaranteed to be set
        self.model_name: str = model_name or self._juju_context.model_name
        self.model_uuid: str = model_uuid or self._juju_context.model_uuid
        self.app_name: str = self.unit_name.split('/')[0]

        self._is_leader: bool | None = None
        self._leader_check_time = None
        self._hook_is_running = ''
        self._is_recursive = contextvars.ContextVar('_is_recursive', default=False)

    @contextlib.contextmanager
    def _prevent_recursion(self):
        token = self._is_recursive.set(True)
        try:
            yield
        finally:
            self._is_recursive.reset(token)

    def _run(
        self,
        *args: str,
        return_output: bool = False,
        use_json: bool = False,
        input_stream: str | None = None,
    ) -> str | Any | None:
        if self._is_recursive.get():
            # Either `juju-log` hook tool failed or there's a bug in ops.
            return
        # Logs are collected via log integration, omit the subprocess calls that push
        # the same content to juju from telemetry.
        mgr = (
            self._prevent_recursion()
            if args[0] == 'juju-log'
            else tracer.start_as_current_span(args[0])
        )
        with mgr as span:
            kwargs = {
                'stdout': subprocess.PIPE,
                'stderr': subprocess.PIPE,
                'check': True,
                'encoding': 'utf-8',
            }
            if input_stream:
                kwargs.update({'input': input_stream})
            which_cmd = shutil.which(args[0])
            if which_cmd is None:
                raise RuntimeError(f'command not found: {args[0]}')
            args = (which_cmd,) + args[1:]
            if use_json:
                args += ('--format=json',)
            if span:
                span.set_attribute('call', 'subprocess.run')
                # Some hook tool command line arguments may include sensitive data.
                truncate = args[0] in ['action-set']
                span.set_attribute('argv', [args[0], '...'] if truncate else args)
            # TODO(benhoyt): all the "type: ignore"s below kinda suck, but I've
            #                been fighting with Pyright for half an hour now...
            try:
                result = subprocess.run(args, **kwargs)  # type: ignore
            except subprocess.CalledProcessError as e:
                raise ModelError(e.stderr) from e
            if return_output:
                if result.stdout is None:  # type: ignore
                    return ''
                else:
                    text: str = result.stdout  # type: ignore
                    if use_json:
                        return json.loads(text)  # type: ignore
                    else:
                        return text  # type: ignore

    @staticmethod
    def _is_relation_not_found(model_error: Exception) -> bool:
        return 'relation not found' in str(model_error)

    def relation_ids(self, relation_name: str) -> list[int]:
        relation_ids = self._run('relation-ids', relation_name, return_output=True, use_json=True)
        relation_ids = typing.cast('Iterable[str]', relation_ids)
        return [int(relation_id.split(':')[-1]) for relation_id in relation_ids]

    def relation_list(self, relation_id: int) -> list[str]:
        try:
            rel_list = self._run(
                'relation-list', '-r', str(relation_id), return_output=True, use_json=True
            )
            return typing.cast('list[str]', rel_list)
        except ModelError as e:
            if self._is_relation_not_found(e):
                raise RelationNotFoundError() from e
            raise

    def relation_remote_app_name(self, relation_id: int) -> str | None:
        """Return remote app name for given relation ID, or None if not known."""
        if (
            self._juju_context.relation_id is not None
            and self._juju_context.remote_app_name is not None
        ):
            event_relation_id = self._juju_context.relation_id
            if relation_id == event_relation_id:
                # JUJU_RELATION_ID is this relation, use JUJU_REMOTE_APP.
                return self._juju_context.remote_app_name

        # If caller is asking for information about another relation, use
        # "relation-list --app" to get it.
        try:
            rel_id = self._run(
                'relation-list', '-r', str(relation_id), '--app', return_output=True, use_json=True
            )
            # if it returned anything at all, it's a str.
            return typing.cast('str', rel_id)

        except ModelError as e:
            if self._is_relation_not_found(e):
                return None
            if 'option provided but not defined: --app' in str(e):
                # "--app" was introduced to relation-list in Juju 2.8.1, so
                # handle previous versions of Juju gracefully
                return None
            raise

    def relation_get(
        self, relation_id: int, member_name: str, is_app: bool
    ) -> _RelationDataContent_Raw:
        if not isinstance(is_app, bool):
            raise TypeError('is_app parameter to relation_get must be a boolean')

        if is_app and not self._juju_context.version.has_app_data():
            raise RuntimeError(
                'getting application data is not supported on Juju version '
                f'{self._juju_context.version}'
            )

        args = ['relation-get', '-r', str(relation_id), '-', member_name]
        if is_app:
            args.append('--app')

        try:
            raw_data_content = self._run(*args, return_output=True, use_json=True)
            return typing.cast('_RelationDataContent_Raw', raw_data_content)
        except ModelError as e:
            if self._is_relation_not_found(e):
                raise RelationNotFoundError() from e
            raise

    def relation_set(self, relation_id: int, data: Mapping[str, str], is_app: bool) -> None:
        if not data:
            raise ValueError('at least one key:value pair is required for relation-set')
        if not isinstance(is_app, bool):
            raise TypeError('is_app parameter to relation_set must be a boolean')

        if is_app and not self._juju_context.version.has_app_data():
            raise RuntimeError(
                'setting application data is not supported on Juju version '
                f'{self._juju_context.version}'
            )

        args = ['relation-set', '-r', str(relation_id)]
        if is_app:
            args.append('--app')
        args.extend(['--file', '-'])

        try:
            content = yaml.safe_dump(data)
            self._run(*args, input_stream=content)
        except ModelError as e:
            if self._is_relation_not_found(e):
                raise RelationNotFoundError() from e
            raise

    def relation_model_get(self, relation_id: int) -> dict[str, Any]:
        args = ['relation-model-get', '-r', str(relation_id)]
        try:
            result = self._run(*args, return_output=True, use_json=True)
            return typing.cast('dict[str, Any]', result)
        except ModelError as e:
            if self._is_relation_not_found(e):
                raise RelationNotFoundError() from e
            raise

    def config_get(self) -> dict[str, bool | int | float | str]:
        out = self._run('config-get', return_output=True, use_json=True)
        return typing.cast('dict[str, bool | int | float | str]', out)

    def is_leader(self) -> bool:
        """Obtain the current leadership status for the unit the charm code is executing on.

        The value is cached for the duration of a lease which is 30s in Juju.
        """
        now = time.monotonic()
        if self._leader_check_time is None:
            check = True
        else:
            time_since_check = datetime.timedelta(seconds=now - self._leader_check_time)
            check = time_since_check > self.LEASE_RENEWAL_PERIOD or self._is_leader is None
        if check:
            # Current time MUST be saved before running is-leader to ensure the cache
            # is only used inside the window that is-leader itself asserts.
            self._leader_check_time = now
            is_leader = self._run('is-leader', return_output=True, use_json=True)
            self._is_leader = typing.cast('bool', is_leader)

        # we can cast to bool now since if we're here it means we checked.
        return typing.cast('bool', self._is_leader)

    def resource_get(self, resource_name: str) -> str:
        out = self._run('resource-get', resource_name, return_output=True)
        return typing.cast('str', out).strip()

    def pod_spec_set(
        self, spec: Mapping[str, Any], k8s_resources: Mapping[str, Any] | None = None
    ):
        tmpdir = Path(tempfile.mkdtemp('-pod-spec-set'))
        try:
            spec_path = tmpdir / 'spec.yaml'
            with spec_path.open('wt', encoding='utf8') as f:
                yaml.safe_dump(spec, stream=f)
            args = ['--file', str(spec_path)]
            if k8s_resources:
                k8s_res_path = tmpdir / 'k8s-resources.yaml'
                with k8s_res_path.open('wt', encoding='utf8') as f:
                    yaml.safe_dump(k8s_resources, stream=f)
                args.extend(['--k8s-resources', str(k8s_res_path)])
            self._run('pod-spec-set', *args)
        finally:
            shutil.rmtree(str(tmpdir))

    def status_get(self, *, is_app: bool = False) -> _StatusDict:
        """Get a status of a unit or an application.

        Args:
            is_app: A boolean indicating whether the status should be retrieved for a unit
                or an application.
        """
        content = self._run(
            'status-get',
            '--include-data',
            f'--application={is_app}',
            use_json=True,
            return_output=True,
        )
        # Unit status looks like (in YAML):
        # message: 'load: 0.28 0.26 0.26'
        # status: active
        # status-data: {}
        # Application status looks like (in YAML):
        # application-status:
        #   message: 'load: 0.28 0.26 0.26'
        #   status: active
        #   status-data: {}
        #   units:
        #     uo/0:
        #       message: 'load: 0.28 0.26 0.26'
        #       status: active
        #       status-data: {}

        if is_app:
            content = typing.cast('dict[str, _StatusDict]', content)
            app_status = content['application-status']
            return {'status': app_status['status'], 'message': app_status['message']}
        else:
            return typing.cast('_StatusDict', content)

    def status_set(
        self, status: _SettableStatusName, message: str = '', *, is_app: bool = False
    ) -> None:
        """Set a status of a unit or an application.

        Args:
            status: The status to set.
            message: The message to set in the status.
            is_app: A boolean indicating whether the status should be set for a unit or an
                    application.
        """
        if not isinstance(is_app, bool):
            raise TypeError('is_app parameter must be boolean')
        if not isinstance(message, str):
            raise TypeError('message parameter must be a string')
        if status not in _SETTABLE_STATUS_NAMES:
            raise InvalidStatusError(f'status must be in {_SETTABLE_STATUS_NAMES}, not {status!r}')
        self._run('status-set', f'--application={is_app}', status, message)

    def storage_list(self, name: str) -> list[int]:
        storages = self._run('storage-list', name, return_output=True, use_json=True)
        storages = typing.cast('list[str]', storages)
        return [int(s.split('/')[1]) for s in storages]

    def _storage_event_details(self) -> tuple[int, str]:
        output = self._run('storage-get', '--help', return_output=True)
        output = typing.cast('str', output)
        # Match the entire string at once instead of going line by line
        match = self._STORAGE_KEY_RE.match(output)
        if match is None:
            raise RuntimeError(f'unable to find storage key in {output!r}')
        key = match.groupdict()['storage_key']

        index = int(key.split('/')[1])
        location = self.storage_get(key, 'location')
        return index, location

    def storage_get(self, storage_name_id: str, attribute: str) -> str:
        if not len(attribute) > 0:  # assume it's an empty string.
            raise RuntimeError(
                'calling storage_get with `attribute=""` will return a dict '
                'and not a string. This usage is not supported.'
            )
        out = self._run(
            'storage-get', '-s', storage_name_id, attribute, return_output=True, use_json=True
        )
        return typing.cast('str', out)

    def storage_add(self, name: str, count: int = 1) -> None:
        if not isinstance(count, int) or isinstance(count, bool):
            raise TypeError(f'storage count must be integer, got: {count} ({type(count)})')
        self._run('storage-add', f'{name}={count}')

    def action_get(self) -> dict[str, Any]:
        out = self._run('action-get', return_output=True, use_json=True)
        return typing.cast('dict[str, Any]', out)

    def action_set(self, results: dict[str, Any]) -> None:
        # The Juju action-set hook tool cannot interpret nested dicts, so we use a helper to
        # flatten out any nested dict structures into a dotted notation, and validate keys.
        flat_results = _format_action_result_dict(results)
        self._run('action-set', *[f'{k}={v}' for k, v in flat_results.items()])

    def action_log(self, message: str) -> None:
        self._run('action-log', message)

    def action_fail(self, message: str = '') -> None:
        self._run('action-fail', message)

    def application_version_set(self, version: str) -> None:
        self._run('application-version-set', '--', version)

    @classmethod
    def log_split(
        cls, message: str, max_len: int = MAX_LOG_LINE_LEN
    ) -> Generator[str, None, None]:
        """Helper to handle log messages that are potentially too long.

        This is a generator that splits a message string into multiple chunks if it is too long
        to safely pass to bash. Will only generate a single entry if the line is not too long.
        """
        if len(message) > max_len:
            yield f'Log string greater than {max_len}. Splitting into multiple chunks: '

        while message:
            yield message[:max_len]
            message = message[max_len:]

    def juju_log(self, level: str, message: str) -> None:
        """Pass a log message on to the juju logger."""
        for line in self.log_split(message):
            self._run('juju-log', '--log-level', level, '--', line)

    def network_get(self, binding_name: str, relation_id: int | None = None) -> _NetworkDict:
        """Return network info provided by network-get for a given binding.

        Args:
            binding_name: A name of a binding (relation name or extra-binding name).
            relation_id: An optional relation id to get network info for.
        """
        cmd = ['network-get', binding_name]
        if relation_id is not None:
            cmd.extend(['-r', str(relation_id)])
        try:
            network = self._run(*cmd, return_output=True, use_json=True)
            return typing.cast('_NetworkDict', network)
        except ModelError as e:
            if self._is_relation_not_found(e):
                raise RelationNotFoundError() from e
            raise

    def add_metrics(
        self, metrics: Mapping[str, int | float], labels: Mapping[str, str] | None = None
    ) -> None:
        cmd: list[str] = ['add-metric']
        if labels:
            label_args: list[str] = []
            for k, v in labels.items():
                _ModelBackendValidator.validate_metric_label(k)
                _ModelBackendValidator.validate_label_value(k, v)
                label_args.append(f'{k}={v}')
            cmd.extend(['--labels', ','.join(label_args)])

        metric_args: list[str] = []
        for k, v in metrics.items():
            _ModelBackendValidator.validate_metric_key(k)
            metric_value = _ModelBackendValidator.format_metric_value(v)
            metric_args.append(f'{k}={metric_value}')
        cmd.extend(metric_args)
        self._run(*cmd)

    def get_pebble(self, socket_path: str) -> pebble.Client:
        """Create a pebble.Client instance from given socket path."""
        return pebble.Client(socket_path=socket_path)

    def planned_units(self) -> int:
        """Count of "planned" units that will run this application.

        This will include the current unit, any units that are alive, units that are in the process
        of being started, but will not include units that are being shut down.

        """
        # The goal-state tool will return the information that we need. Goal state as a general
        # concept is being deprecated, however, in favor of approaches such as the one that we use
        # here.
        app_state = self._run('goal-state', return_output=True, use_json=True)
        app_state = typing.cast('dict[str, dict[str, Any]]', app_state)

        # Planned units can be zero. We don't need to do error checking here.
        # But we need to filter out dying units as they may be reported before being deleted
        units = app_state.get('units', {})
        num_alive = sum(1 for unit in units.values() if unit['status'] != 'dying')
        return num_alive

    def update_relation_data(
        self, relation_id: int, entity: Unit | Application, data: Mapping[str, str]
    ):
        self.relation_set(
            relation_id=relation_id, data=data, is_app=isinstance(entity, Application)
        )

    def secret_get(
        self,
        *,
        id: str | None = None,
        label: str | None = None,
        refresh: bool = False,
        peek: bool = False,
    ) -> dict[str, str]:
        args: list[str] = []
        if id is not None:
            args.append(id)
        if label is not None:
            args.extend(['--label', label])
        if refresh:
            args.append('--refresh')
        if peek:
            args.append('--peek')
        # IMPORTANT: Don't call shared _run_for_secret method here; we want to
        # be extra sensitive inside secret_get to ensure we never
        # accidentally log or output secrets, even if _run_for_secret changes.
        try:
            result = self._run('secret-get', *args, return_output=True, use_json=True)
        except ModelError as e:
            if 'not found' in str(e):
                raise SecretNotFoundError() from e
            raise
        return typing.cast('dict[str, str]', result)

    def _run_for_secret(
        self, *args: str, return_output: bool = False, use_json: bool = False
    ) -> str | Any | None:
        try:
            return self._run(*args, return_output=return_output, use_json=use_json)
        except ModelError as e:
            if 'not found' in str(e):
                raise SecretNotFoundError() from e
            raise

    def secret_info_get(self, *, id: str | None = None, label: str | None = None) -> SecretInfo:
        args: list[str] = []
        if id is not None:
            args.append(id)
        elif label is not None:  # elif because Juju secret-info-get doesn't allow id and label
            args.extend(['--label', label])
        result = self._run_for_secret('secret-info-get', *args, return_output=True, use_json=True)
        info_dicts = typing.cast('dict[str, Any]', result)
        id = next(iter(info_dicts))  # Juju returns dict of {secret_id: {info}}
        return SecretInfo.from_dict(
            id, typing.cast('dict[str, Any]', info_dicts[id]), model_uuid=self.model_uuid
        )

    def secret_set(
        self,
        id: str,
        *,
        content: dict[str, str] | None = None,
        label: str | None = None,
        description: str | None = None,
        expire: datetime.datetime | None = None,
        rotate: SecretRotate | None = None,
    ):
        args = [id]
        if label is not None:
            args.extend(['--label', label])
        if description is not None:
            args.extend(['--description', description])
        if expire is not None:
            args.extend(['--expire', expire.isoformat()])
        if rotate is not None:
            args.extend(['--rotate', rotate.value])

        with tempfile.TemporaryDirectory() as tmp:
            # The content is None or has already been validated with Secret._validate_content
            for k, v in (content or {}).items():
                with open(f'{tmp}/{k}', mode='w', encoding='utf-8') as f:
                    f.write(v)
                args.append(f'{k}#file={tmp}/{k}')
            self._run_for_secret('secret-set', *args)

    def secret_add(
        self,
        content: dict[str, str],
        *,
        label: str | None = None,
        description: str | None = None,
        expire: datetime.datetime | None = None,
        rotate: SecretRotate | None = None,
        owner: str | None = None,
    ) -> str:
        args: list[str] = []
        if label is not None:
            args.extend(['--label', label])
        if description is not None:
            args.extend(['--description', description])
        if expire is not None:
            args.extend(['--expire', expire.isoformat()])
        if rotate is not None:
            args.extend(['--rotate', rotate.value])
        if owner is not None:
            args.extend(['--owner', owner])
        with tempfile.TemporaryDirectory() as tmp:
            # The content has already been validated with Secret._validate_content
            for k, v in content.items():
                with open(f'{tmp}/{k}', mode='w', encoding='utf-8') as f:
                    f.write(v)
                args.append(f'{k}#file={tmp}/{k}')
            result = self._run('secret-add', *args, return_output=True)
        secret_id = typing.cast('str', result)
        return secret_id.strip()

    def secret_grant(self, id: str, relation_id: int, *, unit: str | None = None):
        args = [id, '--relation', str(relation_id)]
        if unit is not None:
            args += ['--unit', str(unit)]
        self._run_for_secret('secret-grant', *args)

    def secret_revoke(self, id: str, relation_id: int, *, unit: str | None = None):
        args = [id, '--relation', str(relation_id)]
        if unit is not None:
            args += ['--unit', str(unit)]
        self._run_for_secret('secret-revoke', *args)

    def secret_remove(self, id: str, *, revision: int | None = None):
        args = [id]
        if revision is not None:
            args.extend(['--revision', str(revision)])
        self._run_for_secret('secret-remove', *args)

    def open_port(self, protocol: str, port: int | None = None):
        arg = f'{port}/{protocol}' if port is not None else protocol
        self._run('open-port', arg)

    def close_port(self, protocol: str, port: int | None = None):
        arg = f'{port}/{protocol}' if port is not None else protocol
        self._run('close-port', arg)

    def opened_ports(self) -> set[Port]:
        # We could use "opened-ports --format=json", but it's not really
        # structured; it's just an array of strings which are the lines of the
        # text output, like ["icmp","8081/udp"]. So it's probably just as
        # likely to change as the text output, and doesn't seem any better.
        output = typing.cast('str', self._run('opened-ports', return_output=True))
        ports: set[Port] = set()
        for line in output.splitlines():
            line = line.strip()
            if not line:
                continue
            port = self._parse_opened_port(line)
            if port is not None:
                ports.add(port)
        return ports

    @classmethod
    def _parse_opened_port(cls, port_str: str) -> Port | None:
        if port_str == 'icmp':
            return Port('icmp', None)
        port_range, slash, protocol = port_str.partition('/')
        if not slash or protocol not in ['tcp', 'udp']:
            logger.warning('Unexpected opened-ports protocol: %s', port_str)
            return None
        port, hyphen, _ = port_range.partition('-')
        if hyphen:
            logger.warning('Ignoring opened-ports port range: %s', port_str)
        protocol_lit = typing.cast('Literal["tcp", "udp"]', protocol)
        return Port(protocol_lit, int(port))

    def reboot(self, now: bool = False):
        if now:
            self._run('juju-reboot', '--now')
            # Juju will kill the Charm process, and in testing no code after
            # this point would execute. However, we want to guarantee that for
            # Charmers, so we force that to be the case.
            sys.exit()
        else:
            self._run('juju-reboot')

    def credential_get(self) -> CloudSpec:
        """Access cloud credentials by running the credential-get hook tool.

        Returns the cloud specification used by the model.
        """
        result = self._run('credential-get', return_output=True, use_json=True)
        return CloudSpec.from_dict(typing.cast('dict[str, Any]', result))


class _ModelBackendValidator:
    """Provides facilities for validating inputs and formatting them for model backends."""

    METRIC_KEY_REGEX = re.compile(r'^[a-zA-Z](?:[a-zA-Z0-9-_]*[a-zA-Z0-9])?$')

    @classmethod
    def validate_metric_key(cls, key: str):
        if cls.METRIC_KEY_REGEX.match(key) is None:
            raise ModelError(
                f'invalid metric key {key!r}: must match {cls.METRIC_KEY_REGEX.pattern}'
            )

    @classmethod
    def validate_metric_label(cls, label_name: str):
        if cls.METRIC_KEY_REGEX.match(label_name) is None:
            raise ModelError(
                f'invalid metric label name {label_name!r}: '
                f'must match {cls.METRIC_KEY_REGEX.pattern}'
            )

    @classmethod
    def format_metric_value(cls, value: int | float):
        if not isinstance(value, (int, float)):
            raise ModelError(
                f'invalid metric value {value!r} provided: must be a positive finite float'
            )

        if math.isnan(value) or math.isinf(value) or value < 0:
            raise ModelError(
                f'invalid metric value {value!r} provided: must be a positive finite float'
            )
        return str(value)

    @classmethod
    def validate_label_value(cls, label: str, value: str):
        # Label values cannot be empty, contain commas or equal signs as those are
        # used by add-metric as separators.
        if not value:
            raise ModelError(f'metric label {label} has an empty value, which is not allowed')
        v = str(value)
        if re.search(r'[,=]', v) is not None:
            raise ModelError(f'metric label values must not contain "," or "=": {label}={value!r}')


class LazyNotice:
    """Provide lazily-loaded access to a Pebble notice's details.

    The attributes provided by this class are the same as those of
    :class:`ops.pebble.Notice`, however, the notice details are only fetched
    from Pebble if necessary (and cached on the instance).
    """

    id: str
    user_id: int | None
    type: pebble.NoticeType | str
    key: str
    first_occurred: datetime.datetime
    last_occurred: datetime.datetime
    last_repeated: datetime.datetime
    occurrences: int
    last_data: dict[str, str]
    repeat_after: datetime.timedelta | None
    expire_after: datetime.timedelta | None

    def __init__(self, container: Container, id: str, type: str, key: str):
        self._container = container
        self.id = id
        try:
            self.type = pebble.NoticeType(type)
        except ValueError:
            self.type = type
        self.key = key

        self._notice: pebble.Notice | None = None

    def __repr__(self):
        type_repr = self.type if isinstance(self.type, pebble.NoticeType) else repr(self.type)
        return f'LazyNotice(id={self.id!r}, type={type_repr}, key={self.key!r})'

    def __getattr__(self, item: str):
        # Note: not called for defined attributes (id, type, key)
        self._ensure_loaded()
        return getattr(self._notice, item)

    def _ensure_loaded(self):
        if self._notice is not None:
            return
        self._notice = self._container.get_notice(self.id)
        assert self._notice.type == self.type
        assert self._notice.key == self.key


class LazyCheckInfo:
    """Provide lazily-loaded access to a Pebble check's info.

    The attributes provided by this class are the same as those of
    :class:`ops.pebble.CheckInfo`, however, the notice details are only fetched
    from Pebble if necessary (and cached on the instance).
    """

    name: str
    level: pebble.CheckLevel | str | None
    status: pebble.CheckStatus | str
    failures: int
    threshold: int
    change_id: pebble.ChangeID | None

    def __init__(self, container: Container, name: str):
        self._container = container
        self.name = name
        self._info: pebble.CheckInfo | None = None

    def __repr__(self):
        return f'LazyCheckInfo(name={self.name!r})'

    def __getattr__(self, item: str):
        # Note: not called for defined attribute `name`.
        self._ensure_loaded()
        return getattr(self._info, item)

    def _ensure_loaded(self):
        if self._info is not None:
            return
        self._info = self._container.get_check(self.name)


@dataclasses.dataclass(frozen=True)
class CloudCredential:
    """Credentials for cloud.

    Used as the type of attribute `credential` in :class:`CloudSpec`.
    """

    auth_type: str
    """Authentication type."""

    attributes: dict[str, str] = dataclasses.field(default_factory=dict)
    """A dictionary containing cloud credentials.

    For example, for AWS, it contains `access-key` and `secret-key`;
    for Azure, `application-id`, `application-password` and `subscription-id`
    can be found here.
    """

    redacted: list[str] = dataclasses.field(default_factory=list)
    """A list of redacted secrets."""

    @classmethod
    def from_dict(cls, d: dict[str, Any]) -> CloudCredential:
        """Create a new CloudCredential object from a dictionary."""
        return cls(
            auth_type=d['auth-type'],
            attributes=d.get('attrs') or {},
            redacted=d.get('redacted') or [],
        )


@dataclasses.dataclass(frozen=True)
class CloudSpec:
    """Cloud specification information (metadata) including credentials."""

    type: str
    """Type of the cloud."""

    name: str
    """Juju cloud name."""

    region: str | None = None
    """Region of the cloud."""

    endpoint: str | None = None
    """Endpoint of the cloud."""

    identity_endpoint: str | None = None
    """Identity endpoint of the cloud."""

    storage_endpoint: str | None = None
    """Storage endpoint of the cloud."""

    credential: CloudCredential | None = None
    """Cloud credentials with key-value attributes."""

    ca_certificates: list[str] = dataclasses.field(default_factory=list)
    """A list of CA certificates."""

    skip_tls_verify: bool = False
    """Whether to skip TLS verification."""

    is_controller_cloud: bool = False
    """If this is the cloud used by the controller, defaults to False."""

    @classmethod
    def from_dict(cls, d: dict[str, Any]) -> CloudSpec:
        """Create a new CloudSpec object from a dict parsed from JSON."""
        return cls(
            type=d['type'],
            name=d['name'],
            region=d.get('region') or None,
            endpoint=d.get('endpoint') or None,
            identity_endpoint=d.get('identity-endpoint') or None,
            storage_endpoint=d.get('storage-endpoint') or None,
            credential=CloudCredential.from_dict(d['credential']) if d.get('credential') else None,
            ca_certificates=d.get('cacertificates') or [],
            skip_tls_verify=d.get('skip-tls-verify') or False,
            is_controller_cloud=d.get('is-controller-cloud') or False,
        )<|MERGE_RESOLUTION|>--- conflicted
+++ resolved
@@ -126,16 +126,10 @@
 
     def __init__(
         self,
-<<<<<<< HEAD
-        meta: 'ops.charm.CharmMeta',
-        backend: '_ModelBackend',
-        broken_relation_id: Optional[int] = None,
-        remote_unit_name: Optional[str] = None,
-=======
         meta: _charm.CharmMeta,
         backend: _ModelBackend,
         broken_relation_id: int | None = None,
->>>>>>> f0219a58
+        remote_unit_name: str | None = None,
     ):
         self._cache = _ModelCache(meta, backend)
         self._backend = backend
@@ -916,20 +910,12 @@
 
     def __init__(
         self,
-<<<<<<< HEAD
-        relations_meta: Dict[str, 'ops.RelationMeta'],
-        our_unit: 'Unit',
-        backend: '_ModelBackend',
-        cache: '_ModelCache',
-        broken_relation_id: Optional[int],
-        _remote_unit: Optional['Unit'] = None,
-=======
         relations_meta: dict[str, _charm.RelationMeta],
         our_unit: Unit,
         backend: _ModelBackend,
         cache: _ModelCache,
         broken_relation_id: int | None,
->>>>>>> f0219a58
+        _remote_unit: Unit | None = None,
     ):
         self._peers: set[str] = set()
         for name, relation_meta in relations_meta.items():
