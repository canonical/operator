--- conflicted
+++ resolved
@@ -61,12 +61,8 @@
 from . import charm as _charm
 from . import pebble
 from ._private import timeconv, tracer, yaml
-<<<<<<< HEAD
 from .hookcmds import CloudSpec, SecretRotate
-from .jujucontext import _JujuContext
-=======
 from .jujucontext import JujuContext
->>>>>>> 24f13813
 from .jujuversion import JujuVersion
 from .log import _log_security_event, _SecurityEvent, _SecurityEventLevel
 
