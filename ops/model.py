--- conflicted
+++ resolved
@@ -1127,7 +1127,6 @@
         if not service_names:
             raise TypeError('restart expected at least 1 argument, got 0')
 
-<<<<<<< HEAD
         try:
             self._pebble.restart_services(service_names)
         except pebble.APIError as e:
@@ -1136,12 +1135,6 @@
             # support old Pebble instances that don't support the "restart" action
             self._pebble.stop_services(service_names)
             self._pebble.start_services(service_names)
-=======
-        for svc in self.get_services(*service_names).values():
-            if svc.is_running():
-                self._pebble.stop_services((*[svc.name],))
-        self._pebble.start_services(service_names)
->>>>>>> 501df5d3
 
     def stop(self, *service_names: str):
         """Stop given service(s) by name."""
