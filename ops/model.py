# Copyright 2019-2021 Canonical Ltd.
#
# Licensed under the Apache License, Version 2.0 (the "License");
# you may not use this file except in compliance with the License.
# You may obtain a copy of the License at
#
# http://www.apache.org/licenses/LICENSE-2.0
#
# Unless required by applicable law or agreed to in writing, software
# distributed under the License is distributed on an "AS IS" BASIS,
# WITHOUT WARRANTIES OR CONDITIONS OF ANY KIND, either express or implied.
# See the License for the specific language governing permissions and
# limitations under the License.

"""Representations of Juju's model, application, unit, and other entities."""

import dataclasses
import datetime
import enum
import ipaddress
import json
import logging
import math
import os
import re
import shutil
import stat
import subprocess
import sys
import tempfile
import time
import typing
import weakref
from abc import ABC, abstractmethod
from pathlib import Path, PurePath
from typing import (
    Any,
    BinaryIO,
    Callable,
    Dict,
    Generator,
    Iterable,
    List,
    Literal,
    Mapping,
    MutableMapping,
    Optional,
    Sequence,
    Set,
    TextIO,
    Tuple,
    Type,
    TypedDict,
    Union,
)

import ops
import ops.pebble as pebble
from ops._private import timeconv, yaml
from ops.jujuversion import JujuVersion

# a k8s spec is a mapping from names/"types" to json/yaml spec objects
K8sSpec = Mapping[str, Any]

_ConfigOption = TypedDict('_ConfigOption', {
    'type': Literal['string', 'int', 'float', 'boolean'],
    'description': str,
    'default': Union[str, int, float, bool],
})

_StorageDictType = Dict[str, Optional[List['Storage']]]
_BindingDictType = Dict[Union[str, 'Relation'], 'Binding']

_StatusDict = TypedDict('_StatusDict', {'status': str, 'message': str})

# mapping from relation name to a list of relation objects
_RelationMapping_Raw = Dict[str, Optional[List['Relation']]]
# mapping from container name to container metadata
_ContainerMeta_Raw = Dict[str, 'ops.charm.ContainerMeta']

# relation data is a string key: string value mapping so far as the
# controller is concerned
_RelationDataContent_Raw = Dict[str, str]
UnitOrApplicationType = Union[Type['Unit'], Type['Application']]

_AddressDict = TypedDict('_AddressDict', {
    'address': str,  # Juju < 2.9
    'value': str,  # Juju >= 2.9
    'cidr': str
})
_BindAddressDict = TypedDict('_BindAddressDict', {
    'interface-name': str,
    'addresses': List[_AddressDict]
})
_NetworkDict = TypedDict('_NetworkDict', {
    'bind-addresses': List[_BindAddressDict],
    'ingress-addresses': List[str],
    'egress-subnets': List[str]
})


logger = logging.getLogger(__name__)

MAX_LOG_LINE_LEN = 131071  # Max length of strings to pass to subshell.


class Model:
    """Represents the Juju Model as seen from this unit.

    This should not be instantiated directly by Charmers, but can be accessed
    as ``self.model`` from any class that derives from :class:`Object`.
    """

    def __init__(self, meta: 'ops.charm.CharmMeta', backend: '_ModelBackend'):
        self._cache = _ModelCache(meta, backend)
        self._backend = backend
        self._unit = self.get_unit(self._backend.unit_name)
        relations: Dict[str, 'ops.RelationMeta'] = meta.relations
        self._relations = RelationMapping(relations, self.unit, self._backend, self._cache)
        self._config = ConfigData(self._backend)
        resources: Iterable[str] = meta.resources
        self._resources = Resources(list(resources), self._backend)
        self._pod = Pod(self._backend)
        storages: Iterable[str] = meta.storages
        self._storages = StorageMapping(list(storages), self._backend)
        self._bindings = BindingMapping(self._backend)

    @property
    def unit(self) -> 'Unit':
        """The unit that is running this code.

        Use :meth:`get_unit` to get an arbitrary unit by name.
        """
        return self._unit

    @property
    def app(self) -> 'Application':
        """The application this unit is a part of.

        Use :meth:`get_app` to get an arbitrary application by name.
        """
        return self._unit.app

    @property
    def relations(self) -> 'RelationMapping':
        """Mapping of endpoint to list of :class:`Relation`.

        Answers the question "what am I currently related to".
        See also :meth:`.get_relation`.
        """
        return self._relations

    @property
    def config(self) -> 'ConfigData':
        """Return a mapping of config for the current application."""
        return self._config

    @property
    def resources(self) -> 'Resources':
        """Access to resources for this charm.

        Use ``model.resources.fetch(resource_name)`` to get the path on disk
        where the resource can be found.
        """
        return self._resources

    @property
    def storages(self) -> 'StorageMapping':
        """Mapping of storage_name to :class:`Storage` as defined in metadata.yaml."""
        return self._storages

    @property
    def pod(self) -> 'Pod':
        """Represents the definition of a pod spec in legacy Kubernetes models.

        DEPRECATED: New charms should use the sidecar pattern with Pebble.

        Use :meth:`Pod.set_spec` to set the container specification for legacy
        Kubernetes charms.
        """
        return self._pod

    @property
    def name(self) -> str:
        """Return the name of the Model that this unit is running in.

        This is read from the environment variable ``JUJU_MODEL_NAME``.
        """
        return self._backend.model_name

    @property
    def uuid(self) -> str:
        """Return the identifier of the Model that this unit is running in.

        This is read from the environment variable ``JUJU_MODEL_UUID``.
        """
        return self._backend.model_uuid

    def get_unit(self, unit_name: str) -> 'Unit':
        """Get an arbitrary unit by name.

        Use :attr:`unit` to get the current unit.

        Internally this uses a cache, so asking for the same unit two times will
        return the same object.
        """
        return self._cache.get(Unit, unit_name)

    def get_app(self, app_name: str) -> 'Application':
        """Get an application by name.

        Use :attr:`app` to get this charm's application.

        Internally this uses a cache, so asking for the same application two times will
        return the same object.
        """
        return self._cache.get(Application, app_name)

    def get_relation(
            self, relation_name: str,
            relation_id: Optional[int] = None) -> Optional['Relation']:
        """Get a specific Relation instance.

        If relation_id is not given, this will return the Relation instance if the
        relation is established only once or None if it is not established. If this
        same relation is established multiple times the error TooManyRelatedAppsError is raised.

        Args:
            relation_name: The name of the endpoint for this charm
            relation_id: An identifier for a specific relation. Used to disambiguate when a
                given application has more than one relation on a given endpoint.

        Raises:
            TooManyRelatedAppsError: is raised if there is more than one relation to the
                supplied relation_name and no relation_id was supplied
        """
        return self.relations._get_unique(relation_name, relation_id)

    def get_binding(self, binding_key: Union[str, 'Relation']) -> Optional['Binding']:
        """Get a network space binding.

        Args:
            binding_key: The relation name or instance to obtain bindings for.

        Returns:
            If ``binding_key`` is a relation name, the method returns the default binding
            for that relation. If a relation instance is provided, the method first looks
            up a more specific binding for that specific relation ID, and if none is found
            falls back to the default binding for the relation name.
        """
        return self._bindings.get(binding_key)

    def get_secret(self, *, id: Optional[str] = None, label: Optional[str] = None) -> 'Secret':
        """Get the :class:`Secret` with the given ID or label.

        The caller must provide at least one of `id` (the secret's locator ID)
        or `label` (the charm-local "name").

        If both are provided, the secret will be fetched by ID, and the
        secret's label will be updated to the label provided. Normally secret
        owners set a label using ``add_secret``, whereas secret observers set
        a label using ``get_secret`` (see an example at :attr:`Secret.label`).

        Args:
            id: Secret ID if fetching by ID.
            label: Secret label if fetching by label (or updating it).

        Raises:
            SecretNotFoundError: If a secret with this ID or label doesn't exist.
        """
        if not (id or label):
            raise TypeError('Must provide an id or label, or both')
        if id is not None:
            # Canonicalize to "secret:<id>" form for consistency in backend calls.
            id = Secret._canonicalize_id(id)
        content = self._backend.secret_get(id=id, label=label)
        return Secret(self._backend, id=id, label=label, content=content)


class _ModelCache:
    def __init__(self, meta: 'ops.charm.CharmMeta', backend: '_ModelBackend'):
        if typing.TYPE_CHECKING:
            # (entity type, name): instance.
            _weakcachetype = weakref.WeakValueDictionary[
                Tuple['UnitOrApplicationType', str],
                Optional[Union['Unit', 'Application']]]

        self._meta = meta
        self._backend = backend
        self._weakrefs: _weakcachetype = weakref.WeakValueDictionary()

    @typing.overload
    def get(self, entity_type: Type['Unit'], name: str) -> 'Unit': ...  # noqa
    @typing.overload
    def get(self, entity_type: Type['Application'], name: str) -> 'Application': ...  # noqa

    def get(self, entity_type: 'UnitOrApplicationType', name: str):
        """Fetch the cached entity of type `entity_type` with name `name`."""
        key = (entity_type, name)
        entity = self._weakrefs.get(key)
        if entity is not None:
            return entity

        new_entity = entity_type(name, meta=self._meta, backend=self._backend, cache=self)
        self._weakrefs[key] = new_entity
        return new_entity


class Application:
    """Represents a named application in the model.

    This might be this charm's application, or might be an application this charm is related
    to. Charmers should not instantiate Application objects directly, but should use
    :attr:`Model.app` to get the application this unit is part of, or
    :meth:`Model.get_app` if they need a reference to a given application.
    """

    name: str
    """The name of this application (eg, 'mysql'). This name may differ from the name of
    the charm, if the user has deployed it to a different name.
    """

    def __init__(self, name: str, meta: 'ops.charm.CharmMeta',
                 backend: '_ModelBackend', cache: _ModelCache):
        self.name = name
        self._backend = backend
        self._cache = cache
        self._is_our_app = self.name == self._backend.app_name
        self._status = None
        self._collected_statuses: 'List[StatusBase]' = []

    def _invalidate(self):
        self._status = None

    @property
    def status(self) -> 'StatusBase':
        """Used to report or read the status of the overall application.

        Changes to status take effect immediately, unlike other Juju operations
        such as modifying relation data or secrets, which only take effect after
        a successful event.

        Can only be read and set by the lead unit of the application.

        The status of remote units is always Unknown.

        Alternatively, use the :attr:`collect_app_status <CharmEvents.collect_app_status>`
        event to evaluate and set application status consistently at the end of every hook.

        Raises:
            RuntimeError: if setting the status of another application, or if setting the
                status of this application as a unit that is not the leader.
            InvalidStatusError: if setting the status to something that is not a
                :class:`StatusBase`

        Example::

            self.model.app.status = ops.BlockedStatus('I need a human to come help me')
        """
        if not self._is_our_app:
            return UnknownStatus()

        if not self._backend.is_leader():
            raise RuntimeError('cannot get application status as a non-leader unit')

        if self._status:
            return self._status

        s = self._backend.status_get(is_app=True)
        self._status = StatusBase.from_name(s['status'], s['message'])
        return self._status

    @status.setter
    def status(self, value: 'StatusBase'):
        if not isinstance(value, StatusBase):
            raise InvalidStatusError(
                f'invalid value provided for application {self} status: {value}'
            )

        if not self._is_our_app:
            raise RuntimeError(f'cannot set status for a remote application {self}')

        if not self._backend.is_leader():
            raise RuntimeError('cannot set application status as a non-leader unit')

        for _key in {'name', 'message'}:
            assert isinstance(getattr(value, _key), str), f'status.{_key} must be a string'
        self._backend.status_set(value.name, value.message, is_app=True)
        self._status = value

    def planned_units(self) -> int:
        """Get the number of units that Juju has "planned" for this application.

        E.g., if an admin runs "juju deploy foo", then "juju add-unit -n 2 foo", the
        planned unit count for foo will be 3.

        The data comes from the Juju agent, based on data it fetches from the
        controller. Pending units are included in the count, and scale down events may
        modify the count before some units have been fully torn down. The information in
        planned_units is up-to-date as of the start of the current hook invocation.

        This method only returns data for this charm's application -- the Juju agent isn't
        able to see planned unit counts for other applications in the model.

        Raises:
            RuntimeError: on trying to get the planned units for a remote application.
        """
        if not self._is_our_app:
            raise RuntimeError(
                f'cannot get planned units for a remote application {self}.')

        return self._backend.planned_units()

    def __repr__(self):
        return f'<{type(self).__module__}.{type(self).__name__} {self.name}>'

    def add_secret(self, content: Dict[str, str], *,
                   label: Optional[str] = None,
                   description: Optional[str] = None,
                   expire: Optional[Union[datetime.datetime, datetime.timedelta]] = None,
                   rotate: Optional['SecretRotate'] = None) -> 'Secret':
        """Create a :class:`Secret` owned by this application.

        Args:
            content: A key-value mapping containing the payload of the secret,
                for example :code:`{"password": "foo123"}`.
            label: Charm-local label (or "name") to assign to this secret,
                which can later be used for lookup.
            description: Description of the secret's purpose.
            expire: Time in the future (or timedelta from now) at which the
                secret is due to expire. When that time elapses, Juju will
                notify the charm by sending a SecretExpired event. None (the
                default) means the secret will never expire.
            rotate: Rotation policy/time. Every time this elapses, Juju will
                notify the charm by sending a SecretRotate event. None (the
                default) means to use the Juju default, which is never rotate.

        Raises:
            ValueError: if the secret is empty, or the secret key is invalid.
        """
        Secret._validate_content(content)
        id = self._backend.secret_add(
            content,
            label=label,
            description=description,
            expire=_calculate_expiry(expire),
            rotate=rotate,
            owner='application')
        return Secret(self._backend, id=id, label=label, content=content)


def _calculate_expiry(expire: Optional[Union[datetime.datetime, datetime.timedelta]],
                      ) -> Optional[datetime.datetime]:
    if expire is None:
        return None
    if isinstance(expire, datetime.datetime):
        return expire
    elif isinstance(expire, datetime.timedelta):
        return datetime.datetime.now() + expire
    else:
        raise TypeError('Expiration time must be a datetime or timedelta from now, not '
                        + type(expire).__name__)


class Unit:
    """Represents a named unit in the model.

    This might be the current unit, another unit of the charm's application, or a unit of
    another application that the charm is related to.
    """

    name: str
    """Name of the unit, for example "mysql/0"."""

    app: Application
    """Application the unit is part of."""

    def __init__(self, name: str, meta: 'ops.charm.CharmMeta',
                 backend: '_ModelBackend', cache: '_ModelCache'):
        self.name = name

        app_name = name.split('/')[0]
        self.app = cache.get(Application, app_name)

        self._backend = backend
        self._cache = cache
        self._is_our_unit = self.name == self._backend.unit_name
        self._status = None
        self._collected_statuses: 'List[StatusBase]' = []

        if self._is_our_unit and hasattr(meta, "containers"):
            containers: _ContainerMeta_Raw = meta.containers
            self._containers = ContainerMapping(iter(containers), backend)

    def _invalidate(self):
        self._status = None

    @property
    def status(self) -> 'StatusBase':
        """Used to report or read the status of a specific unit.

        Changes to status take effect immediately, unlike other Juju operations
        such as modifying relation data or secrets, which only take effect after
        a successful event.

        The status of any unit other than the current unit is always Unknown.

        Alternatively, use the :attr:`collect_unit_status <CharmEvents.collect_unit_status>`
        event to evaluate and set unit status consistently at the end of every hook.

        Raises:
            RuntimeError: if setting the status of a unit other than the current unit
            InvalidStatusError: if setting the status to something other than
                a :class:`StatusBase`

        Example::

            self.model.unit.status = ops.MaintenanceStatus('reconfiguring the frobnicators')
        """
        if not self._is_our_unit:
            return UnknownStatus()

        if self._status:
            return self._status

        s = self._backend.status_get(is_app=False)
        self._status = StatusBase.from_name(s['status'], s['message'])
        return self._status

    @status.setter
    def status(self, value: 'StatusBase'):
        if not isinstance(value, StatusBase):
            raise InvalidStatusError(
                f'invalid value provided for unit {self} status: {value}'
            )

        if not self._is_our_unit:
            raise RuntimeError(f'cannot set status for a remote unit {self}')

        # fixme: if value.messages
        self._backend.status_set(value.name, value.message, is_app=False)
        self._status = value

    def __repr__(self):
        return f'<{type(self).__module__}.{type(self).__name__} {self.name}>'

    def is_leader(self) -> bool:
        """Return whether this unit is the leader of its application.

        This can only be called for the current unit.

        Raises:
            RuntimeError: if called for another unit
        """
        if self._is_our_unit:
            # This value is not cached as it is not guaranteed to persist for the whole duration
            # of a hook execution.
            return self._backend.is_leader()
        else:
            raise RuntimeError(
                f'leadership status of remote units ({self}) is not visible to other applications'
            )

    def set_workload_version(self, version: str) -> None:
        """Record the version of the software running as the workload.

        This shouldn't be confused with the revision of the charm. This is informative only;
        shown in the output of 'juju status'.
        """
        if not isinstance(version, str):
            raise TypeError("workload version must be a str, not {}: {!r}".format(
                type(version).__name__, version))
        self._backend.application_version_set(version)

    @property
    def containers(self) -> Mapping[str, 'Container']:
        """Return a mapping of containers indexed by name.

        Raises:
            RuntimeError: if called for another unit
        """
        if not self._is_our_unit:
            raise RuntimeError(f'cannot get container for a remote unit {self}')
        return self._containers

    def get_container(self, container_name: str) -> 'Container':
        """Get a single container by name.

        Raises:
            ModelError: if the named container doesn't exist
        """
        try:
            return self.containers[container_name]
        except KeyError:
            raise ModelError(f'container {container_name!r} not found') from None

    def add_secret(self, content: Dict[str, str], *,
                   label: Optional[str] = None,
                   description: Optional[str] = None,
                   expire: Optional[Union[datetime.datetime, datetime.timedelta]] = None,
                   rotate: Optional['SecretRotate'] = None) -> 'Secret':
        """Create a :class:`Secret` owned by this unit.

        See :meth:`Application.add_secret` for parameter details.

        Raises:
            ValueError: if the secret is empty, or the secret key is invalid.
        """
        Secret._validate_content(content)
        id = self._backend.secret_add(
            content,
            label=label,
            description=description,
            expire=_calculate_expiry(expire),
            rotate=rotate,
            owner='unit')
        return Secret(self._backend, id=id, label=label, content=content)

    def open_port(self, protocol: typing.Literal['tcp', 'udp', 'icmp'],
                  port: Optional[int] = None) -> None:
        """Open a port with the given protocol for this unit.

        Some behaviour, such as whether the port is opened externally without
        using "juju expose" and whether the opened ports are per-unit, differs
        between Kubernetes and machine charms. See the
        `Juju documentation <https://juju.is/docs/sdk/hook-tool#heading--open-port>`__
        for more detail.

        Use :meth:`set_ports` for a more declarative approach where all of
        the ports that should be open are provided in a single call.

        Args:
            protocol: String representing the protocol; must be one of
                'tcp', 'udp', or 'icmp' (lowercase is recommended, but
                uppercase is also supported).
            port: The port to open. Required for TCP and UDP; not allowed
                for ICMP.

        Raises:
            ModelError: If ``port`` is provided when ``protocol`` is 'icmp'
                or ``port`` is not provided when ``protocol`` is 'tcp' or
                'udp'.
        """
        self._backend.open_port(protocol.lower(), port)

    def close_port(self, protocol: typing.Literal['tcp', 'udp', 'icmp'],
                   port: Optional[int] = None) -> None:
        """Close a port with the given protocol for this unit.

        Some behaviour, such as whether the port is closed externally without
        using "juju unexpose", differs between Kubernetes and machine charms.
        See the
        `Juju documentation <https://juju.is/docs/sdk/hook-tool#heading--close-port>`__
        for more detail.

        Use :meth:`set_ports` for a more declarative approach where all
        of the ports that should be open are provided in a single call.
        For example, ``set_ports()`` will close all open ports.

        Args:
            protocol: String representing the protocol; must be one of
                'tcp', 'udp', or 'icmp' (lowercase is recommended, but
                uppercase is also supported).
            port: The port to open. Required for TCP and UDP; not allowed
                for ICMP.

        Raises:
            ModelError: If ``port`` is provided when ``protocol`` is 'icmp'
                or ``port`` is not provided when ``protocol`` is 'tcp' or
                'udp'.
        """
        self._backend.close_port(protocol.lower(), port)

    def opened_ports(self) -> Set['Port']:
        """Return a list of opened ports for this unit."""
        return self._backend.opened_ports()

    def set_ports(self, *ports: Union[int, 'Port']) -> None:
        """Set the open ports for this unit, closing any others that are open.

        Some behaviour, such as whether the port is opened or closed externally without
        using Juju's ``expose`` and ``unexpose`` commands, differs between Kubernetes
        and machine charms. See the
        `Juju documentation <https://juju.is/docs/sdk/hook-tool#heading--networking>`__
        for more detail.

        Use :meth:`open_port` and :meth:`close_port` to manage ports
        individually.

        *New in version 2.7*

        Args:
            ports: The ports to open. Provide an int to open a TCP port, or
                a :class:`Port` to open a port for another protocol.

        Raises:
            ModelError: if a :class:`Port` is provided where ``protocol`` is 'icmp' but
                ``port`` is not ``None``, or where ``protocol`` is 'tcp' or 'udp' and ``port``
                is ``None``.
        """
        # Normalise to get easier comparisons.
        existing = {
            (port.protocol, port.port)
            for port in self._backend.opened_ports()
        }
        desired = {
            ('tcp', port) if isinstance(port, int) else (port.protocol, port.port)
            for port in ports
        }
        for protocol, port in existing - desired:
            self._backend.close_port(protocol, port)
        for protocol, port in desired - existing:
            self._backend.open_port(protocol, port)

    def reboot(self, now: bool = False) -> None:
        """Reboot the host machine.

        Normally, the reboot will only take place after the current hook successfully
        completes. Use ``now=True`` to reboot immediately without waiting for the
        hook to complete; this is useful when multiple restarts are required (Juju
        will re-run the hook after rebooting).

        This is not supported on Kubernetes charms, can only be called for the current unit,
        and cannot be used in an action hook.

        *New in version 2.8*

        Args:
            now: terminate immediately without waiting for the current hook to complete,
                restarting the hook after reboot.

        Raises:
            RuntimeError: if called on a remote unit.
            :class:`ModelError`: if used in an action hook.

        """
        if not self._is_our_unit:
            raise RuntimeError(f'cannot reboot a remote unit {self}')
        self._backend.reboot(now)


@dataclasses.dataclass(frozen=True)
class Port:
    """Represents a port opened by :meth:`Unit.open_port` or :meth:`Unit.set_ports`."""

    protocol: typing.Literal['tcp', 'udp', 'icmp']
    """The IP protocol."""

    port: Optional[int]
    """The port number. Will be ``None`` if protocol is ``'icmp'``."""


OpenedPort = Port  # Alias for backwards compatibility.


class LazyMapping(Mapping[str, str], ABC):
    """Represents a dict that isn't populated until it is accessed.

    Charm authors should generally never need to use this directly, but it forms
    the basis for many of the dicts that the framework tracks.
    """

    # key-value mapping
    _lazy_data: Optional[Dict[str, str]] = None

    @abstractmethod
    def _load(self) -> Dict[str, str]:
        raise NotImplementedError()

    @property
    def _data(self) -> Dict[str, str]:
        data = self._lazy_data
        if data is None:
            data = self._lazy_data = self._load()
        return data

    def _invalidate(self):
        self._lazy_data = None

    def __contains__(self, key: str) -> bool:
        return key in self._data

    def __len__(self):
        return len(self._data)

    def __iter__(self):
        return iter(self._data)

    def __getitem__(self, key: str) -> str:
        return self._data[key]

    def __repr__(self):
        return repr(self._data)


class RelationMapping(Mapping[str, List['Relation']]):
    """Map of relation names to lists of :class:`Relation` instances."""

    def __init__(self, relations_meta: Dict[str, 'ops.RelationMeta'], our_unit: 'Unit',
                 backend: '_ModelBackend', cache: '_ModelCache'):
        self._peers: Set[str] = set()
        for name, relation_meta in relations_meta.items():
            if relation_meta.role.is_peer():
                self._peers.add(name)
        self._our_unit = our_unit
        self._backend = backend
        self._cache = cache
        self._data: _RelationMapping_Raw = {r: None for r in relations_meta}

    def __contains__(self, key: str):
        return key in self._data

    def __len__(self):
        return len(self._data)

    def __iter__(self) -> Iterable[str]:
        return iter(self._data)

    def __getitem__(self, relation_name: str) -> List['Relation']:
        is_peer = relation_name in self._peers
        relation_list: Optional[List[Relation]] = self._data[relation_name]
        if not isinstance(relation_list, list):
            relation_list = self._data[relation_name] = []  # type: ignore
            for rid in self._backend.relation_ids(relation_name):
                relation = Relation(relation_name, rid, is_peer,
                                    self._our_unit, self._backend, self._cache)
                relation_list.append(relation)
        return relation_list

    def _invalidate(self, relation_name: str):
        """Used to wipe the cache of a given relation_name.

        Not meant to be used by Charm authors. The content of relation data is
        static for the lifetime of a hook, so it is safe to cache in memory once
        accessed.
        """
        self._data[relation_name] = None

    def _get_unique(self, relation_name: str, relation_id: Optional[int] = None):
        if relation_id is not None:
            if not isinstance(relation_id, int):
                raise ModelError('relation id {} must be int or None not {}'.format(
                    relation_id,
                    type(relation_id).__name__))
            for relation in self[relation_name]:
                if relation.id == relation_id:
                    return relation
            else:
                # The relation may be dead, but it is not forgotten.
                is_peer = relation_name in self._peers
                return Relation(relation_name, relation_id, is_peer,
                                self._our_unit, self._backend, self._cache)
        relations = self[relation_name]
        num_related = len(relations)
        self._backend._validate_relation_access(
            relation_name, relations)
        if num_related == 0:
            return None
        elif num_related == 1:
            return self[relation_name][0]
        else:
            # TODO: We need something in the framework to catch and gracefully handle
            # errors, ideally integrating the error catching with Juju's mechanisms.
            raise TooManyRelatedAppsError(relation_name, num_related, 1)


class BindingMapping(Mapping[str, 'Binding']):
    """Mapping of endpoints to network bindings.

    Charm authors should not instantiate this directly, but access it via
    :meth:`Model.get_binding`
    """

    def __init__(self, backend: '_ModelBackend'):
        self._backend = backend
        self._data: _BindingDictType = {}

    def get(self, binding_key: Union[str, 'Relation']) -> 'Binding':
        """Get a specific Binding for an endpoint/relation.

        Not used directly by Charm authors. See :meth:`Model.get_binding`
        """
        if isinstance(binding_key, Relation):
            binding_name = binding_key.name
            relation_id = binding_key.id
        elif isinstance(binding_key, str):
            binding_name = binding_key
            relation_id = None
        else:
            raise ModelError('binding key must be str or relation instance, not {}'
                             ''.format(type(binding_key).__name__))
        binding = self._data.get(binding_key)
        if binding is None:
            binding = Binding(binding_name, relation_id, self._backend)
            self._data[binding_key] = binding
        return binding

    # implemented to satisfy the Mapping ABC, but not meant to be used.
    def __getitem__(self, item: Union[str, 'Relation']) -> 'Binding':
        raise NotImplementedError()

    def __iter__(self) -> Iterable['Binding']:
        raise NotImplementedError()

    def __len__(self) -> int:
        raise NotImplementedError()


class Binding:
    """Binding to a network space."""

    name: str
    """The name of the endpoint this binding represents (eg, 'db')."""

    def __init__(self, name: str, relation_id: Optional[int], backend: '_ModelBackend'):
        self.name = name
        self._relation_id = relation_id
        self._backend = backend
        self._network = None

    def _network_get(self, name: str, relation_id: Optional[int] = None) -> 'Network':
        return Network(self._backend.network_get(name, relation_id))

    @property
    def network(self) -> 'Network':
        """The network information for this binding."""
        if self._network is None:
            try:
                self._network = self._network_get(self.name, self._relation_id)
            except RelationNotFoundError:
                if self._relation_id is None:
                    raise
                # If a relation is dead, we can still get network info associated with an
                # endpoint itself
                self._network = self._network_get(self.name)
        return self._network


def _cast_network_address(raw: str) -> Union[ipaddress.IPv4Address, ipaddress.IPv6Address, str]:
    # fields marked as network addresses need not be IPs; they could be
    # hostnames that juju failed to resolve. In that case, we'll log a
    # debug message and leave it as-is.
    try:
        return ipaddress.ip_address(raw)
    except ValueError:
        logger.debug(f"could not cast {raw} to IPv4/v6 address")
        return raw


class Network:
    """Network space details.

    Charm authors should not instantiate this directly, but should get access to the Network
    definition from :meth:`Model.get_binding` and its :code:`network` attribute.
    """

    interfaces: List['NetworkInterface']
    """A list of network interface details. This includes the information
    about how the application should be configured (for example, what IP
    addresses should be bound to).

    Multiple addresses for a single interface are represented as multiple
    interfaces, for example::

        [NetworkInfo('ens1', '10.1.1.1/32'), NetworkInfo('ens1', '10.1.2.1/32'])
    """

    ingress_addresses: List[Union[ipaddress.IPv4Address, ipaddress.IPv6Address, str]]
    """A list of IP addresses that other units should use to get in touch with the charm."""

    egress_subnets: List[Union[ipaddress.IPv4Network, ipaddress.IPv6Network]]
    """A list of networks representing the subnets that other units will see
    the charm connecting from. Due to things like NAT it isn't always possible to
    narrow it down to a single address, but when it is clear, the CIDRs will
    be constrained to a single address (for example, 10.0.0.1/32).
    """

    def __init__(self, network_info: '_NetworkDict'):
        """Initialize a Network instance.

        Args:
            network_info: A dict of network information as returned by ``network-get``.
        """
        self.interfaces = []
        # Treat multiple addresses on an interface as multiple logical
        # interfaces with the same name.
        for interface_info in network_info.get('bind-addresses', []):
            interface_name: str = interface_info.get('interface-name')
            addrs: Optional[List[_AddressDict]] = interface_info.get('addresses')
            if addrs is not None:
                for address_info in addrs:
                    self.interfaces.append(NetworkInterface(interface_name, address_info))

        self.ingress_addresses = []
        for address in network_info.get('ingress-addresses', []):
            self.ingress_addresses.append(_cast_network_address(address))

        self.egress_subnets = []
        for subnet in network_info.get('egress-subnets', []):
            self.egress_subnets.append(ipaddress.ip_network(subnet))

    @property
    def bind_address(self) -> Optional[Union[ipaddress.IPv4Address, ipaddress.IPv6Address, str]]:
        """A single address that the charm's application should bind() to.

        For the common case where there is a single answer. This represents a single
        address from :attr:`.interfaces` that can be used to configure where the charm's
        application should bind() and listen().
        """
        if self.interfaces:
            return self.interfaces[0].address
        else:
            return None

    @property
    def ingress_address(self) -> Optional[
            Union[ipaddress.IPv4Address, ipaddress.IPv6Address, str]]:
        """The address other applications should use to connect to the current unit.

        Due to things like public/private addresses, NAT and tunneling, the address the charm
        will bind() to is not always the address other people can use to connect() to the
        charm. This is just the first address from :attr:`.ingress_addresses`.
        """
        if self.ingress_addresses:
            return self.ingress_addresses[0]
        else:
            return None


class NetworkInterface:
    """Represents a single network interface that the charm needs to know about.

    Charmers should not instantiate this type directly. Instead use :meth:`Model.get_binding`
    to get the network information for a given endpoint.
    """

    name: str
    """The name of the interface (for example, 'eth0' or 'ens1')."""

    address: Optional[Union[ipaddress.IPv4Address, ipaddress.IPv6Address, str]]
    """The address of the network interface."""

    subnet: Optional[Union[ipaddress.IPv4Network, ipaddress.IPv6Network]]
    """The subnet of the network interface. This may be a single address
    (for example, '10.0.1.2/32').
    """

    def __init__(self, name: str, address_info: '_AddressDict'):
        self.name = name
        # TODO: expose a hardware address here, see LP: #1864070.

        address = address_info.get('value')
        if address is None:
            # Compatibility with Juju <2.9: legacy address_info only had
            # an 'address' field instead of 'value'.
            address = address_info.get('address')

        # The value field may be empty.
        address_ = _cast_network_address(address) if address else None
        self.address = address_
        cidr: str = address_info.get('cidr')
        # The cidr field may be empty, see LP: #1864102.
        if cidr:
            subnet = ipaddress.ip_network(cidr)
        elif address:
            # If we have an address, convert it to a /32 or /128 IP network.
            subnet = ipaddress.ip_network(address)
        else:
            subnet = None
        self.subnet = subnet
        # TODO: expose a hostname/canonical name for the address here, see LP: #1864086.


class SecretRotate(enum.Enum):
    """Secret rotation policies."""

    NEVER = 'never'  # the default in juju
    HOURLY = 'hourly'
    DAILY = 'daily'
    WEEKLY = 'weekly'
    MONTHLY = 'monthly'
    QUARTERLY = 'quarterly'
    YEARLY = 'yearly'


class SecretInfo:
    """Secret information (metadata)."""

    def __init__(self,
                 id: str,
                 label: Optional[str],
                 revision: int,
                 expires: Optional[datetime.datetime],
                 rotation: Optional[SecretRotate],
                 rotates: Optional[datetime.datetime]):
        self.id = Secret._canonicalize_id(id)
        self.label = label
        self.revision = revision
        self.expires = expires
        self.rotation = rotation
        self.rotates = rotates

    @classmethod
    def from_dict(cls, id: str, d: Dict[str, Any]) -> 'SecretInfo':
        """Create new SecretInfo object from ID and dict parsed from JSON."""
        expires = typing.cast(Optional[str], d.get('expires'))
        try:
            rotation = SecretRotate(typing.cast(Optional[str], d.get('rotation')))
        except ValueError:
            rotation = None
        rotates = typing.cast(Optional[str], d.get('rotates'))
        return cls(
            id=id,
            label=typing.cast(Optional[str], d.get('label')),
            revision=typing.cast(int, d['revision']),
            expires=timeconv.parse_rfc3339(expires) if expires is not None else None,
            rotation=rotation,
            rotates=timeconv.parse_rfc3339(rotates) if rotates is not None else None,
        )

    def __repr__(self):
        return ('SecretInfo('
                'id={self.id!r}, '
                'label={self.label!r}, '
                'revision={self.revision}, '
                'expires={self.expires!r}, '
                'rotation={self.rotation}, '
                'rotates={self.rotates!r})'
                ).format(self=self)


class Secret:
    """Represents a single secret in the model.

    This class should not be instantiated directly, instead use
    :meth:`Model.get_secret` (for observers and owners), or
    :meth:`Application.add_secret` or :meth:`Unit.add_secret` (for owners).

    All secret events have a :code:`.secret` attribute which provides the
    :class:`Secret` associated with that event.
    """

    _key_re = re.compile(r'^([a-z](?:-?[a-z0-9]){2,})$')  # copied from Juju code

    def __init__(self, backend: '_ModelBackend',
                 id: Optional[str] = None,
                 label: Optional[str] = None,
                 content: Optional[Dict[str, str]] = None):
        if not (id or label):
            raise TypeError('Must provide an id or label, or both')
        if id is not None:
            id = self._canonicalize_id(id)
        self._backend = backend
        self._id = id
        self._label = label
        self._content = content

    def __repr__(self):
        fields: List[str] = []
        if self._id is not None:
            fields.append(f'id={self._id!r}')
        if self._label is not None:
            fields.append(f'label={self._label!r}')
        return f"<Secret {' '.join(fields)}>"

    @staticmethod
    def _canonicalize_id(id: str) -> str:
        """Return the canonical form of the given secret ID, with the 'secret:' prefix."""
        id = id.strip()
        if not id.startswith('secret:'):
            id = f"secret:{id}"  # add the prefix if not there already
        return id

    @classmethod
    def _validate_content(cls, content: Optional[Dict[str, str]]):
        """Ensure the given secret content is valid, or raise ValueError."""
        if not isinstance(content, dict):
            raise TypeError(f'Secret content must be a dict, not {type(content).__name__}')
        if not content:
            raise ValueError('Secret content must not be empty')

        invalid_keys: List[str] = []
        invalid_value_keys: List[str] = []
        invalid_value_types: Set[str] = set()
        for k, v in content.items():
            if not cls._key_re.match(k):
                invalid_keys.append(k)
            if not isinstance(v, str):
                invalid_value_keys.append(k)
                invalid_value_types.add(type(v).__name__)

        if invalid_keys:
            raise ValueError(
                f'Invalid secret keys: {invalid_keys}. '
                f'Keys should be lowercase letters and digits, at least 3 characters long, '
                f'start with a letter, and not start or end with a hyphen.')

        if invalid_value_keys:
            invalid_types = ' or '.join(sorted(invalid_value_types))
            raise TypeError(f'Invalid secret values for keys: {invalid_value_keys}. '
                            f'Values should be of type str, not {invalid_types}.')

    @property
    def id(self) -> Optional[str]:
        """Locator ID (URI) for this secret.

        This has an unfortunate name for historical reasons, as it's not
        really a unique identifier, but the secret's locator URI, which may or
        may not include the model UUID (for cross-model secrets).

        Charms should treat this as an opaque string for looking up secrets
        and sharing them via relation data. If a charm-local "name" is needed
        for a secret, use a :attr:`label`. (If a charm needs a truly unique
        identifier for identifying one secret in a set of secrets of arbitrary
        size, use :attr:`unique_identifier` -- this should be rare.)

        This will be None if the secret was obtained using
        :meth:`Model.get_secret` with a label but no ID.
        """
        return self._id

    @property
    def unique_identifier(self) -> Optional[str]:
        """Unique identifier of this secret.

        This is the secret's globally-unique identifier (currently a
        20-character Xid, for example "9m4e2mr0ui3e8a215n4g").

        Charms should use :attr:`id` (the secret's locator ID) to send
        the secret's ID across relation data, and labels (:attr:`label`) to
        assign a charm-local "name" to the secret for lookup in this charm.
        However, ``unique_identifier`` can be useful to distinguish secrets in
        cases where the charm has a set of secrets of arbitrary size, for
        example, a group of 10 or 20 TLS certificates.

        This will be None if the secret was obtained using
        :meth:`Model.get_secret` with a label but no ID.
        """
        if self._id is None:
            return None
        if '/' in self._id:
            return self._id.rsplit('/', 1)[-1]
        elif self._id.startswith('secret:'):
            return self._id[len('secret:'):]
        else:
            # Shouldn't get here as id is canonicalized, but just in case.
            return self._id

    @property
    def label(self) -> Optional[str]:
        """Label used to reference this secret locally.

        This label is effectively a name for the secret that's local to the
        charm, for example "db-password" or "tls-cert". The secret owner sets
        a label with :meth:`Application.add_secret` or :meth:`Unit.add_secret`,
        and the secret observer sets a label with a call to
        :meth:`Model.get_secret`.

        The label property can be used distinguish between multiple secrets
        in event handlers like :class:`ops.SecretChangedEvent <ops.charm.SecretChangedEvent>`.
        For example, if a charm is observing two secrets, it might call
        ``model.get_secret(id=secret_id, label='db-password')`` and
        ``model.get_secret(id=secret_id, label='tls-cert')`` in the relevant
        relation-changed event handlers, and then switch on ``event.secret.label``
        in secret-changed::

            def _on_secret_changed(self, event):
                if event.secret.label == 'db-password':
                    content = event.secret.get_content(refresh=True)
                    self._configure_db_credentials(content['username'], content['password'])
                elif event.secret.label == 'tls-cert':
                    content = event.secret.get_content(refresh=True)
                    self._update_tls_cert(content['cert'])
                else:
                    pass  # ignore other labels (or log a warning)

        Juju will ensure that the entity (the owner or observer) only has one
        secret with this label at once.

        This will be None if the secret was obtained using
        :meth:`Model.get_secret` with an ID but no label.
        """
        return self._label

    def get_content(self, *, refresh: bool = False) -> Dict[str, str]:
        """Get the secret's content.

        Returns:
            A copy of the secret's content dictionary.

        Args:
            refresh: If true, fetch the latest revision's content and tell
                Juju to update to tracking that revision. The default is to
                get the content of the currently-tracked revision.
        """
        if refresh or self._content is None:
            self._content = self._backend.secret_get(
                id=self.id, label=self.label, refresh=refresh)
        return self._content.copy()

    def peek_content(self) -> Dict[str, str]:
        """Get the content of the latest revision of this secret.

        This returns the content of the latest revision without updating the
        tracking.
        """
        return self._backend.secret_get(id=self.id, label=self.label, peek=True)

    def get_info(self) -> SecretInfo:
        """Get this secret's information (metadata).

        Only secret owners can fetch this information.
        """
        return self._backend.secret_info_get(id=self.id, label=self.label)

    def set_content(self, content: Dict[str, str]):
        """Update the content of this secret.

        This will create a new secret revision, and notify all units tracking
        the secret (the "observers") that a new revision is available with a
        :class:`ops.SecretChangedEvent <ops.charm.SecretChangedEvent>`.

        Args:
            content: A key-value mapping containing the payload of the secret,
                for example :code:`{"password": "foo123"}`.
        """
        self._validate_content(content)
        if self._id is None:
            self._id = self.get_info().id
        self._backend.secret_set(typing.cast(str, self.id), content=content)
        self._content = None  # invalidate cache so it's refetched next get_content()

    def set_info(self, *,
                 label: Optional[str] = None,
                 description: Optional[str] = None,
                 expire: Optional[Union[datetime.datetime, datetime.timedelta]] = None,
                 rotate: Optional[SecretRotate] = None):
        """Update this secret's information (metadata).

        This will not create a new secret revision (that applies only to
        :meth:`set_content`). Once attributes are set, they cannot be unset.

        Args:
            label: New label to apply.
            description: New description to apply.
            expire: New expiration time (or timedelta from now) to apply.
            rotate: New rotation policy to apply. The new policy will take
                effect only after the currently-scheduled rotation.
        """
        if label is None and description is None and expire is None and rotate is None:
            raise TypeError('Must provide a label, description, expiration time, '
                            'or rotation policy')
        if self._id is None:
            self._id = self.get_info().id
        self._backend.secret_set(typing.cast(str, self.id),
                                 label=label,
                                 description=description,
                                 expire=_calculate_expiry(expire),
                                 rotate=rotate)

    def grant(self, relation: 'Relation', *, unit: Optional[Unit] = None):
        """Grant read access to this secret.

        If the application or unit has already been granted access to this
        secret, do nothing.

        Args:
            relation: The relation used to scope the life of this secret.
            unit: If specified, grant access to only this unit, rather than
                all units in the application.
        """
        if self._id is None:
            self._id = self.get_info().id
        self._backend.secret_grant(
            typing.cast(str, self.id),
            relation.id,
            unit=unit.name if unit is not None else None)

    def revoke(self, relation: 'Relation', *, unit: Optional[Unit] = None):
        """Revoke read access to this secret.

        If the application or unit does not have access to this secret, do
        nothing.

        Args:
            relation: The relation used to scope the life of this secret.
            unit: If specified, revoke access to only this unit, rather than
                all units in the application.
        """
        if self._id is None:
            self._id = self.get_info().id
        self._backend.secret_revoke(
            typing.cast(str, self.id),
            relation.id,
            unit=unit.name if unit is not None else None)

    def remove_revision(self, revision: int):
        """Remove the given secret revision.

        This is normally called when handling
        :class:`ops.SecretRemoveEvent <ops.charm.SecretRemoveEvent>` or
        :class:`ops.SecretExpiredEvent <ops.charm.SecretExpiredEvent>`.

        Args:
            revision: The secret revision to remove. If being called from a
                secret event, this should usually be set to
                :attr:`SecretRemoveEvent.revision`.
        """
        if self._id is None:
            self._id = self.get_info().id
        self._backend.secret_remove(typing.cast(str, self.id), revision=revision)

    def remove_all_revisions(self) -> None:
        """Remove all revisions of this secret.

        This is called when the secret is no longer needed, for example when
        handling :class:`ops.RelationBrokenEvent <ops.charm.RelationBrokenEvent>`.
        """
        if self._id is None:
            self._id = self.get_info().id
        self._backend.secret_remove(typing.cast(str, self.id))


class Relation:
    """Represents an established relation between this application and another application.

    This class should not be instantiated directly, instead use :meth:`Model.get_relation`,
    :attr:`Model.relations`, or :attr:`ops.RelationEvent.relation`. This is principally used by
    :class:`ops.RelationMeta` to represent the relationships between charms.
    """

    name: str
    """The name of the local endpoint of the relation (for example, 'db')."""

    id: int
    """The identifier for a particular relation."""

    app: Optional[Application]
    """Represents the remote application of this relation.

    For peer relations, this will be the local application.
    """

    units: Set[Unit]
    """A set of units that have started and joined this relation.

    For subordinate relations, this set will include only one unit: the principal unit.
    """

    data: 'RelationData'
    """Holds the data buckets for each entity of a relation.

    This is accessed using, for example, ``Relation.data[unit]['foo']``.
    """

    def __init__(
            self, relation_name: str, relation_id: int, is_peer: bool, our_unit: Unit,
            backend: '_ModelBackend', cache: '_ModelCache'):
        self.name = relation_name
        self.id = relation_id
        self.app: Optional[Application] = None
        self.units: Set[Unit] = set()

        if is_peer:
            # For peer relations, both the remote and the local app are the same.
            self.app = our_unit.app

        try:
            for unit_name in backend.relation_list(self.id):
                unit = cache.get(Unit, unit_name)
                self.units.add(unit)
                if self.app is None:
                    # Use the app of one of the units if available.
                    self.app = unit.app
        except RelationNotFoundError:
            # If the relation is dead, just treat it as if it has no remote units.
            pass

        # If we didn't get the remote app via our_unit.app or the units list,
        # look it up via JUJU_REMOTE_APP or "relation-list --app".
        if self.app is None:
            app_name = backend.relation_remote_app_name(relation_id)
            if app_name is not None:
                self.app = cache.get(Application, app_name)

        self.data = RelationData(self, our_unit, backend)

    def __repr__(self):
        return f'<{type(self).__module__}.{type(self).__name__} {self.name}:{self.id}>'


class RelationData(Mapping[Union['Unit', 'Application'], 'RelationDataContent']):
    """Represents the various data buckets of a given relation.

    Each unit and application involved in a relation has their own data bucket.
    For example, ``{entity: RelationDataContent}``,
    where entity can be either a :class:`Unit` or an :class:`Application`.

    Units can read and write their own data, and if they are the leader,
    they can read and write their application data. They are allowed to read
    remote unit and application data.

    This class should not be instantiated directly, instead use
    :attr:`Relation.data`
    """

    def __init__(self, relation: Relation, our_unit: Unit, backend: '_ModelBackend'):
        self.relation = weakref.proxy(relation)
        self._data: Dict[Union['Unit', 'Application'], RelationDataContent] = {
            our_unit: RelationDataContent(self.relation, our_unit, backend),
            our_unit.app: RelationDataContent(self.relation, our_unit.app, backend),
        }
        self._data.update({
            unit: RelationDataContent(self.relation, unit, backend)
            for unit in self.relation.units})
        # The relation might be dead so avoid a None key here.
        if self.relation.app is not None:
            self._data.update({
                self.relation.app: RelationDataContent(self.relation, self.relation.app, backend),
            })

    def __contains__(self, key: Union['Unit', 'Application']):
        return key in self._data

    def __len__(self):
        return len(self._data)

    def __iter__(self):
        return iter(self._data)

    def __getitem__(self, key: Union['Unit', 'Application']):
        if key is None and self.relation.app is None:
            # NOTE: if juju gets fixed to set JUJU_REMOTE_APP for relation-broken events, then that
            # should fix the only case in which we expect key to be None - potentially removing the
            # need for this error in future ops versions (i.e. if relation.app is guaranteed to not
            # be None. See https://bugs.launchpad.net/juju/+bug/1960934.
            raise KeyError(
                'Cannot index relation data with "None".'
                ' Are you trying to access remote app data during a relation-broken event?'
                ' This is not allowed.')
        return self._data[key]

    def __repr__(self):
        return repr(self._data)


# We mix in MutableMapping here to get some convenience implementations, but whether it's actually
# mutable or not is controlled by the flag.
class RelationDataContent(LazyMapping, MutableMapping[str, str]):
    """Data content of a unit or application in a relation."""

    def __init__(self, relation: 'Relation', entity: Union['Unit', 'Application'],
                 backend: '_ModelBackend'):
        self.relation = relation
        self._entity = entity
        self._backend = backend
        self._is_app: bool = isinstance(entity, Application)

    @property
    def _hook_is_running(self) -> bool:
        # this flag controls whether the access we have to RelationDataContent
        # is 'strict' aka the same as a deployed charm would have, or whether it is
        # unrestricted, allowing test code to read/write databags at will.
        return bool(self._backend._hook_is_running)

    def _load(self) -> '_RelationDataContent_Raw':
        """Load the data from the current entity / relation."""
        try:
            return self._backend.relation_get(self.relation.id, self._entity.name, self._is_app)
        except RelationNotFoundError:
            # Dead relations tell no tales (and have no data).
            return {}

    def _validate_read(self):
        """Return if the data content can be read."""
        # if we're not in production (we're testing): we skip access control rules
        if not self._hook_is_running:
            return

        # Only remote units (and the leader unit) can read *this* app databag.

        # is this an app databag?
        if not self._is_app:
            # all unit databags are publicly readable
            return

        # Am I leader?
        if self._backend.is_leader():
            # leaders have no read restrictions
            return

        # type guard; we should not be accessing relation data
        # if the remote app does not exist.
        app = self.relation.app
        if app is None:
            raise RelationDataAccessError(
                f"Remote application instance cannot be retrieved for {self.relation}."
            )

        # is this a peer relation?
        if app.name == self._entity.name:
            # peer relation data is always publicly readable
            return

        # if we're here it means: this is not a peer relation,
        # this is an app databag, and we don't have leadership.

        # is this a LOCAL app databag?
        if self._backend.app_name == self._entity.name:
            # minions can't read local app databags
            raise RelationDataAccessError(
                "{} is not leader and cannot read its own application databag".format(
                    self._backend.unit_name
                )
            )

        return True

    def _validate_write(self, key: str, value: str):
        """Validate writing key:value to this databag.

        1) that key: value is a valid str:str pair
        2) that we have write access to this databag
        """
        # firstly, we validate WHAT we're trying to write.
        # this is independent of whether we're in testing code or production.
        if not isinstance(key, str):
            raise RelationDataTypeError(
                f'relation data keys must be strings, not {type(key)}')
        if not isinstance(value, str):
            raise RelationDataTypeError(
                f'relation data values must be strings, not {type(value)}')

        # if we're not in production (we're testing): we skip access control rules
        if not self._hook_is_running:
            return

        # finally, we check whether we have permissions to write this databag
        if self._is_app:
            is_our_app: bool = self._backend.app_name == self._entity.name
            if not is_our_app:
                raise RelationDataAccessError(
                    "{} cannot write the data of remote application {}".format(
                        self._backend.app_name, self._entity.name
                    ))
            # Whether the application data bag is mutable or not depends on
            # whether this unit is a leader or not, but this is not guaranteed
            # to be always true during the same hook execution.
            if self._backend.is_leader():
                return  # all good
            raise RelationDataAccessError(
                f"{self._backend.unit_name} is not leader and cannot write application data."
            )
        else:
            # we are attempting to write a unit databag
            # is it OUR UNIT's?
            if self._backend.unit_name != self._entity.name:
                raise RelationDataAccessError(
                    "{} cannot write databag of {}: not the same unit.".format(
                        self._backend.unit_name, self._entity.name
                    )
                )

    def __setitem__(self, key: str, value: str):
        self._validate_write(key, value)
        self._commit(key, value)
        self._update(key, value)

    def _commit(self, key: str, value: str):
        self._backend.update_relation_data(self.relation.id, self._entity, key, value)

    def _update(self, key: str, value: str):
        """Cache key:value in our local lazy data."""
        # Don't load data unnecessarily if we're only updating.
        if self._lazy_data is not None:
            if value == '':
                # Match the behavior of Juju, which is that setting the value to an
                # empty string will remove the key entirely from the relation data.
                self._data.pop(key, None)
            else:
                self._data[key] = value

    def __getitem__(self, key: str) -> str:
        self._validate_read()
        return super().__getitem__(key)

    def __delitem__(self, key: str):
        self._validate_write(key, '')
        # Match the behavior of Juju, which is that setting the value to an empty
        # string will remove the key entirely from the relation data.
        self.__setitem__(key, '')

    def __repr__(self):
        try:
            self._validate_read()
        except RelationDataAccessError:
            return '<n/a>'
        return super().__repr__()


class ConfigData(LazyMapping):
    """Configuration data.

    This class should not be instantiated directly. It should be accessed via :attr:`Model.config`.
    """

    def __init__(self, backend: '_ModelBackend'):
        self._backend = backend

    def _load(self):
        return self._backend.config_get()


class StatusBase:
    """Status values specific to applications and units.

    To access a status by name, use :meth:`StatusBase.from_name`. However, most use cases will
    directly use the child class such as :class:`ActiveStatus` to indicate their status.
    """

    _statuses: Dict[str, Type['StatusBase']] = {}

    # Subclasses should override this attribute
    name = ''

    def __init__(self, message: str = ''):
        if self.__class__ is StatusBase:
            raise TypeError("cannot instantiate a base class")
        self.message = message

    def __eq__(self, other: 'StatusBase') -> bool:
        if not isinstance(self, type(other)):
            return False
        return self.message == other.message

    def __repr__(self):
        return f"{self.__class__.__name__}({self.message!r})"

    @classmethod
    def from_name(cls, name: str, message: str):
        """Create a status instance from a name and message.

        If ``name`` is "unknown", ``message`` is ignored, because unknown status
        does not have an associated message.

        Args:
            name: Name of the status, for example "active" or "blocked".
            message: Message to include with the status.

        Raises:
            KeyError: If ``name`` is not a registered status.
        """
        if name == 'unknown':
            # unknown is special
            return UnknownStatus()
        else:
            return cls._statuses[name](message)

    @classmethod
    def register(cls, child: Type['StatusBase']):
        """Register a Status for the child's name."""
        if not isinstance(getattr(child, 'name'), str):
            raise TypeError(f"Can't register StatusBase subclass {child}: ",
                            "missing required `name: str` class attribute")
        cls._statuses[child.name] = child
        return child

    _priorities = {
        'error': 5,
        'blocked': 4,
        'maintenance': 3,
        'waiting': 2,
        'active': 1,
        # 'unknown' or any other status is handled below
    }

    @classmethod
    def _get_highest_priority(cls, statuses: 'List[StatusBase]') -> 'StatusBase':
        """Return the highest-priority status from a list of statuses.

        If there are multiple highest-priority statuses, return the first one.
        """
        return max(statuses, key=lambda status: cls._priorities.get(status.name, 0))


@StatusBase.register
class UnknownStatus(StatusBase):
    """The unit status is unknown.

    A unit-agent has finished calling install, config-changed and start, but the
    charm has not called status-set yet.

    """
    name = 'unknown'

    def __init__(self):
        # Unknown status cannot be set and does not have a message associated with it.
        super().__init__('')

    def __repr__(self):
        return "UnknownStatus()"


@StatusBase.register
class ErrorStatus(StatusBase):
    """The unit status is error.

    The unit-agent has encountered an error (the application or unit requires
    human intervention in order to operate correctly).
    """
    name = 'error'


@StatusBase.register
class ActiveStatus(StatusBase):
    """The unit is ready.

    The unit believes it is correctly offering all the services it has been asked to offer.
    """
    name = 'active'

    def __init__(self, message: str = ''):
        super().__init__(message)


@StatusBase.register
class BlockedStatus(StatusBase):
    """The unit requires manual intervention.

    An admin has to manually intervene to unblock the unit and let it proceed.
    """
    name = 'blocked'


@StatusBase.register
class MaintenanceStatus(StatusBase):
    """The unit is performing maintenance tasks.

    The unit is not yet providing services, but is actively doing work in preparation
    for providing those services.  This is a "spinning" state, not an error state. It
    reflects activity on the unit itself, not on peers or related units.

    """
    name = 'maintenance'


@StatusBase.register
class WaitingStatus(StatusBase):
    """A unit is unable to progress.

    The unit is unable to progress to an active state because an application to which
    it is related is not running.

    """
    name = 'waiting'


class Resources:
    """Object representing resources for the charm."""

    def __init__(self, names: Iterable[str], backend: '_ModelBackend'):
        self._backend = backend
        self._paths: Dict[str, Optional[Path]] = {name: None for name in names}

    def fetch(self, name: str) -> Path:
        """Fetch the resource from the controller or store.

        If successfully fetched, this returns the path where the resource is stored
        on disk, otherwise it raises a :class:`NameError`.

        Raises:
            NameError: if the resource's path cannot be fetched.
        """
        if name not in self._paths:
            raise NameError(f'invalid resource name: {name}')
        if self._paths[name] is None:
            self._paths[name] = Path(self._backend.resource_get(name))
        return typing.cast(Path, self._paths[name])


class Pod:
    """Represents the definition of a pod spec in legacy Kubernetes models.

    DEPRECATED: New charms should use the sidecar pattern with Pebble.

    Currently only supports simple access to setting the Juju pod spec via
    :attr:`.set_spec`.
    """

    def __init__(self, backend: '_ModelBackend'):
        self._backend = backend

    def set_spec(self, spec: 'K8sSpec', k8s_resources: Optional['K8sSpec'] = None):
        """Set the specification for pods that Juju should start in kubernetes.

        See ``juju help-tool pod-spec-set`` for details of what should be passed.

        Args:
            spec: The mapping defining the pod specification
            k8s_resources: Additional kubernetes specific specification.
        """
        if not self._backend.is_leader():
            raise ModelError('cannot set a pod spec as this unit is not a leader')
        self._backend.pod_spec_set(spec, k8s_resources)


class StorageMapping(Mapping[str, List['Storage']]):
    """Map of storage names to lists of Storage instances."""

    def __init__(self, storage_names: Iterable[str], backend: '_ModelBackend'):
        self._backend = backend
        self._storage_map: _StorageDictType = {storage_name: None
                                               for storage_name in storage_names}

    def __contains__(self, key: str):  # pyright: ignore[reportIncompatibleMethodOverride]
        return key in self._storage_map

    def __len__(self):
        return len(self._storage_map)

    def __iter__(self):
        return iter(self._storage_map)

    def __getitem__(self, storage_name: str) -> List['Storage']:
        if storage_name not in self._storage_map:
            meant = ', or '.join(repr(k) for k in self._storage_map.keys())
            raise KeyError(
                f'Storage {storage_name!r} not found. Did you mean {meant}?')
        storage_list = self._storage_map[storage_name]
        if storage_list is None:
            storage_list = self._storage_map[storage_name] = []
            for storage_index in self._backend.storage_list(storage_name):
                storage = Storage(storage_name, storage_index, self._backend)
                storage_list.append(storage)  # type: ignore
        return storage_list

    def request(self, storage_name: str, count: int = 1):
        """Requests new storage instances of a given name.

        Uses storage-add tool to request additional storage. Juju will notify the unit
        via ``<storage-name>-storage-attached`` events when it becomes available.

        Raises:
            ModelError: if the storage is not in the charm's metadata.
        """
        if storage_name not in self._storage_map:
            raise ModelError(('cannot add storage {!r}:'
                              ' it is not present in the charm metadata').format(storage_name))
        self._backend.storage_add(storage_name, count)

    def _invalidate(self, storage_name: str):
        """Remove an entry from the storage map.

        Not meant to be used by charm authors -- this exists mainly for testing purposes.
        """
        self._storage_map[storage_name] = None


class Storage:
    """Represents a storage as defined in ``metadata.yaml``."""

    name: str
    """Name of the storage."""

    def __init__(self, storage_name: str, storage_index: int, backend: '_ModelBackend'):
        self.name = storage_name
        self._index = storage_index
        self._backend = backend
        self._location = None

    @property
    def index(self) -> int:
        """Index associated with the storage (usually 0 for singular storage)."""
        return self._index

    @property
    def id(self) -> int:
        """DEPRECATED. Use :attr:`Storage.index` instead."""
        logger.warning("model.Storage.id is being replaced - please use model.Storage.index")
        return self.index

    @property
    def full_id(self) -> str:
        """Canonical storage name with index, for example "bigdisk/0"."""
        return f'{self.name}/{self._index}'

    @property
    def location(self) -> Path:
        """Location of the storage."""
        if self._location is None:
            raw = self._backend.storage_get(self.full_id, "location")
            self._location = Path(raw)
        return self._location

    @location.setter
    def location(self, location: str) -> None:
        """Sets the location for use in events.

        For :class:`StorageAttachedEvent` and :class:`StorageDetachingEvent` in case
        the actual details are gone from Juju by the time of a dynamic lookup.
        """
        self._location = Path(location)


class MultiPushPullError(Exception):
    """Aggregates multiple push and pull exceptions into one.

    This class should not be instantiated directly. It is raised by
    :meth:`Container.push_path` and :meth:`Container.pull_path`.
    """

    message: str
    """The error message."""

    errors: List[Tuple[str, Exception]]
    """The list of errors.

    Each error is represented by a tuple of (<source_path>, <exception>),
    where source_path is the path being pushed to or pulled from.
    """

    def __init__(self, message: str, errors: List[Tuple[str, Exception]]):
        self.message = message
        self.errors = errors

    def __str__(self):
        return f'{self.message} ({len(self.errors)} errors): {self.errors[0][1]}, ...'

    def __repr__(self):
        return f'MultiPushPullError({self.message!r}, {len(self.errors)} errors)'


class Container:
    """Represents a named container in a unit.

    This class should not be instantiated directly, instead use :meth:`Unit.get_container`
    or :attr:`Unit.containers`.

    For methods that make changes to the container, if the change fails or times out, then a
    :class:`ops.pebble.ChangeError` or :class:`ops.pebble.TimeoutError` will be raised.

    Interactions with the container use Pebble, so all methods may raise exceptions when there are
    problems communicating with Pebble. Problems connecting to or transferring data with Pebble
    will raise a :class:`ops.pebble.ConnectionError` - generally you can guard against these by
    first checking :meth:`can_connect`, but it is possible for problems to occur after
    :meth:`can_connect` has succeeded. When an error occurs executing the request, such as trying
    to add an invalid layer or execute a command that does not exist, an
    :class:`ops.pebble.APIError` is raised.
    """

    name: str
    """The name of the container from ``metadata.yaml``, for example "postgres"."""

    def __init__(self, name: str, backend: '_ModelBackend',
                 pebble_client: Optional[pebble.Client] = None):
        self.name = name

        if pebble_client is None:
            socket_path = f'/charm/containers/{name}/pebble.socket'
            pebble_client = backend.get_pebble(socket_path)
        self._pebble: pebble.Client = pebble_client

    def can_connect(self) -> bool:
        """Report whether the Pebble API is reachable in the container.

        This method returns a bool that indicates whether the Pebble API is available at
        the time the method is called. It does not guard against the Pebble API becoming
        unavailable, and should be treated as a "point in time" status only.

        For example::

            container = self.unit.get_container("example")
            if container.can_connect():
                try:
                    c.pull('/does/not/exist')
                except ProtocolError, PathError:
                    # handle it
            else:
                event.defer()
        """
        try:
            self._pebble.get_system_info()
        except pebble.ConnectionError as e:
            logger.debug("Pebble API is not ready; ConnectionError: %s", e)
            return False
        except FileNotFoundError as e:
            # In some cases, charm authors can attempt to hit the Pebble API before it has had the
            # chance to create the UNIX socket in the shared volume.
            logger.debug("Pebble API is not ready; UNIX socket not found: %s", e)
            return False
        except pebble.APIError as e:
            # An API error is only raised when the Pebble API returns invalid JSON, or the response
            # cannot be read. Both of these are a likely indicator that something is wrong.
            logger.warning("Pebble API is not ready; APIError: %s", e)
            return False
        return True

    def autostart(self) -> None:
        """Autostart all services marked as ``startup: enabled``."""
        self._pebble.autostart_services()

    def replan(self) -> None:
        """Replan all services: restart changed services and start startup-enabled services."""
        self._pebble.replan_services()

    def start(self, *service_names: str):
        """Start given service(s) by name."""
        if not service_names:
            raise TypeError('start expected at least 1 argument, got 0')

        self._pebble.start_services(service_names)

    def restart(self, *service_names: str):
        """Restart the given service(s) by name."""
        if not service_names:
            raise TypeError('restart expected at least 1 argument, got 0')

        try:
            self._pebble.restart_services(service_names)
        except pebble.APIError as e:
            if e.code != 400:
                raise e
            # support old Pebble instances that don't support the "restart" action
            stop: Tuple[str, ...] = tuple(s.name for s in self.get_services(
                *service_names).values() if s.is_running())
            if stop:
                self._pebble.stop_services(stop)
            self._pebble.start_services(service_names)

    def stop(self, *service_names: str):
        """Stop given service(s) by name."""
        if not service_names:
            raise TypeError('stop expected at least 1 argument, got 0')

        self._pebble.stop_services(service_names)

    def add_layer(self, label: str, layer: Union[str, pebble.LayerDict, pebble.Layer], *,
                  combine: bool = False):
        """Dynamically add a new layer onto the Pebble configuration layers.

        Args:
            label: Label for new layer (and label of layer to merge with if
                combining).
            layer: A YAML string, configuration layer dict, or pebble.Layer
                object containing the Pebble layer to add.
            combine: If combine is False (the default), append the new layer
                as the top layer with the given label (must be unique). If
                combine is True and the label already exists, the two layers
                are combined into a single one considering the layer override
                rules; if the layer doesn't exist, it is added as usual.
        """
        self._pebble.add_layer(label, layer, combine=combine)

    def get_plan(self) -> pebble.Plan:
        """Get the combined Pebble configuration.

        This will immediately reflect changes from any previous
        :meth:`add_layer` calls, regardless of whether :meth:`replan` or
        :meth:`restart` have been called.
        """
        return self._pebble.get_plan()

    def get_services(self, *service_names: str) -> Mapping[str, 'pebble.ServiceInfo']:
        """Fetch and return a mapping of status information indexed by service name.

        If no service names are specified, return status information for all
        services, otherwise return information for only the given services.
        """
        names = service_names or None
        services = self._pebble.get_services(names)
        return ServiceInfoMapping(services)

    def get_service(self, service_name: str) -> pebble.ServiceInfo:
        """Get status information for a single named service.

        Raises:
<<<<<<< HEAD
            ModelError: if a service with the given name is not found
=======
            ModelError: if service_name is not found.
>>>>>>> 18abc170
        """
        services = self.get_services(service_name)
        if not services:
            raise ModelError(f'service {service_name!r} not found')
        if len(services) > 1:
            raise RuntimeError(f'expected 1 service, got {len(services)}')
        return services[service_name]

    def get_checks(
            self,
            *check_names: str,
            level: Optional[pebble.CheckLevel] = None) -> 'CheckInfoMapping':
        """Fetch and return a mapping of check information indexed by check name.

        Args:
            check_names: Optional check names to query for. If no check names
                are specified, return checks with any name.
            level: Optional check level to query for. If not specified, fetch
                all checks.
        """
        checks = self._pebble.get_checks(names=check_names or None, level=level)
        return CheckInfoMapping(checks)

    def get_check(self, check_name: str) -> pebble.CheckInfo:
        """Get check information for a single named check.

        Raises:
<<<<<<< HEAD
            ModelError: if a check with the given name is not found
=======
            ModelError: if ``check_name`` is not found.
>>>>>>> 18abc170
        """
        checks = self.get_checks(check_name)
        if not checks:
            raise ModelError(f'check {check_name!r} not found')
        if len(checks) > 1:
            raise RuntimeError(f'expected 1 check, got {len(checks)}')
        return checks[check_name]

    @typing.overload
    def pull(self, path: Union[str, PurePath], *, encoding: None) -> BinaryIO:  # noqa
        ...

    @typing.overload
    def pull(self, path: Union[str, PurePath], *, encoding: str = 'utf-8') -> TextIO:  # noqa
        ...

    def pull(self, path: Union[str, PurePath], *,
             encoding: Optional[str] = 'utf-8') -> Union[BinaryIO, TextIO]:
        """Read a file's content from the remote system.

        Args:
            path: Path of the file to read from the remote system.
            encoding: Encoding to use for decoding the file's bytes to string,
                or ``None`` to specify no decoding.

        Returns:
            A readable file-like object, whose ``read()`` method will return
            strings decoded according to the specified encoding, or bytes if
            encoding is ``None``.

        Raises:
            pebble.PathError: If there was an error reading the file at path,
                for example, if the file doesn't exist or is a directory.
        """
        return self._pebble.pull(str(path), encoding=encoding)

    def push(self,
             path: Union[str, PurePath],
             source: Union[bytes, str, BinaryIO, TextIO],
             *,
             encoding: str = 'utf-8',
             make_dirs: bool = False,
             permissions: Optional[int] = None,
             user_id: Optional[int] = None,
             user: Optional[str] = None,
             group_id: Optional[int] = None,
             group: Optional[str] = None):
        """Write content to a given file path on the remote system.

        Args:
            path: Path of the file to write to on the remote system.
            source: Source of data to write. This is either a concrete str or
                bytes instance, or a readable file-like object.
            encoding: Encoding to use for encoding source str to bytes, or
                strings read from source if it is a TextIO type. Ignored if
                source is bytes or BinaryIO.
            make_dirs: If True, create parent directories if they don't exist.
            permissions: Permissions (mode) to create file with (Pebble default
                is 0o644).
            user_id: User ID (UID) for file.
            user: Username for file. User's UID must match user_id if both are
                specified.
            group_id: Group ID (GID) for file.
            group: Group name for file. Group's GID must match group_id if
                both are specified.
        """
        self._pebble.push(str(path), source, encoding=encoding,
                          make_dirs=make_dirs,
                          permissions=permissions,
                          user_id=user_id, user=user,
                          group_id=group_id, group=group)

    def list_files(self, path: Union[str, PurePath], *, pattern: Optional[str] = None,
                   itself: bool = False) -> List[pebble.FileInfo]:
        """Return list of directory entries from given path on remote system.

        Despite the name, this method returns a list of files *and*
        directories, similar to :func:`os.listdir` or :func:`os.scandir`.

        Args:
            path: Path of the directory to list, or path of the file to return
                information about.
            pattern: If specified, filter the list to just the files that match,
                for example ``*.txt``.
            itself: If path refers to a directory, return information about the
                directory itself, rather than its contents.
        """
        return self._pebble.list_files(str(path),
                                       pattern=pattern, itself=itself)

    def push_path(self,
                  source_path: Union[str, Path, Iterable[Union[str, Path]]],
                  dest_dir: Union[str, PurePath]):
        """Recursively push a local path or files to the remote system.

        Only regular files and directories are copied; symbolic links, device files, etc. are
        skipped.  Pushing is attempted to completion even if errors occur during the process.  All
        errors are collected incrementally. After copying has completed, if any errors occurred, a
        single :class:`MultiPushPullError` is raised containing details for each error.

        Assuming the following files exist locally:

        * /foo/bar/baz.txt
        * /foo/foobar.txt
        * /quux.txt

        These are various push examples::

            # copy one file
            container.push_path('/foo/foobar.txt', '/dst')
            # Destination results: /dst/foobar.txt

            # copy a directory
            container.push_path('/foo', '/dst')
            # Destination results: /dst/foo/bar/baz.txt, /dst/foo/foobar.txt

            # copy a directory's contents
            container.push_path('/foo/*', '/dst')
            # Destination results: /dst/bar/baz.txt, /dst/foobar.txt

            # copy multiple files
            container.push_path(['/foo/bar/baz.txt', 'quux.txt'], '/dst')
            # Destination results: /dst/baz.txt, /dst/quux.txt

            # copy a file and a directory
            container.push_path(['/foo/bar', '/quux.txt'], '/dst')
            # Destination results: /dst/bar/baz.txt, /dst/quux.txt

        Args:
            source_path: A single path or list of paths to push to the remote
                system. The paths can be either a file or a directory. If
                ``source_path`` is a directory, the directory base name is
                attached to the destination directory -- that is, the source
                path directory is placed inside the destination directory. If
                a source path ends with a trailing ``/*`` it will have its
                *contents* placed inside the destination directory.
            dest_dir: Remote destination directory inside which the source
                dir/files will be placed. This must be an absolute path.
        """
        if hasattr(source_path, '__iter__') and not isinstance(source_path, str):
            source_paths = typing.cast(Iterable[Union[str, Path]], source_path)
        else:
            source_paths = typing.cast(Iterable[Union[str, Path]], [source_path])
        source_paths = [Path(p) for p in source_paths]
        dest_dir = Path(dest_dir)

        def local_list(source_path: Path) -> List[pebble.FileInfo]:
            paths = source_path.iterdir() if source_path.is_dir() else [source_path]
            files = [self._build_fileinfo(f) for f in paths]
            return files

        errors: List[Tuple[str, Exception]] = []
        for source_path in source_paths:
            try:
                for info in Container._list_recursive(local_list, source_path):
                    dstpath = self._build_destpath(info.path, source_path, dest_dir)
                    if info.type is pebble.FileType.DIRECTORY:
                        self.make_dir(dstpath, make_parents=True)
                        continue
                    with open(info.path) as src:
                        self.push(
                            dstpath,
                            src,
                            make_dirs=True,
                            permissions=info.permissions,
                            user_id=info.user_id,
                            user=info.user,
                            group_id=info.group_id,
                            group=info.group)
            except (OSError, pebble.Error) as err:
                errors.append((str(source_path), err))
        if errors:
            raise MultiPushPullError('failed to push one or more files', errors)

    def pull_path(self,
                  source_path: Union[str, PurePath, Iterable[Union[str, PurePath]]],
                  dest_dir: Union[str, Path]):
        """Recursively pull a remote path or files to the local system.

        Only regular files and directories are copied; symbolic links, device files, etc. are
        skipped.  Pulling is attempted to completion even if errors occur during the process.  All
        errors are collected incrementally. After copying has completed, if any errors occurred, a
        single :class:`MultiPushPullError` is raised containing details for each error.

        Assuming the following files exist remotely:

        * /foo/bar/baz.txt
        * /foo/foobar.txt
        * /quux.txt

        These are various pull examples::

            # copy one file
            container.pull_path('/foo/foobar.txt', '/dst')
            # Destination results: /dst/foobar.txt

            # copy a directory
            container.pull_path('/foo', '/dst')
            # Destination results: /dst/foo/bar/baz.txt, /dst/foo/foobar.txt

            # copy a directory's contents
            container.pull_path('/foo/*', '/dst')
            # Destination results: /dst/bar/baz.txt, /dst/foobar.txt

            # copy multiple files
            container.pull_path(['/foo/bar/baz.txt', 'quux.txt'], '/dst')
            # Destination results: /dst/baz.txt, /dst/quux.txt

            # copy a file and a directory
            container.pull_path(['/foo/bar', '/quux.txt'], '/dst')
            # Destination results: /dst/bar/baz.txt, /dst/quux.txt

        Args:
            source_path: A single path or list of paths to pull from the
                remote system. The paths can be either a file or a directory
                but must be absolute paths. If ``source_path`` is a directory,
                the directory base name is attached to the destination
                directory -- that is, the source path directory is placed
                inside the destination directory. If a source path ends with a
                trailing ``/*`` it will have its *contents* placed inside the
                destination directory.
            dest_dir: Local destination directory inside which the source
                dir/files will be placed.
        """
        if hasattr(source_path, '__iter__') and not isinstance(source_path, str):
            source_paths = typing.cast(Iterable[Union[str, Path]], source_path)
        else:
            source_paths = typing.cast(Iterable[Union[str, Path]], [source_path])
        source_paths = [Path(p) for p in source_paths]
        dest_dir = Path(dest_dir)

        errors: List[Tuple[str, Exception]] = []
        for source_path in source_paths:
            try:
                for info in Container._list_recursive(self.list_files, source_path):
                    dstpath = self._build_destpath(info.path, source_path, dest_dir)
                    if info.type is pebble.FileType.DIRECTORY:
                        dstpath.mkdir(parents=True, exist_ok=True)
                        continue
                    dstpath.parent.mkdir(parents=True, exist_ok=True)
                    with self.pull(info.path, encoding=None) as src:
                        with dstpath.open(mode='wb') as dst:
                            shutil.copyfileobj(src, dst)
            except (OSError, pebble.Error) as err:
                errors.append((str(source_path), err))
        if errors:
            raise MultiPushPullError('failed to pull one or more files', errors)

    @staticmethod
    def _build_fileinfo(path: Union[str, Path]) -> pebble.FileInfo:
        """Constructs a FileInfo object by stat'ing a local path."""
        path = Path(path)
        if path.is_symlink():
            ftype = pebble.FileType.SYMLINK
        elif path.is_dir():
            ftype = pebble.FileType.DIRECTORY
        elif path.is_file():
            ftype = pebble.FileType.FILE
        else:
            ftype = pebble.FileType.UNKNOWN

        import grp
        import pwd
        info = path.lstat()
        try:
            pw_name = pwd.getpwuid(info.st_uid).pw_name
        except KeyError:
            logger.warning("Could not get name for user %s", info.st_uid)
            pw_name = None
        try:
            gr_name = grp.getgrgid(info.st_gid).gr_name
        except KeyError:
            logger.warning("Could not get name for group %s", info.st_gid)
            gr_name = None
        return pebble.FileInfo(
            path=str(path),
            name=path.name,
            type=ftype,
            size=info.st_size,
            permissions=stat.S_IMODE(info.st_mode),
            last_modified=datetime.datetime.fromtimestamp(info.st_mtime),
            user_id=info.st_uid,
            user=pw_name,
            group_id=info.st_gid,
            group=gr_name)

    @staticmethod
    def _list_recursive(list_func: Callable[[Path], Iterable[pebble.FileInfo]],
                        path: Path) -> Generator[pebble.FileInfo, None, None]:
        """Recursively lists all files under path using the given list_func.

        Args:
            list_func: Function taking 1 Path argument that returns a list of FileInfo objects
                representing files residing directly inside the given path.
            path: Filepath to recursively list.
        """
        if path.name == '*':
            # ignore trailing '/*' that we just use for determining how to build paths
            # at destination
            path = path.parent

        for info in list_func(path):
            if info.type is pebble.FileType.DIRECTORY:
                # Yield the directory to ensure empty directories are created, then
                # all of the contained files.
                yield info
                yield from Container._list_recursive(list_func, Path(info.path))
            elif info.type in (pebble.FileType.FILE, pebble.FileType.SYMLINK):
                yield info
            else:
                logger.debug(
                    'skipped unsupported file in Container.[push/pull]_path: %s', info.path)

    @staticmethod
    def _build_destpath(
            file_path: Union[str, Path],
            source_path: Union[str, Path],
            dest_dir: Union[str, Path]) -> Path:
        """Converts a source file and destination dir into a full destination filepath.

        file_path:
            Full source-side path for the file being copied to dest_dir.
        source_path
            Source prefix under which the given file_path was found.
        dest_dir
            Destination directory to place file_path into.
        """
        # select between the two following src+dst combos via trailing '/*'
        # /src/* --> /dst/*
        # /src --> /dst/src
        file_path, source_path, dest_dir = Path(file_path), Path(source_path), Path(dest_dir)
        prefix = str(source_path.parent)
        if prefix != '.' and os.path.commonprefix([prefix, str(file_path)]) != prefix:
            raise RuntimeError(
                f'file "{file_path}" does not have specified prefix "{prefix}"')
        path_suffix = os.path.relpath(str(file_path), prefix)
        return dest_dir / path_suffix

    def exists(self, path: Union[str, PurePath]) -> bool:
        """Report whether a path exists on the container filesystem."""
        try:
            self._pebble.list_files(str(path), itself=True)
        except pebble.APIError as err:
            if err.code == 404:
                return False
            raise err
        return True

    def isdir(self, path: Union[str, PurePath]) -> bool:
        """Report whether a directory exists at the given path on the container filesystem."""
        try:
            files = self._pebble.list_files(str(path), itself=True)
        except pebble.APIError as err:
            if err.code == 404:
                return False
            raise err
        return files[0].type == pebble.FileType.DIRECTORY

    def make_dir(
            self,
            path: Union[str, PurePath],
            *,
            make_parents: bool = False,
            permissions: Optional[int] = None,
            user_id: Optional[int] = None,
            user: Optional[str] = None,
            group_id: Optional[int] = None,
            group: Optional[str] = None):
        """Create a directory on the remote system with the given attributes.

        Args:
            path: Path of the directory to create on the remote system.
            make_parents: If True, create parent directories if they don't exist.
            permissions: Permissions (mode) to create directory with (Pebble
                default is 0o755).
            user_id: User ID (UID) for directory.
            user: Username for directory. User's UID must match user_id if
                both are specified.
            group_id: Group ID (GID) for directory.
            group: Group name for directory. Group's GID must match group_id
                if both are specified.
        """
        self._pebble.make_dir(str(path), make_parents=make_parents,
                              permissions=permissions,
                              user_id=user_id, user=user,
                              group_id=group_id, group=group)

    def remove_path(self, path: Union[str, PurePath], *, recursive: bool = False):
        """Remove a file or directory on the remote system.

        Args:
            path: Path of the file or directory to delete from the remote system.
            recursive: If True, and path is a directory, recursively delete it and
                       everything under it. If path is a file, delete the file. In
                       either case, do nothing if the file or directory does not
                       exist. Behaviourally similar to ``rm -rf <file|dir>``.

        Raises:
            pebble.PathError: If a relative path is provided, or if `recursive` is False
                and the file or directory cannot be removed (it does not exist or is not empty).
        """
        self._pebble.remove_path(str(path), recursive=recursive)

    # Exec I/O is str if encoding is provided (the default)
    @typing.overload
    def exec(  # noqa
        self,
        command: List[str],
        *,
        service_context: Optional[str] = None,
        environment: Optional[Dict[str, str]] = None,
        working_dir: Optional[str] = None,
        timeout: Optional[float] = None,
        user_id: Optional[int] = None,
        user: Optional[str] = None,
        group_id: Optional[int] = None,
        group: Optional[str] = None,
        stdin: Optional[Union[str, TextIO]] = None,
        stdout: Optional[TextIO] = None,
        stderr: Optional[TextIO] = None,
        encoding: str = 'utf-8',
        combine_stderr: bool = False
    ) -> pebble.ExecProcess[str]:
        ...

    # Exec I/O is bytes if encoding is explicitly set to None
    @typing.overload
    def exec(  # noqa
        self,
        command: List[str],
        *,
        service_context: Optional[str] = None,
        environment: Optional[Dict[str, str]] = None,
        working_dir: Optional[str] = None,
        timeout: Optional[float] = None,
        user_id: Optional[int] = None,
        user: Optional[str] = None,
        group_id: Optional[int] = None,
        group: Optional[str] = None,
        stdin: Optional[Union[bytes, BinaryIO]] = None,
        stdout: Optional[BinaryIO] = None,
        stderr: Optional[BinaryIO] = None,
        encoding: None = None,
        combine_stderr: bool = False
    ) -> pebble.ExecProcess[bytes]:
        ...

    def exec(
        self,
        command: List[str],
        *,
        service_context: Optional[str] = None,
        environment: Optional[Dict[str, str]] = None,
        working_dir: Optional[str] = None,
        timeout: Optional[float] = None,
        user_id: Optional[int] = None,
        user: Optional[str] = None,
        group_id: Optional[int] = None,
        group: Optional[str] = None,
        stdin: Optional[Union[str, bytes, TextIO, BinaryIO]] = None,
        stdout: Optional[Union[TextIO, BinaryIO]] = None,
        stderr: Optional[Union[TextIO, BinaryIO]] = None,
        encoding: Optional[str] = 'utf-8',
        combine_stderr: bool = False
    ) -> pebble.ExecProcess[Any]:
        """Execute the given command on the remote system.

        See :meth:`ops.pebble.Client.exec` for documentation of the parameters
        and return value, as well as examples.

        Note that older versions of Juju do not support the ``service_content`` parameter, so if
        the Charm is to be used on those versions, then
        :meth:`JujuVersion.supports_exec_service_context` should be used as a guard.

        Raises:
            ExecError: if the command exits with a non-zero exit code.
        """
        if service_context is not None:
            version = JujuVersion.from_environ()
            if not version.supports_exec_service_context:
                raise RuntimeError(
                    f'exec with service_context not supported on Juju version {version}')
        return self._pebble.exec(
            command,
            service_context=service_context,
            environment=environment,
            working_dir=working_dir,
            timeout=timeout,
            user_id=user_id,
            user=user,
            group_id=group_id,
            group=group,
            stdin=stdin,  # type: ignore
            stdout=stdout,  # type: ignore
            stderr=stderr,  # type: ignore
            encoding=encoding,  # type: ignore
            combine_stderr=combine_stderr,
        )

    def send_signal(self, sig: Union[int, str], *service_names: str):
        """Send the given signal to one or more services.

        Args:
            sig: Name or number of signal to send, for example ``"SIGHUP"``, ``1``, or
                ``signal.SIGHUP``.
            service_names: Name(s) of the service(s) to send the signal to.

        Raises:
            pebble.APIError: If any of the services are not in the plan or are
                not currently running.
        """
        if not service_names:
            raise TypeError('send_signal expected at least 1 service name, got 0')

        self._pebble.send_signal(sig, service_names)

    def get_notice(self, id: str) -> pebble.Notice:
        """Get details about a single notice by ID.

        Raises:
            ModelError: if a notice with the given ID is not found
        """
        try:
            return self._pebble.get_notice(id)
        except pebble.APIError as e:
            if e.code == 404:
                raise ModelError(f'notice {id!r} not found')
            raise

    def get_notices(
        self,
        user_ids: Optional[Iterable[int]] = None,
        special_user: Optional[pebble.NoticeSpecialUser] = None,
        types: Optional[Iterable[str]] = None,
        keys: Optional[Iterable[str]] = None,
        visibilities: Optional[Iterable[pebble.NoticeVisibility]] = None,
        after: Optional[datetime.datetime] = None,
    ) -> List[pebble.Notice]:
        """Query for notices that match the provided filters.

        See :meth:`ops.pebble.Client.get_notices` for documentation of the
        parameters.
        """
        notices = self._pebble.get_notices(
            user_ids=user_ids,
            special_user=special_user,
            types=types,
            keys=keys,
            visibilities=visibilities,
            after=after,
        )
        return notices

    # Define this last to avoid clashes with the imported "pebble" module
    @property
    def pebble(self) -> pebble.Client:
        """The low-level :class:`ops.pebble.Client` instance for this container."""
        return self._pebble


class ContainerMapping(Mapping[str, Container]):
    """Map of container names to Container objects.

    This is done as a mapping object rather than a plain dictionary so that we
    can extend it later, and so it's not mutable.
    """

    def __init__(self, names: Iterable[str], backend: '_ModelBackend'):
        self._containers = {name: Container(name, backend) for name in names}

    def __getitem__(self, key: str):
        return self._containers[key]

    def __iter__(self):
        return iter(self._containers)

    def __len__(self):
        return len(self._containers)

    def __repr__(self):
        return repr(self._containers)


class ServiceInfoMapping(Mapping[str, pebble.ServiceInfo]):
    """Map of service names to :class:`pebble.ServiceInfo` objects.

    This is done as a mapping object rather than a plain dictionary so that we
    can extend it later, and so it's not mutable.
    """

    def __init__(self, services: Iterable[pebble.ServiceInfo]):
        self._services = {s.name: s for s in services}

    def __getitem__(self, key: str):
        return self._services[key]

    def __iter__(self):
        return iter(self._services)

    def __len__(self):
        return len(self._services)

    def __repr__(self):
        return repr(self._services)


class CheckInfoMapping(Mapping[str, pebble.CheckInfo]):
    """Map of check names to :class:`ops.pebble.CheckInfo` objects.

    This is done as a mapping object rather than a plain dictionary so that we
    can extend it later, and so it's not mutable.
    """

    def __init__(self, checks: Iterable[pebble.CheckInfo]):
        self._checks = {c.name: c for c in checks}

    def __getitem__(self, key: str):
        return self._checks[key]

    def __iter__(self):
        return iter(self._checks)

    def __len__(self):
        return len(self._checks)

    def __repr__(self):
        return repr(self._checks)


class ModelError(Exception):
    """Base class for exceptions raised when interacting with the Model."""
    pass


class TooManyRelatedAppsError(ModelError):
    """Raised by :meth:`Model.get_relation` if there is more than one related application."""

    def __init__(self, relation_name: str, num_related: int, max_supported: int):
        super().__init__('Too many remote applications on {} ({} > {})'.format(
            relation_name, num_related, max_supported))
        self.relation_name = relation_name
        self.num_related = num_related
        self.max_supported = max_supported


class RelationDataError(ModelError):
    """Raised when a relation data read/write is invalid.

    This is raised either when trying to set a value to something that isn't a string,
    or when trying to set a value in a bucket without the required access. (For example,
    another application/unit, or setting application data without being the leader.)
    """


class RelationDataTypeError(RelationDataError):
    """Raised by ``Relation.data[entity][key] = value`` if `key` or `value` are not strings."""


class RelationDataAccessError(RelationDataError):
    """Raised by ``Relation.data[entity][key] = value`` if unable to access.

    This typically means that permission to write read/write the databag is missing,
    but in some cases it is raised when attempting to read/write from a deceased remote entity.
    """


class RelationNotFoundError(ModelError):
    """Raised when querying Juju for a given relation and that relation doesn't exist."""


class InvalidStatusError(ModelError):
    """Raised if trying to set an Application or Unit status to something invalid."""


class SecretNotFoundError(ModelError):
    """Raised when the specified secret does not exist."""


_ACTION_RESULT_KEY_REGEX = re.compile(r'^[a-z0-9](([a-z0-9-.]+)?[a-z0-9])?$')


def _format_action_result_dict(input: Dict[str, Any],
                               parent_key: Optional[str] = None,
                               output: Optional[Dict[str, str]] = None
                               ) -> Dict[str, str]:
    """Turn a nested dictionary into a flattened dictionary, using '.' as a key seperator.

    This is used to allow nested dictionaries to be translated into the dotted format required by
    the Juju `action-set` hook tool in order to set nested data on an action.

    Additionally, this method performs some validation on keys to ensure they only use permitted
    characters.

    Example::

        >>> test_dict = {'a': {'b': 1, 'c': 2}}
        >>> _format_action_result_dict(test_dict)
        {'a.b': 1, 'a.c': 2}

    Arguments:
        input: The dictionary to flatten
        parent_key: The string to prepend to dictionary's keys
        output: The current dictionary to be returned, which may or may not yet be completely flat

    Returns:
        A flattened dictionary with validated keys

    Raises:
        ValueError: if the dict is passed with a mix of dotted/non-dotted keys that expand out to
            result in duplicate keys. For example: {'a': {'b': 1}, 'a.b': 2}. Also raised if a dict
            is passed with a key that fails to meet the format requirements.
    """
    output_: Dict[str, str] = output or {}

    for key, value in input.items():
        # Ensure the key is of a valid format, and raise a ValueError if not
        if not isinstance(key, str):
            # technically a type error, but for consistency with the
            # other exceptions raised on key validation...
            raise ValueError(f'invalid key {key!r}; must be a string')
        if not _ACTION_RESULT_KEY_REGEX.match(key):
            raise ValueError("key '{!r}' is invalid: must be similar to 'key', 'some-key2', or "
                             "'some.key'".format(key))

        if parent_key:
            key = f"{parent_key}.{key}"

        if isinstance(value, MutableMapping):
            value = typing.cast(Dict[str, Any], value)
            output_ = _format_action_result_dict(value, key, output_)
        elif key in output_:
            raise ValueError("duplicate key detected in dictionary passed to 'action-set': {!r}"
                             .format(key))
        else:
            output_[key] = value  # type: ignore

    return output_


class _ModelBackend:
    """Represents the connection between the Model representation and talking to Juju.

    Charm authors should not directly interact with the ModelBackend, it is a private
    implementation of Model.
    """

    LEASE_RENEWAL_PERIOD = datetime.timedelta(seconds=30)
    _STORAGE_KEY_RE = re.compile(
        r'.*^-s\s+\(=\s+(?P<storage_key>.*?)\)\s*?$',
        re.MULTILINE | re.DOTALL
    )

    def __init__(self, unit_name: Optional[str] = None,
                 model_name: Optional[str] = None,
                 model_uuid: Optional[str] = None):

        # if JUJU_UNIT_NAME is not being passed nor in the env, something is wrong
        unit_name_ = unit_name or os.getenv('JUJU_UNIT_NAME')
        if unit_name_ is None:
            raise ValueError('JUJU_UNIT_NAME not set')
        self.unit_name: str = unit_name_

        # we can cast to str because these envvars are guaranteed to be set
        self.model_name: str = model_name or typing.cast(str, os.getenv('JUJU_MODEL_NAME'))
        self.model_uuid: str = model_uuid or typing.cast(str, os.getenv('JUJU_MODEL_UUID'))
        self.app_name: str = self.unit_name.split('/')[0]

        self._is_leader: Optional[bool] = None
        self._leader_check_time = None
        self._hook_is_running = ''

    def _run(self, *args: str, return_output: bool = False,
             use_json: bool = False, input_stream: Optional[str] = None
             ) -> Union[str, Any, None]:
        kwargs = dict(stdout=subprocess.PIPE, stderr=subprocess.PIPE, check=True, encoding='utf-8')
        if input_stream:
            kwargs.update({"input": input_stream})
        which_cmd = shutil.which(args[0])
        if which_cmd is None:
            raise RuntimeError(f'command not found: {args[0]}')
        args = (which_cmd,) + args[1:]
        if use_json:
            args += ('--format=json',)
        # TODO(benhoyt): all the "type: ignore"s below kinda suck, but I've
        #                been fighting with Pyright for half an hour now...
        try:
            result = subprocess.run(args, **kwargs)  # type: ignore
        except subprocess.CalledProcessError as e:
            raise ModelError(e.stderr) from e
        if return_output:
            if result.stdout is None:  # type: ignore
                return ''
            else:
                text: str = result.stdout  # type: ignore
                if use_json:
                    return json.loads(text)  # type: ignore
                else:
                    return text  # type: ignore

    @staticmethod
    def _is_relation_not_found(model_error: Exception) -> bool:
        return 'relation not found' in str(model_error)

    def _validate_relation_access(self, relation_name: str, relations: Sequence['Relation']):
        """Checks for relation usage inconsistent with the framework/backend state.

        This is used for catching Harness configuration errors and the production implementation
        here should remain empty.
        """
        pass

    def relation_ids(self, relation_name: str) -> List[int]:
        relation_ids = self._run('relation-ids', relation_name, return_output=True, use_json=True)
        relation_ids = typing.cast(Iterable[str], relation_ids)
        return [int(relation_id.split(':')[-1]) for relation_id in relation_ids]

    def relation_list(self, relation_id: int) -> List[str]:
        try:
            rel_list = self._run('relation-list', '-r', str(relation_id),
                                 return_output=True, use_json=True)
            return typing.cast(List[str], rel_list)
        except ModelError as e:
            if self._is_relation_not_found(e):
                raise RelationNotFoundError() from e
            raise

    def relation_remote_app_name(self, relation_id: int) -> Optional[str]:
        """Return remote app name for given relation ID, or None if not known."""
        if 'JUJU_RELATION_ID' in os.environ and 'JUJU_REMOTE_APP' in os.environ:
            event_relation_id = int(os.environ['JUJU_RELATION_ID'].split(':')[-1])
            if relation_id == event_relation_id:
                # JUJU_RELATION_ID is this relation, use JUJU_REMOTE_APP.
                return os.getenv('JUJU_REMOTE_APP') or None

        # If caller is asking for information about another relation, use
        # "relation-list --app" to get it.
        try:
            rel_id = self._run('relation-list', '-r', str(relation_id), '--app',
                               return_output=True, use_json=True)
            # if it returned anything at all, it's a str.
            return typing.cast(str, rel_id)

        except ModelError as e:
            if self._is_relation_not_found(e):
                return None
            if 'option provided but not defined: --app' in str(e):
                # "--app" was introduced to relation-list in Juju 2.8.1, so
                # handle previous versions of Juju gracefully
                return None
            raise

    def relation_get(self, relation_id: int, member_name: str, is_app: bool
                     ) -> '_RelationDataContent_Raw':
        if not isinstance(is_app, bool):
            raise TypeError('is_app parameter to relation_get must be a boolean')

        if is_app:
            version = JujuVersion.from_environ()
            if not version.has_app_data():
                raise RuntimeError(
                    f'getting application data is not supported on Juju version {version}')

        args = ['relation-get', '-r', str(relation_id), '-', member_name]
        if is_app:
            args.append('--app')

        try:
            raw_data_content = self._run(*args, return_output=True, use_json=True)
            return typing.cast('_RelationDataContent_Raw', raw_data_content)
        except ModelError as e:
            if self._is_relation_not_found(e):
                raise RelationNotFoundError() from e
            raise

    def relation_set(self, relation_id: int, key: str, value: str, is_app: bool) -> None:
        if not isinstance(is_app, bool):
            raise TypeError('is_app parameter to relation_set must be a boolean')

        if is_app:
            version = JujuVersion.from_environ()
            if not version.has_app_data():
                raise RuntimeError(
                    f'setting application data is not supported on Juju version {version}')

        args = ['relation-set', '-r', str(relation_id)]
        if is_app:
            args.append('--app')
        args.extend(["--file", "-"])

        try:
            content = yaml.safe_dump({key: value})
            self._run(*args, input_stream=content)
        except ModelError as e:
            if self._is_relation_not_found(e):
                raise RelationNotFoundError() from e
            raise

    def config_get(self) -> Dict[str, '_ConfigOption']:
        out = self._run('config-get', return_output=True, use_json=True)
        return typing.cast(Dict[str, '_ConfigOption'], out)

    def is_leader(self) -> bool:
        """Obtain the current leadership status for the unit the charm code is executing on.

        The value is cached for the duration of a lease which is 30s in Juju.
        """
        now = time.monotonic()
        if self._leader_check_time is None:
            check = True
        else:
            time_since_check = datetime.timedelta(seconds=now - self._leader_check_time)
            check = (time_since_check > self.LEASE_RENEWAL_PERIOD or self._is_leader is None)
        if check:
            # Current time MUST be saved before running is-leader to ensure the cache
            # is only used inside the window that is-leader itself asserts.
            self._leader_check_time = now
            is_leader = self._run('is-leader', return_output=True, use_json=True)
            self._is_leader = typing.cast(bool, is_leader)

        # we can cast to bool now since if we're here it means we checked.
        return typing.cast(bool, self._is_leader)

    def resource_get(self, resource_name: str) -> str:
        out = self._run('resource-get', resource_name, return_output=True)
        return typing.cast(str, out).strip()

    def pod_spec_set(self, spec: Mapping[str, Any],
                     k8s_resources: Optional[Mapping[str, Any]] = None):
        tmpdir = Path(tempfile.mkdtemp('-pod-spec-set'))
        try:
            spec_path = tmpdir / 'spec.yaml'
            with spec_path.open("wt", encoding="utf8") as f:
                yaml.safe_dump(spec, stream=f)
            args = ['--file', str(spec_path)]
            if k8s_resources:
                k8s_res_path = tmpdir / 'k8s-resources.yaml'
                with k8s_res_path.open("wt", encoding="utf8") as f:
                    yaml.safe_dump(k8s_resources, stream=f)
                args.extend(['--k8s-resources', str(k8s_res_path)])
            self._run('pod-spec-set', *args)
        finally:
            shutil.rmtree(str(tmpdir))

    def status_get(self, *, is_app: bool = False) -> '_StatusDict':
        """Get a status of a unit or an application.

        Args:
            is_app: A boolean indicating whether the status should be retrieved for a unit
                or an application.
        """
        content = self._run(
            'status-get', '--include-data', f'--application={is_app}',
            use_json=True,
            return_output=True)
        # Unit status looks like (in YAML):
        # message: 'load: 0.28 0.26 0.26'
        # status: active
        # status-data: {}
        # Application status looks like (in YAML):
        # application-status:
        #   message: 'load: 0.28 0.26 0.26'
        #   status: active
        #   status-data: {}
        #   units:
        #     uo/0:
        #       message: 'load: 0.28 0.26 0.26'
        #       status: active
        #       status-data: {}

        if is_app:
            content = typing.cast(Dict[str, Dict[str, str]], content)
            app_status = content['application-status']
            return {'status': app_status['status'],
                    'message': app_status['message']}
        else:
            return typing.cast('_StatusDict', content)

    def status_set(self, status: str, message: str = '', *, is_app: bool = False) -> None:
        """Set a status of a unit or an application.

        Args:
            status: The status to set.
            message: The message to set in the status.
            is_app: A boolean indicating whether the status should be set for a unit or an
                    application.
        """
        if not isinstance(is_app, bool):
            raise TypeError('is_app parameter must be boolean')
        self._run('status-set', f'--application={is_app}', status, message)

    def storage_list(self, name: str) -> List[int]:
        storages = self._run('storage-list', name, return_output=True, use_json=True)
        storages = typing.cast(List[str], storages)
        return [int(s.split('/')[1]) for s in storages]

    def _storage_event_details(self) -> Tuple[int, str]:
        output = self._run('storage-get', '--help', return_output=True)
        output = typing.cast(str, output)
        # Match the entire string at once instead of going line by line
        match = self._STORAGE_KEY_RE.match(output)
        if match is None:
            raise RuntimeError(f'unable to find storage key in {output!r}')
        key = match.groupdict()["storage_key"]

        index = int(key.split("/")[1])
        location = self.storage_get(key, "location")
        return index, location

    def storage_get(self, storage_name_id: str, attribute: str) -> str:
        if not len(attribute) > 0:  # assume it's an empty string.
            raise RuntimeError('calling storage_get with `attribute=""` will return a dict '
                               'and not a string. This usage is not supported.')
        out = self._run('storage-get', '-s', storage_name_id, attribute,
                        return_output=True, use_json=True)
        return typing.cast(str, out)

    def storage_add(self, name: str, count: int = 1) -> None:
        if not isinstance(count, int) or isinstance(count, bool):
            raise TypeError(f'storage count must be integer, got: {count} ({type(count)})')
        self._run('storage-add', f'{name}={count}')

    def action_get(self) -> Dict[str, Any]:
        out = self._run('action-get', return_output=True, use_json=True)
        return typing.cast(Dict[str, Any], out)

    def action_set(self, results: Dict[str, Any]) -> None:
        # The Juju action-set hook tool cannot interpret nested dicts, so we use a helper to
        # flatten out any nested dict structures into a dotted notation, and validate keys.
        flat_results = _format_action_result_dict(results)
        self._run('action-set', *[f"{k}={v}" for k, v in flat_results.items()])

    def action_log(self, message: str) -> None:
        self._run('action-log', message)

    def action_fail(self, message: str = '') -> None:
        self._run('action-fail', message)

    def application_version_set(self, version: str) -> None:
        self._run('application-version-set', '--', version)

    @classmethod
    def log_split(cls, message: str, max_len: int = MAX_LOG_LINE_LEN
                  ) -> Generator[str, None, None]:
        """Helper to handle log messages that are potentially too long.

        This is a generator that splits a message string into multiple chunks if it is too long
        to safely pass to bash. Will only generate a single entry if the line is not too long.
        """
        if len(message) > max_len:
            yield f"Log string greater than {max_len}. Splitting into multiple chunks: "

        while message:
            yield message[:max_len]
            message = message[max_len:]

    def juju_log(self, level: str, message: str) -> None:
        """Pass a log message on to the juju logger."""
        for line in self.log_split(message):
            self._run('juju-log', '--log-level', level, "--", line)

    def network_get(self, binding_name: str, relation_id: Optional[int] = None) -> '_NetworkDict':
        """Return network info provided by network-get for a given binding.

        Args:
            binding_name: A name of a binding (relation name or extra-binding name).
            relation_id: An optional relation id to get network info for.
        """
        cmd = ['network-get', binding_name]
        if relation_id is not None:
            cmd.extend(['-r', str(relation_id)])
        try:
            network = self._run(*cmd, return_output=True, use_json=True)
            return typing.cast('_NetworkDict', network)
        except ModelError as e:
            if self._is_relation_not_found(e):
                raise RelationNotFoundError() from e
            raise

    def add_metrics(self, metrics: Mapping[str, Union[int, float]],
                    labels: Optional[Mapping[str, str]] = None) -> None:
        cmd: List[str] = ['add-metric']
        if labels:
            label_args: List[str] = []
            for k, v in labels.items():
                _ModelBackendValidator.validate_metric_label(k)
                _ModelBackendValidator.validate_label_value(k, v)
                label_args.append(f'{k}={v}')
            cmd.extend(['--labels', ','.join(label_args)])

        metric_args: List[str] = []
        for k, v in metrics.items():
            _ModelBackendValidator.validate_metric_key(k)
            metric_value = _ModelBackendValidator.format_metric_value(v)
            metric_args.append(f'{k}={metric_value}')
        cmd.extend(metric_args)
        self._run(*cmd)

    def get_pebble(self, socket_path: str) -> pebble.Client:
        """Create a pebble.Client instance from given socket path."""
        return pebble.Client(socket_path=socket_path)

    def planned_units(self) -> int:
        """Count of "planned" units that will run this application.

        This will include the current unit, any units that are alive, units that are in the process
        of being started, but will not include units that are being shut down.

        """
        # The goal-state tool will return the information that we need. Goal state as a general
        # concept is being deprecated, however, in favor of approaches such as the one that we use
        # here.
        app_state = self._run('goal-state', return_output=True, use_json=True)
        app_state = typing.cast(Dict[str, Dict[str, Any]], app_state)

        # Planned units can be zero. We don't need to do error checking here.
        # But we need to filter out dying units as they may be reported before being deleted
        units = app_state.get('units', {})
        num_alive = sum(1 for unit in units.values() if unit['status'] != 'dying')
        return num_alive

    def update_relation_data(self, relation_id: int, _entity: Union['Unit', 'Application'],
                             key: str, value: str):
        self.relation_set(relation_id, key, value, isinstance(_entity, Application))

    def secret_get(self, *,
                   id: Optional[str] = None,
                   label: Optional[str] = None,
                   refresh: bool = False,
                   peek: bool = False) -> Dict[str, str]:
        args: List[str] = []
        if id is not None:
            args.append(id)
        if label is not None:
            args.extend(['--label', label])
        if refresh:
            args.append('--refresh')
        if peek:
            args.append('--peek')
        # IMPORTANT: Don't call shared _run_for_secret method here; we want to
        # be extra sensitive inside secret_get to ensure we never
        # accidentally log or output secrets, even if _run_for_secret changes.
        try:
            result = self._run('secret-get', *args, return_output=True, use_json=True)
        except ModelError as e:
            if 'not found' in str(e):
                raise SecretNotFoundError() from e
            raise
        return typing.cast(Dict[str, str], result)

    def _run_for_secret(self, *args: str, return_output: bool = False,
                        use_json: bool = False) -> Union[str, Any, None]:
        try:
            return self._run(*args, return_output=return_output, use_json=use_json)
        except ModelError as e:
            if 'not found' in str(e):
                raise SecretNotFoundError() from e
            raise

    def secret_info_get(self, *,
                        id: Optional[str] = None,
                        label: Optional[str] = None) -> SecretInfo:
        args: List[str] = []
        if id is not None:
            args.append(id)
        elif label is not None:  # elif because Juju secret-info-get doesn't allow id and label
            args.extend(['--label', label])
        result = self._run_for_secret('secret-info-get', *args, return_output=True, use_json=True)
        info_dicts = typing.cast(Dict[str, Any], result)
        id = list(info_dicts)[0]  # Juju returns dict of {secret_id: {info}}
        return SecretInfo.from_dict(id, typing.cast(Dict[str, Any], info_dicts[id]))

    def secret_set(self, id: str, *,
                   content: Optional[Dict[str, str]] = None,
                   label: Optional[str] = None,
                   description: Optional[str] = None,
                   expire: Optional[datetime.datetime] = None,
                   rotate: Optional[SecretRotate] = None):
        args = [id]
        if label is not None:
            args.extend(['--label', label])
        if description is not None:
            args.extend(['--description', description])
        if expire is not None:
            args.extend(['--expire', expire.isoformat()])
        if rotate is not None:
            args += ['--rotate', rotate.value]
        if content is not None:
            # The content has already been validated with Secret._validate_content
            for k, v in content.items():
                args.append(f'{k}={v}')
        self._run_for_secret('secret-set', *args)

    def secret_add(self, content: Dict[str, str], *,
                   label: Optional[str] = None,
                   description: Optional[str] = None,
                   expire: Optional[datetime.datetime] = None,
                   rotate: Optional[SecretRotate] = None,
                   owner: Optional[str] = None) -> str:
        args: List[str] = []
        if label is not None:
            args.extend(['--label', label])
        if description is not None:
            args.extend(['--description', description])
        if expire is not None:
            args.extend(['--expire', expire.isoformat()])
        if rotate is not None:
            args += ['--rotate', rotate.value]
        if owner is not None:
            args += ['--owner', owner]
        # The content has already been validated with Secret._validate_content
        for k, v in content.items():
            args.append(f'{k}={v}')
        result = self._run('secret-add', *args, return_output=True)
        secret_id = typing.cast(str, result)
        return secret_id.strip()

    def secret_grant(self, id: str, relation_id: int, *, unit: Optional[str] = None):
        args = [id, '--relation', str(relation_id)]
        if unit is not None:
            args += ['--unit', str(unit)]
        self._run_for_secret('secret-grant', *args)

    def secret_revoke(self, id: str, relation_id: int, *, unit: Optional[str] = None):
        args = [id, '--relation', str(relation_id)]
        if unit is not None:
            args += ['--unit', str(unit)]
        self._run_for_secret('secret-revoke', *args)

    def secret_remove(self, id: str, *, revision: Optional[int] = None):
        args = [id]
        if revision is not None:
            args.extend(['--revision', str(revision)])
        self._run_for_secret('secret-remove', *args)

    def open_port(self, protocol: str, port: Optional[int] = None):
        arg = f'{port}/{protocol}' if port is not None else protocol
        self._run('open-port', arg)

    def close_port(self, protocol: str, port: Optional[int] = None):
        arg = f'{port}/{protocol}' if port is not None else protocol
        self._run('close-port', arg)

    def opened_ports(self) -> Set[Port]:
        # We could use "opened-ports --format=json", but it's not really
        # structured; it's just an array of strings which are the lines of the
        # text output, like ["icmp","8081/udp"]. So it's probably just as
        # likely to change as the text output, and doesn't seem any better.
        output = typing.cast(str, self._run('opened-ports', return_output=True))
        ports: Set[Port] = set()
        for line in output.splitlines():
            line = line.strip()
            if not line:
                continue
            port = self._parse_opened_port(line)
            if port is not None:
                ports.add(port)
        return ports

    @classmethod
    def _parse_opened_port(cls, port_str: str) -> Optional[Port]:
        if port_str == 'icmp':
            return Port('icmp', None)
        port_range, slash, protocol = port_str.partition('/')
        if not slash or protocol not in ['tcp', 'udp']:
            logger.warning('Unexpected opened-ports protocol: %s', port_str)
            return None
        port, hyphen, _ = port_range.partition('-')
        if hyphen:
            logger.warning('Ignoring opened-ports port range: %s', port_str)
        protocol_lit = typing.cast(typing.Literal['tcp', 'udp'], protocol)
        return Port(protocol_lit, int(port))

    def reboot(self, now: bool = False):
        if now:
            self._run("juju-reboot", "--now")
            # Juju will kill the Charm process, and in testing no code after
            # this point would execute. However, we want to guarantee that for
            # Charmers, so we force that to be the case.
            sys.exit()
        else:
            self._run("juju-reboot")


class _ModelBackendValidator:
    """Provides facilities for validating inputs and formatting them for model backends."""

    METRIC_KEY_REGEX = re.compile(r'^[a-zA-Z](?:[a-zA-Z0-9-_]*[a-zA-Z0-9])?$')

    @classmethod
    def validate_metric_key(cls, key: str):
        if cls.METRIC_KEY_REGEX.match(key) is None:
            raise ModelError(
                f'invalid metric key {key!r}: must match {cls.METRIC_KEY_REGEX.pattern}')

    @classmethod
    def validate_metric_label(cls, label_name: str):
        if cls.METRIC_KEY_REGEX.match(label_name) is None:
            raise ModelError(
                'invalid metric label name {!r}: must match {}'.format(
                    label_name, cls.METRIC_KEY_REGEX.pattern))

    @classmethod
    def format_metric_value(cls, value: Union[int, float]):
        if not isinstance(value, (int, float)):  # pyright: ignore[reportUnnecessaryIsInstance]
            raise ModelError('invalid metric value {!r} provided:'
                             ' must be a positive finite float'.format(value))

        if math.isnan(value) or math.isinf(value) or value < 0:
            raise ModelError('invalid metric value {!r} provided:'
                             ' must be a positive finite float'.format(value))
        return str(value)

    @classmethod
    def validate_label_value(cls, label: str, value: str):
        # Label values cannot be empty, contain commas or equal signs as those are
        # used by add-metric as separators.
        if not value:
            raise ModelError(
                f'metric label {label} has an empty value, which is not allowed')
        v = str(value)
        if re.search('[,=]', v) is not None:
            raise ModelError(
                f'metric label values must not contain "," or "=": {label}={value!r}')


class LazyNotice:
    """Provide lazily-loaded access to a Pebble notice's details.

    The attributes provided by this class are the same as those of
    :class:`ops.pebble.Notice`, however, the notice details are only fetched
    from Pebble if necessary (and cached on the instance).
    """

    id: str
    user_id: int
    type: Union[pebble.NoticeType, str]
    key: str
    visibility: pebble.NoticeVisibility
    first_occurred: datetime.datetime
    last_occurred: datetime.datetime
    last_repeated: datetime.datetime
    occurrences: int
    last_data: Dict[str, str]
    repeat_after: Optional[datetime.timedelta] = None
    expire_after: Optional[datetime.timedelta] = None

    def __init__(self, container: Container, id: str, type: str, key: str):
        self._container = container
        self.id = id
        self.type = type
        self.key = key

        self._notice: Optional[ops.pebble.Notice] = None

    def __repr__(self):
        return f'LazyNotice(id={self.id!r}, type={self.type!r}, key={self.key!r})'

    def __getattr__(self, item: str):
        # Note: not called for defined attributes (id, type, key)
        self._ensure_loaded()
        return getattr(self._notice, item)

    def _ensure_loaded(self):
        if self._notice is not None:
            return
        self._notice = self._container.get_notice(self.id)
        assert self._notice.type == self.type
        assert self._notice.key == self.key<|MERGE_RESOLUTION|>--- conflicted
+++ resolved
@@ -2174,11 +2174,7 @@
         """Get status information for a single named service.
 
         Raises:
-<<<<<<< HEAD
             ModelError: if a service with the given name is not found
-=======
-            ModelError: if service_name is not found.
->>>>>>> 18abc170
         """
         services = self.get_services(service_name)
         if not services:
@@ -2206,11 +2202,7 @@
         """Get check information for a single named check.
 
         Raises:
-<<<<<<< HEAD
             ModelError: if a check with the given name is not found
-=======
-            ModelError: if ``check_name`` is not found.
->>>>>>> 18abc170
         """
         checks = self.get_checks(check_name)
         if not checks:
