--- conflicted
+++ resolved
@@ -474,12 +474,9 @@
         manager.run()
     except _Abort as e:
         sys.exit(e.exit_code)
-<<<<<<< HEAD
-
-
-# TODO: add in support for Scenario automatically JSON'ing the relation content.
-=======
     finally:
         if manager:
             manager._destroy()
->>>>>>> 9d2e9673
+
+
+# TODO: add in support for Scenario automatically JSON'ing the relation content.