--- conflicted
+++ resolved
@@ -425,13 +425,9 @@
         # Emit the Juju event.
         self._emit_charm_event(charm, event_name)
         # Emit collect-status events.
-<<<<<<< HEAD
-        _charm._evaluate_status(self.charm)
+        _charm._evaluate_status(charm)
         # Send any relation data stored in databag objects through to Juju.
         _charm._send_databag_to_juju(self.charm)
-=======
-        _charm._evaluate_status(charm)
->>>>>>> 1da0d860
 
     def _get_event_to_emit(
         self, charm: _charm.CharmBase, event_name: str
