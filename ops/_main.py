# Copyright 2019 Canonical Ltd.
#
# Licensed under the Apache License, Version 2.0 (the "License");
# you may not use this file except in compliance with the License.
# You may obtain a copy of the License at
#
# http://www.apache.org/licenses/LICENSE-2.0
#
# Unless required by applicable law or agreed to in writing, software
# distributed under the License is distributed on an "AS IS" BASIS,
# WITHOUT WARRANTIES OR CONDITIONS OF ANY KIND, either express or implied.
# See the License for the specific language governing permissions and
# limitations under the License.

"""Implement the main entry point to the framework."""

from __future__ import annotations

import logging
import os
import pathlib
import shutil
import subprocess
import sys
import warnings
<<<<<<< HEAD
from pathlib import Path
from typing import Any, Union, cast
=======
from typing import Any, Dict, List, Optional, Tuple, Type, Union, cast
>>>>>>> 1da0d860

from . import charm as _charm
from . import framework as _framework
from . import model as _model
from . import storage as _storage
from ._private import tracer
from .jujucontext import _JujuContext
from .log import setup_root_logging
from .version import version

CHARM_STATE_FILE = '.unit-state.db'

logger = logging.getLogger()


<<<<<<< HEAD
def _exe_path(path: Path) -> Path | None:
=======
def _exe_path(path: pathlib.Path) -> Optional[pathlib.Path]:
>>>>>>> 1da0d860
    """Find and return the full path to the given binary.

    Here path is the absolute path to a binary, but might be missing an extension.
    """
    p = shutil.which(path.name, mode=os.F_OK, path=str(path.parent))
    if p is None:
        return None
    return pathlib.Path(p)


def _get_event_args(
    charm: _charm.CharmBase,
    bound_event: _framework.BoundEvent,
    juju_context: _JujuContext,
) -> tuple[list[Any], dict[str, Any]]:
    event_type = bound_event.event_type
    model = charm.framework.model

    relation = None
    if issubclass(event_type, _charm.WorkloadEvent):
        workload_name = juju_context.workload_name
        assert workload_name is not None
        container = model.unit.get_container(workload_name)
        args: list[Any] = [container]
        if issubclass(event_type, _charm.PebbleNoticeEvent):
            notice_id = juju_context.notice_id
            notice_type = juju_context.notice_type
            notice_key = juju_context.notice_key
            args.extend([notice_id, notice_type, notice_key])
        elif issubclass(event_type, _charm.PebbleCheckEvent):
            check_name = juju_context.pebble_check_name
            args.append(check_name)
        return args, {}
    elif issubclass(event_type, _charm.SecretEvent):
        args: list[Any] = [
            juju_context.secret_id,
            juju_context.secret_label,
        ]
        if issubclass(event_type, (_charm.SecretRemoveEvent, _charm.SecretExpiredEvent)):
            args.append(juju_context.secret_revision)
        return args, {}
    elif issubclass(event_type, _charm.StorageEvent):
        # Before JUJU_STORAGE_ID exists, take the event name as
        # <storage_name>_storage_<attached|detached> and replace it with <storage_name>
        storage_name = juju_context.storage_name or '-'.join(
            bound_event.event_kind.split('_')[:-2]
        )

        storages = model.storages[storage_name]
        index, storage_location = model._backend._storage_event_details()
        if len(storages) == 1:
            storage = storages[0]
        else:
            # If there's more than one value, pick the right one. We'll realize the key on lookup
            storage = next((s for s in storages if s.index == index), None)
        storage = cast('Union[_storage.JujuStorage, _storage.SQLiteStorage]', storage)
        storage.location = storage_location  # type: ignore
        return [storage], {}
    elif issubclass(event_type, _charm.ActionEvent):
        args: list[Any] = [juju_context.action_uuid]
        return args, {}
    elif issubclass(event_type, _charm.RelationEvent):
        relation_name = juju_context.relation_name
        assert relation_name is not None
        relation_id = juju_context.relation_id
        relation: _model.Relation | None = model.get_relation(relation_name, relation_id)

    remote_app_name = juju_context.remote_app_name
    remote_unit_name = juju_context.remote_unit_name
    departing_unit_name = juju_context.relation_departing_unit_name

    if not remote_app_name and remote_unit_name:
        if '/' not in remote_unit_name:
            raise RuntimeError(f'invalid remote unit name: {remote_unit_name}')
        remote_app_name = remote_unit_name.split('/')[0]

    kwargs: dict[str, Any] = {}
    if remote_app_name:
        kwargs['app'] = model.get_app(remote_app_name)
    if remote_unit_name:
        kwargs['unit'] = model.get_unit(remote_unit_name)
    if departing_unit_name:
        kwargs['departing_unit_name'] = departing_unit_name

    if relation:
        return [relation], kwargs
    return [], kwargs


class _Dispatcher:
    """Encapsulate how to figure out what event Juju wants us to run.

    Juju 2.7.0 and later provide the JUJU_DISPATCH_PATH environment variable.
    Earlier versions called individual hook scripts, and that are supported via
    two separate mechanisms:
    - Charmcraft 0.1.2 and produce `dispatch` shell script that fills this
      environment variable if it's missing
    - Ops 0.8.0 and later likewise take use ``sys.argv[0]`` if the environment
      variable is missing

    Args:
        charm_dir: the toplevel directory of the charm

    Attributes:
        event_name: the name of the event to run

    """

    event_name: str

    def __init__(self, charm_dir: pathlib.Path, juju_context: _JujuContext):
        self._juju_context = juju_context
        self._charm_dir = charm_dir
        self._exec_path = pathlib.Path(self._juju_context.dispatch_path or sys.argv[0])

        # Grab the correct hook from JUJU_DISPATCH_PATH, e.g. hooks/install.
        self._dispatch_path = pathlib.Path(self._juju_context.dispatch_path)

        if 'OPERATOR_DISPATCH' in os.environ:
            logger.debug('Charm called itself via %s.', self._dispatch_path)
            raise _Abort(0)
        os.environ['OPERATOR_DISPATCH'] = '1'

        self._set_name_from_path(self._dispatch_path)

    def run_any_legacy_hook(self):
        """Run any extant legacy hook.

        If there is a legacy hook for the current event, run it.
        """
        dispatch_path = _exe_path(self._charm_dir / self._dispatch_path)
        if dispatch_path is None:
            return  # There is no legacy hook.

        warnings.warn('Legacy hooks are deprecated.', category=DeprecationWarning)

        # super strange that there isn't an is_executable
        if not os.access(str(dispatch_path), os.X_OK):
            logger.warning('Legacy %s exists but is not executable.', self._dispatch_path)
            return

        if dispatch_path.resolve() == pathlib.Path(sys.argv[0]).resolve():
            logger.debug('Legacy %s is just a link to ourselves.', self._dispatch_path)
            return

        argv = sys.argv.copy()
        argv[0] = str(dispatch_path)
        logger.info('Running legacy %s.', self._dispatch_path)
        try:
            subprocess.run(argv, check=True)
        except subprocess.CalledProcessError as e:
            logger.warning('Legacy %s exited with status %d.', self._dispatch_path, e.returncode)
            raise _Abort(e.returncode) from e
        except OSError as e:
            logger.warning('Unable to run legacy %s: %s', self._dispatch_path, e)
            raise _Abort(1) from e
        else:
            logger.debug('Legacy %s exited with status 0.', self._dispatch_path)

    def _set_name_from_path(self, path: pathlib.Path):
        """Sets the name attribute to that which can be inferred from the given path."""
        name = path.name.replace('-', '_')
        if path.parent.name == 'actions':
            name = f'{name}_action'
        self.event_name = name

    def is_restricted_context(self):
        """Return True if we are running in a restricted Juju context.

        When in a restricted context, most commands (relation-get, config-get,
        state-get) are not available. As such, we change how we interact with
        Juju.
        """
        return self.event_name in ('collect_metrics',)


def _should_use_controller_storage(
    db_path: pathlib.Path, meta: _charm.CharmMeta, juju_context: _JujuContext
) -> bool:
    """Figure out whether we want to use controller storage or not."""
    # if local state has been used previously, carry on using that
    if db_path.exists():
        return False

    # only use controller storage for Kubernetes podspec charms
    is_podspec = 'kubernetes' in meta.series
    if not is_podspec:
        logger.debug('Using local storage: not a Kubernetes podspec charm')
        return False

    # are we in a new enough Juju?
    if juju_context.version.has_controller_storage():
        logger.debug('Using controller storage: JUJU_VERSION=%s', juju_context.version)
        return True
    else:
        logger.debug('Using local storage: JUJU_VERSION=%s', juju_context.version)
        return False


class _Abort(Exception):  # noqa: N818
    """Raised when something happens that should interrupt ops execution."""

    def __init__(self, exit_code: int):
        super().__init__()
        self.exit_code = exit_code


class _Manager:
    """Initialises the Framework and manages the lifecycle of a charm.

    Running _Manager consists of three main steps:
    - setup: initialise the following from JUJU_* environment variables:
      - the Framework (hook tool wrappers)
      - the storage backend
      - the event that Juju is emitting on us
      - the charm instance (user-facing)
    - emit: core user-facing lifecycle step. Consists of:
      - emit the Juju event to the charm
        - emit any custom events emitted by the charm during this phase
      - emit  the ``collect-status`` events
    - commit: responsible for:
      - store any events deferred throughout this execution
      - graceful teardown of the storage

    The above steps are first run for any deferred notices found in the storage
    (all three steps for each notice, except for emitting status collection
    events), and then run a final time for the Juju event that triggered this
    execution.
    """

    def __init__(
        self,
<<<<<<< HEAD
        charm_class: type[_charm.CharmBase],
        model_backend: _model._ModelBackend | None = None,
        use_juju_for_storage: bool | None = None,
        charm_state_path: str = CHARM_STATE_FILE,
        juju_context: _JujuContext | None = None,
=======
        charm_class: Type['_charm.CharmBase'],
        juju_context: _JujuContext,
        use_juju_for_storage: Optional[bool] = None,
        charm_state_path: str = CHARM_STATE_FILE,
>>>>>>> 1da0d860
    ):
        # The context is shared across deferred events and the Juju event. Any
        # data from the context that is event-specific must be included in the
        # event object snapshot/restore rather than re-read from the context.
        # Data not connected to the event (debug settings, the Juju version, the
        # app and unit name, and so forth) will be the *current* data, not the
        # data at the time the event was deferred -- this aligns with the data
        # from hook tools.

        from . import tracing  # break circular import

        try:
            name = charm_class.__name__
        except AttributeError:
            name = str(charm_class)

        self._juju_context = juju_context
        if tracing:
            tracing._setup(juju_context, name)
        self._tracing_context = tracer.start_as_current_span('ops.main')
        self._tracing_context.__enter__()
        self._charm_state_path = charm_state_path
        self._charm_class = charm_class

        # Do this as early as possible to be sure to catch the most logs.
        self._setup_root_logging()

        self._charm_root = self._juju_context.charm_dir
        self._charm_meta = self._load_charm_meta()
        self._use_juju_for_storage = use_juju_for_storage

        # Handle legacy hooks - this is only done once, not with each deferred
        # event.
        self._dispatcher = _Dispatcher(self._charm_root, self._juju_context)
        self._dispatcher.run_any_legacy_hook()

        # Storage is shared across all events, so we create it once here.
        self._storage = self._make_storage()

        self.run_deferred()

        # This is the charm for the Juju event. We create it here so that it's
        # available for pre-emit adjustments when being used in testing.
        self.charm = self._make_charm(self._dispatcher.event_name)

    def _load_charm_meta(self):
        return _charm.CharmMeta.from_charm_root(self._charm_root)

    def _make_model_backend(self):
        # model._ModelBackend is stateless and can be reused across events.
        # However, in testing (both Harness and Scenario) the backend stores all
        # the state that is normally in Juju. To be consistent, we create a new
        # backend object even in production code.
        return _model._ModelBackend(juju_context=self._juju_context)

    def _make_charm(self, event_name: str):
        framework = self._build_framework(event_name)
        return self._charm_class(framework)

    def _setup_root_logging(self):
        # For actions, there is a communication channel with the user running the
        # action, so we want to send exception details through stderr, rather than
        # only to juju-log as normal.
        handling_action = self._juju_context.action_name is not None
        # We don't really want to have a different backend here than when
        # running the event. However, we need to create a new backend for each
        # event and want the logging set up before we are ready to emit an
        # event. In practice, this isn't a problem:
        # * for model._ModelBackend, `juju_log` calls out directly to the hook
        #   tool; it's effectively a staticmethod.
        # * for _private.harness._TestingModelBackend, `juju_log` is not
        #   implemented, and the logging is never configured.
        # * for scenario.mocking._MockModelBackend, `juju_log` sends the logging
        #   through to the `Context` object, which will be the same for all
        #   events.
        setup_root_logging(
            self._make_model_backend(), debug=self._juju_context.debug, exc_stderr=handling_action
        )

        logger.debug('ops %s up and running.', version)

    def _make_storage(self):
        charm_state_path = self._charm_root / self._charm_state_path

        use_juju_for_storage = self._use_juju_for_storage
        if use_juju_for_storage and not _storage.juju_backend_available():
            # raise an exception; the charm is broken and needs fixing.
            msg = 'charm set use_juju_for_storage=True, but Juju version {} does not support it'
            raise RuntimeError(msg.format(self._juju_context.version))

        if use_juju_for_storage is None:
            use_juju_for_storage = _should_use_controller_storage(
                charm_state_path, self._charm_meta, self._juju_context
            )
        elif use_juju_for_storage:
            warnings.warn(
                "Controller storage is deprecated; it's intended for "
                'podspec charms and will be removed in a future release.',
                category=DeprecationWarning,
            )

        if use_juju_for_storage and self._dispatcher.is_restricted_context():
            # collect-metrics is going away in Juju 4.0, and restricted context
            # with it, so we don't need this to be particularly generic.
            logger.debug(
                '"collect_metrics" is not supported when using Juju for storage\n'
                'see: https://github.com/canonical/operator/issues/348',
            )
            # Note that we don't exit nonzero, because that would cause Juju to rerun the hook
            raise _Abort(0)

        if self._use_juju_for_storage:
            store = _storage.JujuStorage()
        else:
            store = _storage.SQLiteStorage(charm_state_path)
        return store

    def _make_framework(self, *args: Any, **kwargs: Any):
        # A wrapper so that the testing subclasses can easily override which
        # framework class is created.
        return _framework.Framework(*args, **kwargs)

    def _build_framework(self, event_name: str):
        # If we are in a RelationBroken event, we want to know which relation is
        # broken within the model, not only in the event's `.relation` attribute.

        if self._juju_context.dispatch_path.endswith(('-relation-broken', '_relation_broken')):
            broken_relation_id = self._juju_context.relation_id
        else:
            broken_relation_id = None

        model_backend = self._make_model_backend()
        model = _model.Model(
            self._charm_meta, model_backend, broken_relation_id=broken_relation_id
        )
        framework = self._make_framework(
            self._storage,
            self._charm_root,
            self._charm_meta,
            model,
            event_name=event_name,
            juju_debug_at=self._juju_context.debug_at,
        )
        framework.set_breakpointhook()
        return framework

    def _emit(self, charm: _charm.CharmBase, event_name: str):
        """Emit the event on the charm."""
        # Emit the Juju event.
        self._emit_charm_event(charm, event_name)
        # Emit collect-status events.
        _charm._evaluate_status(charm)

<<<<<<< HEAD
    def _get_event_to_emit(self, event_name: str) -> _framework.BoundEvent | None:
=======
    def _get_event_to_emit(
        self, charm: _charm.CharmBase, event_name: str
    ) -> Optional[_framework.BoundEvent]:
>>>>>>> 1da0d860
        try:
            return getattr(charm.on, event_name)
        except AttributeError:
            logger.debug('Event %s not defined for %s.', event_name, charm)
        return None

    def _get_event_args(
<<<<<<< HEAD
        self, bound_event: _framework.BoundEvent
    ) -> tuple[list[Any], dict[str, Any]]:
=======
        self, charm: _charm.CharmBase, bound_event: '_framework.BoundEvent'
    ) -> Tuple[List[Any], Dict[str, Any]]:
>>>>>>> 1da0d860
        # A wrapper so that the testing subclasses can easily override the
        # behaviour.
        return _get_event_args(charm, bound_event, self._juju_context)

    def _emit_charm_event(self, charm: _charm.CharmBase, event_name: str):
        """Emits a charm event based on a Juju event name.

        Args:
            charm: A charm instance to emit an event from.
            event_name: A Juju event name to emit on a charm.
            juju_context: An instance of the _JujuContext class.
        """
        event_to_emit = self._get_event_to_emit(charm, event_name)

        # If the event is not supported by the charm implementation, do
        # not error out or try to emit it. This is to support rollbacks.
        if event_to_emit is None:
            return

        args, kwargs = self._get_event_args(charm, event_to_emit)
        logger.debug('Emitting Juju event %s.', event_name)
        event_to_emit.emit(*args, **kwargs)

    def _commit(self, framework: _framework.Framework):
        """Commit the framework and gracefully teardown."""
        framework.commit()

    def _close(self):
        """Perform any necessary cleanup before the framework is closed."""
        # Provided for child classes - nothing needs to be done in the base.

    def run_deferred(self):
        """Emit deferred events and then commit the framework.

        A framework and charm object are created for each notice in the storage
        (an event and observer pair), the relevant deferred event is emitted,
        and the framework is committed. Note that collect-status events are not
        emitted.
        """
        # TODO: Remove the restricted context check below once we no longer need
        #       to support Juju < 4 (collect-metrics and restricted context are
        #       being removed in Juju 4.0).
        #
        # Skip re-emission of deferred events for collect-metrics events because
        # they do not have the full access to all hook tools.
        if self._dispatcher.is_restricted_context():
            logger.debug('Skipping re-emission of deferred events in restricted context.')
            return
        # Re-emit previously deferred events to the observers that deferred them.
        for event_path, _, _ in self._storage.notices():
            event_handle = _framework.Handle.from_path(event_path)
            logger.debug('Re-emitting deferred event: %s', event_handle)
            charm = self._make_charm(event_handle.kind)
            charm.framework._reemit_single_path(event_path)
            self._commit(charm.framework)
            self._close()
            charm._destroy_charm()

    def _destroy(self):
        """Finalise the manager."""
        from . import tracing  # break circular import

        self._tracing_context.__exit__(*sys.exc_info())
        if tracing:
            tracing._shutdown()

    def run(self):
        """Emit and then commit the framework."""
        try:
            self._emit(self.charm, self._dispatcher.event_name)
            self._commit(self.charm.framework)
            self._close()
        finally:
            self.charm.framework.close()


def main(charm_class: type[_charm.CharmBase], use_juju_for_storage: bool | None = None):
    """Set up the charm and dispatch the observed event.

    See `ops.main() <#ops-main-entry-point>`_ for details.
    """
    manager = None
    try:
        juju_context = _JujuContext.from_dict(os.environ)
        manager = _Manager(
            charm_class, use_juju_for_storage=use_juju_for_storage, juju_context=juju_context
        )

        manager.run()
    except _Abort as e:
        sys.exit(e.exit_code)
    finally:
        if manager:
            manager._destroy()<|MERGE_RESOLUTION|>--- conflicted
+++ resolved
@@ -23,12 +23,7 @@
 import subprocess
 import sys
 import warnings
-<<<<<<< HEAD
-from pathlib import Path
-from typing import Any, Union, cast
-=======
 from typing import Any, Dict, List, Optional, Tuple, Type, Union, cast
->>>>>>> 1da0d860
 
 from . import charm as _charm
 from . import framework as _framework
@@ -44,11 +39,7 @@
 logger = logging.getLogger()
 
 
-<<<<<<< HEAD
-def _exe_path(path: Path) -> Path | None:
-=======
 def _exe_path(path: pathlib.Path) -> Optional[pathlib.Path]:
->>>>>>> 1da0d860
     """Find and return the full path to the given binary.
 
     Here path is the absolute path to a binary, but might be missing an extension.
@@ -281,18 +272,10 @@
 
     def __init__(
         self,
-<<<<<<< HEAD
-        charm_class: type[_charm.CharmBase],
-        model_backend: _model._ModelBackend | None = None,
-        use_juju_for_storage: bool | None = None,
-        charm_state_path: str = CHARM_STATE_FILE,
-        juju_context: _JujuContext | None = None,
-=======
         charm_class: Type['_charm.CharmBase'],
         juju_context: _JujuContext,
         use_juju_for_storage: Optional[bool] = None,
         charm_state_path: str = CHARM_STATE_FILE,
->>>>>>> 1da0d860
     ):
         # The context is shared across deferred events and the Juju event. Any
         # data from the context that is event-specific must be included in the
@@ -446,13 +429,9 @@
         # Emit collect-status events.
         _charm._evaluate_status(charm)
 
-<<<<<<< HEAD
-    def _get_event_to_emit(self, event_name: str) -> _framework.BoundEvent | None:
-=======
     def _get_event_to_emit(
         self, charm: _charm.CharmBase, event_name: str
     ) -> Optional[_framework.BoundEvent]:
->>>>>>> 1da0d860
         try:
             return getattr(charm.on, event_name)
         except AttributeError:
@@ -460,13 +439,8 @@
         return None
 
     def _get_event_args(
-<<<<<<< HEAD
-        self, bound_event: _framework.BoundEvent
-    ) -> tuple[list[Any], dict[str, Any]]:
-=======
         self, charm: _charm.CharmBase, bound_event: '_framework.BoundEvent'
     ) -> Tuple[List[Any], Dict[str, Any]]:
->>>>>>> 1da0d860
         # A wrapper so that the testing subclasses can easily override the
         # behaviour.
         return _get_event_args(charm, bound_event, self._juju_context)
