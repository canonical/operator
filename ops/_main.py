--- conflicted
+++ resolved
@@ -401,13 +401,9 @@
         # Emit the Juju event.
         self._emit_charm_event(self.dispatcher.event_name)
         # Emit collect-status events.
-<<<<<<< HEAD
-        _charm._evaluate_status(charm)
+        _charm._evaluate_status(self.charm)
         # Send any relation data stored in databag objects through to Juju.
         _charm._send_databag_to_juju(self.charm)
-=======
-        _charm._evaluate_status(self.charm)
->>>>>>> 757d244a
 
     def _get_event_to_emit(self, event_name: str) -> _framework.BoundEvent | None:
         try:
