# Copyright 2019 Canonical Ltd.
#
# Licensed under the Apache License, Version 2.0 (the "License");
# you may not use this file except in compliance with the License.
# You may obtain a copy of the License at
#
# http://www.apache.org/licenses/LICENSE-2.0
#
# Unless required by applicable law or agreed to in writing, software
# distributed under the License is distributed on an "AS IS" BASIS,
# WITHOUT WARRANTIES OR CONDITIONS OF ANY KIND, either express or implied.
# See the License for the specific language governing permissions and
# limitations under the License.

"""Implement the main entry point to the framework."""

import logging
import os
import pathlib
import shutil
import subprocess
import sys
import warnings
from typing import Any, Dict, List, Optional, Tuple, Type, Union, cast

from . import charm as _charm
from . import framework as _framework
from . import model as _model
from . import storage as _storage
from ._private import tracer
from .jujucontext import _JujuContext
from .log import setup_root_logging
from .version import version

CHARM_STATE_FILE = '.unit-state.db'

logger = logging.getLogger()


def _exe_path(path: pathlib.Path) -> Optional[pathlib.Path]:
    """Find and return the full path to the given binary.

    Here path is the absolute path to a binary, but might be missing an extension.
    """
    p = shutil.which(path.name, mode=os.F_OK, path=str(path.parent))
    if p is None:
        return None
    return pathlib.Path(p)


<<<<<<< HEAD
def _create_event_link(
    charm_dir: pathlib.Path,
    bound_event: '_framework.BoundEvent',
    link_to: Union[str, pathlib.Path],
):
    """Create a symlink for a particular event.

    Args:
        charm_dir: The root charm directory.
        bound_event: An event for which to create a symlink.
        link_to: What the event link should point to
    """
    # type guard
    assert bound_event.event_kind, f'unbound BoundEvent {bound_event}'

    if issubclass(bound_event.event_type, _charm.HookEvent):
        event_dir = charm_dir / 'hooks'
        event_path = event_dir / bound_event.event_kind.replace('_', '-')
    elif issubclass(bound_event.event_type, _charm.ActionEvent):
        if not bound_event.event_kind.endswith('_action'):
            raise RuntimeError(f'action event name {bound_event.event_kind} needs _action suffix')
        event_dir = charm_dir / 'actions'
        # The event_kind is suffixed with "_action" while the executable is not.
        event_path = event_dir / bound_event.event_kind[: -len('_action')].replace('_', '-')
    else:
        raise RuntimeError(
            f'cannot create a symlink: unsupported event type {bound_event.event_type}'
        )

    event_dir.mkdir(exist_ok=True)
    if not event_path.exists():
        target_path = os.path.relpath(link_to, str(event_dir))

        # Ignore the non-symlink files or directories
        # assuming the charm author knows what they are doing.
        logger.debug(
            'Creating a new relative symlink at %s pointing to %s', event_path, target_path
        )
        event_path.symlink_to(target_path)


def _setup_event_links(
    charm_dir: pathlib.Path, charm: '_charm.CharmBase', juju_context: _JujuContext
):
    """Set up links for supported events that originate from Juju.

    Whether a charm can handle an event or not can be determined by
    introspecting which events are defined on it.

    Hooks or actions are created as symlinks to the charm code file
    which is determined by inspecting symlinks provided by the charm
    author at hooks/install or hooks/start.

    Args:
        charm_dir: A root directory of the charm.
        charm: An instance of the Charm class.
        juju_context: An instance of the _JujuContext class.

    """
    link_to = os.path.realpath(juju_context.dispatch_path or sys.argv[0])
    for bound_event in charm.on.events().values():
        # Only events that originate from Juju need symlinks.
        if issubclass(bound_event.event_type, (_charm.HookEvent, _charm.ActionEvent)):
            _create_event_link(charm_dir, bound_event, link_to)


=======
>>>>>>> 9d2e9673
def _get_event_args(
    charm: '_charm.CharmBase',
    bound_event: '_framework.BoundEvent',
    juju_context: _JujuContext,
) -> Tuple[List[Any], Dict[str, Any]]:
    event_type = bound_event.event_type
    model = charm.framework.model

    relation = None
    if issubclass(event_type, _charm.WorkloadEvent):
        workload_name = juju_context.workload_name
        assert workload_name is not None
        container = model.unit.get_container(workload_name)
        args: List[Any] = [container]
        if issubclass(event_type, _charm.PebbleNoticeEvent):
            notice_id = juju_context.notice_id
            notice_type = juju_context.notice_type
            notice_key = juju_context.notice_key
            args.extend([notice_id, notice_type, notice_key])
        elif issubclass(event_type, _charm.PebbleCheckEvent):
            check_name = juju_context.pebble_check_name
            args.append(check_name)
        return args, {}
    elif issubclass(event_type, _charm.SecretEvent):
        args: List[Any] = [
            juju_context.secret_id,
            juju_context.secret_label,
        ]
        if issubclass(event_type, (_charm.SecretRemoveEvent, _charm.SecretExpiredEvent)):
            args.append(juju_context.secret_revision)
        return args, {}
    elif issubclass(event_type, _charm.StorageEvent):
        # Before JUJU_STORAGE_ID exists, take the event name as
        # <storage_name>_storage_<attached|detached> and replace it with <storage_name>
        storage_name = juju_context.storage_name or '-'.join(
            bound_event.event_kind.split('_')[:-2]
        )

        storages = model.storages[storage_name]
        index, storage_location = model._backend._storage_event_details()
        if len(storages) == 1:
            storage = storages[0]
        else:
            # If there's more than one value, pick the right one. We'll realize the key on lookup
            storage = next((s for s in storages if s.index == index), None)
        storage = cast(Union[_storage.JujuStorage, _storage.SQLiteStorage], storage)
        storage.location = storage_location  # type: ignore
        return [storage], {}
    elif issubclass(event_type, _charm.ActionEvent):
        args: List[Any] = [juju_context.action_uuid]
        return args, {}
    elif issubclass(event_type, _charm.RelationEvent):
        relation_name = juju_context.relation_name
        assert relation_name is not None
        relation_id = juju_context.relation_id
        relation: Optional[_model.Relation] = model.get_relation(relation_name, relation_id)

    remote_app_name = juju_context.remote_app_name
    remote_unit_name = juju_context.remote_unit_name
    departing_unit_name = juju_context.relation_departing_unit_name

    if not remote_app_name and remote_unit_name:
        if '/' not in remote_unit_name:
            raise RuntimeError(f'invalid remote unit name: {remote_unit_name}')
        remote_app_name = remote_unit_name.split('/')[0]

    kwargs: Dict[str, Any] = {}
    if remote_app_name:
        kwargs['app'] = model.get_app(remote_app_name)
    if remote_unit_name:
        kwargs['unit'] = model.get_unit(remote_unit_name)
    if departing_unit_name:
        kwargs['departing_unit_name'] = departing_unit_name

    if relation:
        return [relation], kwargs
    return [], kwargs


class _Dispatcher:
    """Encapsulate how to figure out what event Juju wants us to run.

    Juju 2.7.0 and later provide the JUJU_DISPATCH_PATH environment variable.
    Earlier versions called individual hook scripts, and that are supported via
    two separate mechanisms:
    - Charmcraft 0.1.2 and produce `dispatch` shell script that fills this
      environment variable if it's missing
    - Ops 0.8.0 and later likewise take use ``sys.argv[0]`` if the environment
      variable is missing

    Args:
        charm_dir: the toplevel directory of the charm

    Attributes:
        event_name: the name of the event to run

    """

<<<<<<< HEAD
    def __init__(self, charm_dir: pathlib.Path, juju_context: _JujuContext):
=======
    event_name: str

    def __init__(self, charm_dir: Path, juju_context: _JujuContext):
>>>>>>> 9d2e9673
        self._juju_context = juju_context
        self._charm_dir = charm_dir
        self._exec_path = pathlib.Path(self._juju_context.dispatch_path or sys.argv[0])

        # Grab the correct hook from JUJU_DISPATCH_PATH, e.g. hooks/install.
        self._dispatch_path = Path(self._juju_context.dispatch_path)

        if 'OPERATOR_DISPATCH' in os.environ:
            logger.debug('Charm called itself via %s.', self._dispatch_path)
            raise _Abort(0)
        os.environ['OPERATOR_DISPATCH'] = '1'

        self._set_name_from_path(self._dispatch_path)

    def run_any_legacy_hook(self):
        """Run any extant legacy hook.

        If there is a legacy hook for the current event, run it.
        """
        dispatch_path = _exe_path(self._charm_dir / self._dispatch_path)
        if dispatch_path is None:
            return  # There is no legacy hook.

        warnings.warn('Legacy hooks are deprecated.', category=DeprecationWarning)

        # super strange that there isn't an is_executable
        if not os.access(str(dispatch_path), os.X_OK):
            logger.warning('Legacy %s exists but is not executable.', self._dispatch_path)
            return

        if dispatch_path.resolve() == pathlib.Path(sys.argv[0]).resolve():
            logger.debug('Legacy %s is just a link to ourselves.', self._dispatch_path)
            return

        argv = sys.argv.copy()
        argv[0] = str(dispatch_path)
        logger.info('Running legacy %s.', self._dispatch_path)
        try:
            subprocess.run(argv, check=True)
        except subprocess.CalledProcessError as e:
            logger.warning('Legacy %s exited with status %d.', self._dispatch_path, e.returncode)
            raise _Abort(e.returncode) from e
        except OSError as e:
            logger.warning('Unable to run legacy %s: %s', self._dispatch_path, e)
            raise _Abort(1) from e
        else:
            logger.debug('Legacy %s exited with status 0.', self._dispatch_path)

    def _set_name_from_path(self, path: pathlib.Path):
        """Sets the name attribute to that which can be inferred from the given path."""
        name = path.name.replace('-', '_')
        if path.parent.name == 'actions':
            name = f'{name}_action'
        self.event_name = name

<<<<<<< HEAD
    def _init_legacy(self):
        """Set up the 'legacy' dispatcher.

        The current Juju doesn't know about 'dispatch' and calls hooks
        explicitly.
        """
        self.is_dispatch_aware = False
        self._set_name_from_path(self._exec_path)

    def _init_dispatch(self):
        """Set up the new 'dispatch' dispatcher.

        The current Juju will run 'dispatch' if it exists, and otherwise fall
        back to the old behaviour.

        JUJU_DISPATCH_PATH will be set to the wanted hook, e.g. hooks/install,
        in both cases.
        """
        self._dispatch_path = pathlib.Path(self._juju_context.dispatch_path)

        if 'OPERATOR_DISPATCH' in os.environ:
            logger.debug('Charm called itself via %s.', self._dispatch_path)
            raise _Abort(0)
        os.environ['OPERATOR_DISPATCH'] = '1'

        self.is_dispatch_aware = True
        self._set_name_from_path(self._dispatch_path)

=======
>>>>>>> 9d2e9673
    def is_restricted_context(self):
        """Return True if we are running in a restricted Juju context.

        When in a restricted context, most commands (relation-get, config-get,
        state-get) are not available. As such, we change how we interact with
        Juju.
        """
        return self.event_name in ('collect_metrics',)


def _should_use_controller_storage(
    db_path: pathlib.Path, meta: _charm.CharmMeta, juju_context: _JujuContext
) -> bool:
    """Figure out whether we want to use controller storage or not."""
    # if local state has been used previously, carry on using that
    if db_path.exists():
        return False

    # only use controller storage for Kubernetes podspec charms
    is_podspec = 'kubernetes' in meta.series
    if not is_podspec:
        logger.debug('Using local storage: not a Kubernetes podspec charm')
        return False

    # are we in a new enough Juju?
    if juju_context.version.has_controller_storage():
        logger.debug('Using controller storage: JUJU_VERSION=%s', juju_context.version)
        return True
    else:
        logger.debug('Using local storage: JUJU_VERSION=%s', juju_context.version)
        return False


class _Abort(Exception):  # noqa: N818
    """Raised when something happens that should interrupt ops execution."""

    def __init__(self, exit_code: int):
        super().__init__()
        self.exit_code = exit_code


class _Manager:
    """Initialises the Framework and manages the lifecycle of a charm.

    Running _Manager consists of three main steps:
    - setup: initialise the following from JUJU_* environment variables:
      - the Framework (hook tool wrappers)
      - the storage backend
      - the event that Juju is emitting on us
      - the charm instance (user-facing)
    - emit: core user-facing lifecycle step. Consists of:
      - emit the Juju event to the charm
        - emit any custom events emitted by the charm during this phase
      - emit  the ``collect-status`` events
    - commit: responsible for:
      - store any events deferred throughout this execution
      - graceful teardown of the storage

    The above steps are first run for any deferred notices found in the storage
    (all three steps for each notice, except for emitting status collection
    events), and then run a final time for the Juju event that triggered this
    execution.
    """

    def __init__(
        self,
        charm_class: Type['_charm.CharmBase'],
        juju_context: _JujuContext,
        use_juju_for_storage: Optional[bool] = None,
        charm_state_path: str = CHARM_STATE_FILE,
    ):
<<<<<<< HEAD
        # The context is shared across deferred events and the Juju event. Any
        # data from the context that is event-specific must be included in the
        # event object snapshot/restore rather than re-read from the context.
        # Data not connected to the event (debug settings, the Juju version, the
        # app and unit name, and so forth) will be the *current* data, not the
        # data at the time the event was deferred -- this aligns with the data
        # from hook tools.
=======
        from . import tracing  # break circular import

        if juju_context is None:
            juju_context = _JujuContext.from_dict(os.environ)

        try:
            name = charm_class.__name__
        except AttributeError:
            name = str(charm_class)

>>>>>>> 9d2e9673
        self._juju_context = juju_context
        if tracing:
            tracing._setup(juju_context, name)
        self._tracing_context = tracer.start_as_current_span('ops.main')
        self._tracing_context.__enter__()
        self._charm_state_path = charm_state_path
        self._charm_class = charm_class

        # Do this as early as possible to be sure to catch the most logs.
        self._setup_root_logging()

        self._charm_root = self._juju_context.charm_dir
        self._charm_meta = self._load_charm_meta()
        self._use_juju_for_storage = use_juju_for_storage

        # Handle legacy hooks - this is only done once, not with each deferred
        # event.
        self._dispatcher = _Dispatcher(self._charm_root, self._juju_context)
        self._dispatcher.run_any_legacy_hook()

        # Storage is shared across all events, so we create it once here.
        self._storage = self._make_storage()

        self.run_deferred()

<<<<<<< HEAD
        # This is the charm for the Juju event. We create it here so that it's
        # available for pre-emit adjustments when being used in testing.
        self.charm = self._make_charm(self._dispatcher.event_name)

        # This is with the charm used for the Juju event, but it's being removed
        # later this cycle anyway, so we want minimum tweaking.
        self._dispatcher.ensure_event_links(self.charm)
=======
        self.framework = self._make_framework(self.dispatcher)
        self.charm = self._charm_class(self.framework)
>>>>>>> 9d2e9673

    def _load_charm_meta(self):
        return _charm.CharmMeta.from_charm_root(self._charm_root)

<<<<<<< HEAD
    def _make_model_backend(self):
        # model._ModelBackend is stateless and can be reused across events.
        # However, in testing (both Harness and Scenario) the backend stores all
        # the state that is normally in Juju. To be consistent, we create a new
        # backend object even in production code.
        return _model._ModelBackend(juju_context=self._juju_context)

    def _make_charm(self, event_name: str):
        framework = self._build_framework(event_name)
        return self._charm_class(framework)

=======
>>>>>>> 9d2e9673
    def _setup_root_logging(self):
        # For actions, there is a communication channel with the user running the
        # action, so we want to send exception details through stderr, rather than
        # only to juju-log as normal.
        handling_action = self._juju_context.action_name is not None
        # We don't really want to have a different backend here than when
        # running the event. However, we need to create a new backend for each
        # event and want the logging set up before we are ready to emit an
        # event. In practice, this isn't a problem:
        # * for model._ModelBackend, `juju_log` calls out directly to the hook
        #   tool; it's effectively a staticmethod.
        # * for _private.harness._TestingModelBackend, `juju_log` is not
        #   implemented, and the logging is never configured.
        # * for scenario.mocking._MockModelBackend, `juju_log` sends the logging
        #   through to the `Context` object, which will be the same for all
        #   events.
        setup_root_logging(
            self._make_model_backend(), debug=self._juju_context.debug, exc_stderr=handling_action
        )

        logger.debug('ops %s up and running.', version)

    def _make_storage(self):
        charm_state_path = self._charm_root / self._charm_state_path

        use_juju_for_storage = self._use_juju_for_storage
        if use_juju_for_storage and not _storage.juju_backend_available():
            # raise an exception; the charm is broken and needs fixing.
            msg = 'charm set use_juju_for_storage=True, but Juju version {} does not support it'
            raise RuntimeError(msg.format(self._juju_context.version))

        if use_juju_for_storage is None:
            use_juju_for_storage = _should_use_controller_storage(
                charm_state_path, self._charm_meta, self._juju_context
            )
        elif use_juju_for_storage:
            warnings.warn(
                "Controller storage is deprecated; it's intended for "
                'podspec charms and will be removed in a future release.',
                category=DeprecationWarning,
            )

        if use_juju_for_storage and self._dispatcher.is_restricted_context():
            # collect-metrics is going away in Juju 4.0, and restricted context
            # with it, so we don't need this to be particularly generic.
            logger.debug(
                '"collect_metrics" is not supported when using Juju for storage\n'
                'see: https://github.com/canonical/operator/issues/348',
            )
            # Note that we don't exit nonzero, because that would cause Juju to rerun the hook
            raise _Abort(0)

        if self._use_juju_for_storage:
            store = _storage.JujuStorage()
        else:
            store = _storage.SQLiteStorage(charm_state_path)
        return store

    def _make_framework(self, *args: Any, **kwargs: Any):
        # A wrapper so that the testing subclasses can easily override which
        # framework class is created.
        return _framework.Framework(*args, **kwargs)

    def _build_framework(self, event_name: str):
        # If we are in a RelationBroken event, we want to know which relation is
        # broken within the model, not only in the event's `.relation` attribute.

        if self._juju_context.dispatch_path.endswith(('-relation-broken', '_relation_broken')):
            broken_relation_id = self._juju_context.relation_id
        else:
            broken_relation_id = None

        model_backend = self._make_model_backend()
        model = _model.Model(
            self._charm_meta, model_backend, broken_relation_id=broken_relation_id
        )
        framework = self._make_framework(
            self._storage,
            self._charm_root,
            self._charm_meta,
            model,
            event_name=event_name,
            juju_debug_at=self._juju_context.debug_at,
        )
        framework.set_breakpointhook()
        return framework

    def _emit(self, charm: _charm.CharmBase, event_name: str):
        """Emit the event on the charm."""
        # Emit the Juju event.
        self._emit_charm_event(charm, event_name)
        # Emit collect-status events.
        _charm._evaluate_status(charm)

    def _get_event_to_emit(
        self, charm: _charm.CharmBase, event_name: str
    ) -> Optional[_framework.BoundEvent]:
        try:
            return getattr(charm.on, event_name)
        except AttributeError:
            logger.debug('Event %s not defined for %s.', event_name, charm)
        return None

    def _get_event_args(
        self, charm: _charm.CharmBase, bound_event: '_framework.BoundEvent'
    ) -> Tuple[List[Any], Dict[str, Any]]:
        # A wrapper so that the testing subclasses can easily override the
        # behaviour.
        return _get_event_args(charm, bound_event, self._juju_context)

    def _emit_charm_event(self, charm: _charm.CharmBase, event_name: str):
        """Emits a charm event based on a Juju event name.

        Args:
            charm: A charm instance to emit an event from.
            event_name: A Juju event name to emit on a charm.
            juju_context: An instance of the _JujuContext class.
        """
        event_to_emit = self._get_event_to_emit(charm, event_name)

        # If the event is not supported by the charm implementation, do
        # not error out or try to emit it. This is to support rollbacks.
        if event_to_emit is None:
            return

        args, kwargs = self._get_event_args(charm, event_to_emit)
        logger.debug('Emitting Juju event %s.', event_name)
        event_to_emit.emit(*args, **kwargs)

    def _commit(self, framework: _framework.Framework):
        """Commit the framework and gracefully teardown."""
        framework.commit()

    def _close(self):
        """Perform any necessary cleanup before the framework is closed."""
        # Provided for child classes - nothing needs to be done in the base.

<<<<<<< HEAD
    def run_deferred(self):
        """Emit deferred events and then commit the framework.

        A framework and charm object are created for each notice in the storage
        (an event and observer pair), the relevant deferred event is emitted,
        and the framework is committed. Note that collect-status events are not
        emitted.
        """
        # TODO: Remove the restricted context check below once we no longer need
        #       to support Juju < 4 (collect-metrics and restricted context are
        #       being removed in Juju 4.0).
        #
        # Skip re-emission of deferred events for collect-metrics events because
        # they do not have the full access to all hook tools.
        if self._dispatcher.is_restricted_context():
            logger.debug('Skipping re-emission of deferred events in restricted context.')
            return
        # Re-emit previously deferred events to the observers that deferred them.
        for event_path, _, _ in self._storage.notices():
            event_handle = _framework.Handle.from_path(event_path)
            logger.debug('Re-emitting deferred event: %s', event_handle)
            charm = self._make_charm(event_handle.kind)
            charm.framework._reemit_single_path(event_path)
            self._commit(charm.framework)
            self._close()
            charm._destroy_charm()
=======
    def _destroy(self):
        """Finalise the manager."""
        from . import tracing  # break circular import

        self._tracing_context.__exit__(*sys.exc_info())
        if tracing:
            tracing._shutdown()
>>>>>>> 9d2e9673

    def run(self):
        """Emit and then commit the framework."""
        try:
            self._emit(self.charm, self._dispatcher.event_name)
            self._commit(self.charm.framework)
            self._close()
        finally:
            self.charm.framework.close()


def main(charm_class: Type[_charm.CharmBase], use_juju_for_storage: Optional[bool] = None):
    """Set up the charm and dispatch the observed event.

    See `ops.main() <#ops-main-entry-point>`_ for details.
    """
    manager = None
    try:
        juju_context = _JujuContext.from_dict(os.environ)
        manager = _Manager(
            charm_class, use_juju_for_storage=use_juju_for_storage, juju_context=juju_context
        )

        manager.run()
    except _Abort as e:
        sys.exit(e.exit_code)
    finally:
        if manager:
            manager._destroy()<|MERGE_RESOLUTION|>--- conflicted
+++ resolved
@@ -48,75 +48,6 @@
     return pathlib.Path(p)
 
 
-<<<<<<< HEAD
-def _create_event_link(
-    charm_dir: pathlib.Path,
-    bound_event: '_framework.BoundEvent',
-    link_to: Union[str, pathlib.Path],
-):
-    """Create a symlink for a particular event.
-
-    Args:
-        charm_dir: The root charm directory.
-        bound_event: An event for which to create a symlink.
-        link_to: What the event link should point to
-    """
-    # type guard
-    assert bound_event.event_kind, f'unbound BoundEvent {bound_event}'
-
-    if issubclass(bound_event.event_type, _charm.HookEvent):
-        event_dir = charm_dir / 'hooks'
-        event_path = event_dir / bound_event.event_kind.replace('_', '-')
-    elif issubclass(bound_event.event_type, _charm.ActionEvent):
-        if not bound_event.event_kind.endswith('_action'):
-            raise RuntimeError(f'action event name {bound_event.event_kind} needs _action suffix')
-        event_dir = charm_dir / 'actions'
-        # The event_kind is suffixed with "_action" while the executable is not.
-        event_path = event_dir / bound_event.event_kind[: -len('_action')].replace('_', '-')
-    else:
-        raise RuntimeError(
-            f'cannot create a symlink: unsupported event type {bound_event.event_type}'
-        )
-
-    event_dir.mkdir(exist_ok=True)
-    if not event_path.exists():
-        target_path = os.path.relpath(link_to, str(event_dir))
-
-        # Ignore the non-symlink files or directories
-        # assuming the charm author knows what they are doing.
-        logger.debug(
-            'Creating a new relative symlink at %s pointing to %s', event_path, target_path
-        )
-        event_path.symlink_to(target_path)
-
-
-def _setup_event_links(
-    charm_dir: pathlib.Path, charm: '_charm.CharmBase', juju_context: _JujuContext
-):
-    """Set up links for supported events that originate from Juju.
-
-    Whether a charm can handle an event or not can be determined by
-    introspecting which events are defined on it.
-
-    Hooks or actions are created as symlinks to the charm code file
-    which is determined by inspecting symlinks provided by the charm
-    author at hooks/install or hooks/start.
-
-    Args:
-        charm_dir: A root directory of the charm.
-        charm: An instance of the Charm class.
-        juju_context: An instance of the _JujuContext class.
-
-    """
-    link_to = os.path.realpath(juju_context.dispatch_path or sys.argv[0])
-    for bound_event in charm.on.events().values():
-        # Only events that originate from Juju need symlinks.
-        if issubclass(bound_event.event_type, (_charm.HookEvent, _charm.ActionEvent)):
-            _create_event_link(charm_dir, bound_event, link_to)
-
-
-=======
->>>>>>> 9d2e9673
 def _get_event_args(
     charm: '_charm.CharmBase',
     bound_event: '_framework.BoundEvent',
@@ -215,19 +146,15 @@
 
     """
 
-<<<<<<< HEAD
+    event_name: str
+
     def __init__(self, charm_dir: pathlib.Path, juju_context: _JujuContext):
-=======
-    event_name: str
-
-    def __init__(self, charm_dir: Path, juju_context: _JujuContext):
->>>>>>> 9d2e9673
         self._juju_context = juju_context
         self._charm_dir = charm_dir
         self._exec_path = pathlib.Path(self._juju_context.dispatch_path or sys.argv[0])
 
         # Grab the correct hook from JUJU_DISPATCH_PATH, e.g. hooks/install.
-        self._dispatch_path = Path(self._juju_context.dispatch_path)
+        self._dispatch_path = pathlib.Path(self._juju_context.dispatch_path)
 
         if 'OPERATOR_DISPATCH' in os.environ:
             logger.debug('Charm called itself via %s.', self._dispatch_path)
@@ -277,37 +204,6 @@
             name = f'{name}_action'
         self.event_name = name
 
-<<<<<<< HEAD
-    def _init_legacy(self):
-        """Set up the 'legacy' dispatcher.
-
-        The current Juju doesn't know about 'dispatch' and calls hooks
-        explicitly.
-        """
-        self.is_dispatch_aware = False
-        self._set_name_from_path(self._exec_path)
-
-    def _init_dispatch(self):
-        """Set up the new 'dispatch' dispatcher.
-
-        The current Juju will run 'dispatch' if it exists, and otherwise fall
-        back to the old behaviour.
-
-        JUJU_DISPATCH_PATH will be set to the wanted hook, e.g. hooks/install,
-        in both cases.
-        """
-        self._dispatch_path = pathlib.Path(self._juju_context.dispatch_path)
-
-        if 'OPERATOR_DISPATCH' in os.environ:
-            logger.debug('Charm called itself via %s.', self._dispatch_path)
-            raise _Abort(0)
-        os.environ['OPERATOR_DISPATCH'] = '1'
-
-        self.is_dispatch_aware = True
-        self._set_name_from_path(self._dispatch_path)
-
-=======
->>>>>>> 9d2e9673
     def is_restricted_context(self):
         """Return True if we are running in a restricted Juju context.
 
@@ -379,7 +275,6 @@
         use_juju_for_storage: Optional[bool] = None,
         charm_state_path: str = CHARM_STATE_FILE,
     ):
-<<<<<<< HEAD
         # The context is shared across deferred events and the Juju event. Any
         # data from the context that is event-specific must be included in the
         # event object snapshot/restore rather than re-read from the context.
@@ -387,18 +282,14 @@
         # app and unit name, and so forth) will be the *current* data, not the
         # data at the time the event was deferred -- this aligns with the data
         # from hook tools.
-=======
+
         from . import tracing  # break circular import
-
-        if juju_context is None:
-            juju_context = _JujuContext.from_dict(os.environ)
 
         try:
             name = charm_class.__name__
         except AttributeError:
             name = str(charm_class)
 
->>>>>>> 9d2e9673
         self._juju_context = juju_context
         if tracing:
             tracing._setup(juju_context, name)
@@ -424,7 +315,6 @@
 
         self.run_deferred()
 
-<<<<<<< HEAD
         # This is the charm for the Juju event. We create it here so that it's
         # available for pre-emit adjustments when being used in testing.
         self.charm = self._make_charm(self._dispatcher.event_name)
@@ -432,15 +322,10 @@
         # This is with the charm used for the Juju event, but it's being removed
         # later this cycle anyway, so we want minimum tweaking.
         self._dispatcher.ensure_event_links(self.charm)
-=======
-        self.framework = self._make_framework(self.dispatcher)
-        self.charm = self._charm_class(self.framework)
->>>>>>> 9d2e9673
 
     def _load_charm_meta(self):
         return _charm.CharmMeta.from_charm_root(self._charm_root)
 
-<<<<<<< HEAD
     def _make_model_backend(self):
         # model._ModelBackend is stateless and can be reused across events.
         # However, in testing (both Harness and Scenario) the backend stores all
@@ -452,8 +337,6 @@
         framework = self._build_framework(event_name)
         return self._charm_class(framework)
 
-=======
->>>>>>> 9d2e9673
     def _setup_root_logging(self):
         # For actions, there is a communication channel with the user running the
         # action, so we want to send exception details through stderr, rather than
@@ -591,7 +474,6 @@
         """Perform any necessary cleanup before the framework is closed."""
         # Provided for child classes - nothing needs to be done in the base.
 
-<<<<<<< HEAD
     def run_deferred(self):
         """Emit deferred events and then commit the framework.
 
@@ -618,7 +500,7 @@
             self._commit(charm.framework)
             self._close()
             charm._destroy_charm()
-=======
+
     def _destroy(self):
         """Finalise the manager."""
         from . import tracing  # break circular import
@@ -626,7 +508,6 @@
         self._tracing_context.__exit__(*sys.exc_info())
         if tracing:
             tracing._shutdown()
->>>>>>> 9d2e9673
 
     def run(self):
         """Emit and then commit the framework."""
