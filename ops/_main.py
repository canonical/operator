# Copyright 2019 Canonical Ltd.
#
# Licensed under the Apache License, Version 2.0 (the "License");
# you may not use this file except in compliance with the License.
# You may obtain a copy of the License at
#
# http://www.apache.org/licenses/LICENSE-2.0
#
# Unless required by applicable law or agreed to in writing, software
# distributed under the License is distributed on an "AS IS" BASIS,
# WITHOUT WARRANTIES OR CONDITIONS OF ANY KIND, either express or implied.
# See the License for the specific language governing permissions and
# limitations under the License.

"""Implement the main entry point to the framework."""

import logging
import os
import shutil
import subprocess
import sys
import warnings
from pathlib import Path
from typing import Any, Dict, List, Optional, Tuple, Type, Union, cast

from . import charm as _charm
from . import framework as _framework
from . import model as _model
from . import storage as _storage
from . import version as _version
from .jujucontext import _JujuContext
from .log import setup_root_logging

CHARM_STATE_FILE = '.unit-state.db'


logger = logging.getLogger()


def _exe_path(path: Path) -> Optional[Path]:
    """Find and return the full path to the given binary.

    Here path is the absolute path to a binary, but might be missing an extension.
    """
    p = shutil.which(path.name, mode=os.F_OK, path=str(path.parent))
    if p is None:
        return None
    return Path(p)


def _create_event_link(
    charm_dir: Path,
    bound_event: '_framework.BoundEvent',
    link_to: Union[str, Path],
):
    """Create a symlink for a particular event.

    Args:
        charm_dir: The root charm directory.
        bound_event: An event for which to create a symlink.
        link_to: What the event link should point to
    """
    # type guard
    assert bound_event.event_kind, f'unbound BoundEvent {bound_event}'

    if issubclass(bound_event.event_type, _charm.HookEvent):
        event_dir = charm_dir / 'hooks'
        event_path = event_dir / bound_event.event_kind.replace('_', '-')
    elif issubclass(bound_event.event_type, _charm.ActionEvent):
        if not bound_event.event_kind.endswith('_action'):
            raise RuntimeError(f'action event name {bound_event.event_kind} needs _action suffix')
        event_dir = charm_dir / 'actions'
        # The event_kind is suffixed with "_action" while the executable is not.
        event_path = event_dir / bound_event.event_kind[: -len('_action')].replace('_', '-')
    else:
        raise RuntimeError(
            f'cannot create a symlink: unsupported event type {bound_event.event_type}'
        )

    event_dir.mkdir(exist_ok=True)
    if not event_path.exists():
        target_path = os.path.relpath(link_to, str(event_dir))

        # Ignore the non-symlink files or directories
        # assuming the charm author knows what they are doing.
        logger.debug(
            'Creating a new relative symlink at %s pointing to %s', event_path, target_path
        )
        event_path.symlink_to(target_path)


def _setup_event_links(charm_dir: Path, charm: '_charm.CharmBase', juju_context: _JujuContext):
    """Set up links for supported events that originate from Juju.

    Whether a charm can handle an event or not can be determined by
    introspecting which events are defined on it.

    Hooks or actions are created as symlinks to the charm code file
    which is determined by inspecting symlinks provided by the charm
    author at hooks/install or hooks/start.

    Args:
        charm_dir: A root directory of the charm.
        charm: An instance of the Charm class.
        juju_context: An instance of the _JujuContext class.

    """
    link_to = os.path.realpath(juju_context.dispatch_path or sys.argv[0])
    for bound_event in charm.on.events().values():
        # Only events that originate from Juju need symlinks.
        if issubclass(bound_event.event_type, (_charm.HookEvent, _charm.ActionEvent)):
            _create_event_link(charm_dir, bound_event, link_to)


def _get_event_args(
    charm: '_charm.CharmBase',
    bound_event: '_framework.BoundEvent',
    juju_context: _JujuContext,
) -> Tuple[List[Any], Dict[str, Any]]:
    event_type = bound_event.event_type
    model = charm.framework.model

    relation = None
    if issubclass(event_type, _charm.WorkloadEvent):
        workload_name = juju_context.workload_name
        assert workload_name is not None
        container = model.unit.get_container(workload_name)
        args: List[Any] = [container]
        if issubclass(event_type, _charm.PebbleNoticeEvent):
            notice_id = juju_context.notice_id
            notice_type = juju_context.notice_type
            notice_key = juju_context.notice_key
            args.extend([notice_id, notice_type, notice_key])
        elif issubclass(event_type, _charm.PebbleCheckEvent):
            check_name = juju_context.pebble_check_name
            args.append(check_name)
        return args, {}
    elif issubclass(event_type, _charm.SecretEvent):
        args: List[Any] = [
            juju_context.secret_id,
            juju_context.secret_label,
        ]
        if issubclass(event_type, (_charm.SecretRemoveEvent, _charm.SecretExpiredEvent)):
            args.append(juju_context.secret_revision)
        return args, {}
    elif issubclass(event_type, _charm.StorageEvent):
        # Before JUJU_STORAGE_ID exists, take the event name as
        # <storage_name>_storage_<attached|detached> and replace it with <storage_name>
        storage_name = juju_context.storage_name or '-'.join(
            bound_event.event_kind.split('_')[:-2]
        )

        storages = model.storages[storage_name]
        index, storage_location = model._backend._storage_event_details()
        if len(storages) == 1:
            storage = storages[0]
        else:
            # If there's more than one value, pick the right one. We'll realize the key on lookup
            storage = next((s for s in storages if s.index == index), None)
        storage = cast(Union[_storage.JujuStorage, _storage.SQLiteStorage], storage)
        storage.location = storage_location  # type: ignore
        return [storage], {}
    elif issubclass(event_type, _charm.ActionEvent):
        args: List[Any] = [juju_context.action_uuid]
        return args, {}
    elif issubclass(event_type, _charm.RelationEvent):
        relation_name = juju_context.relation_name
        assert relation_name is not None
        relation_id = juju_context.relation_id
        relation: Optional[_model.Relation] = model.get_relation(relation_name, relation_id)

    remote_app_name = juju_context.remote_app_name
    remote_unit_name = juju_context.remote_unit_name
    departing_unit_name = juju_context.relation_departing_unit_name

    if not remote_app_name and remote_unit_name:
        if '/' not in remote_unit_name:
            raise RuntimeError(f'invalid remote unit name: {remote_unit_name}')
        remote_app_name = remote_unit_name.split('/')[0]

    kwargs: Dict[str, Any] = {}
    if remote_app_name:
        kwargs['app'] = model.get_app(remote_app_name)
    if remote_unit_name:
        kwargs['unit'] = model.get_unit(remote_unit_name)
    if departing_unit_name:
        kwargs['departing_unit_name'] = departing_unit_name

    if relation:
        return [relation], kwargs
    return [], kwargs


class _Dispatcher:
    """Encapsulate how to figure out what event Juju wants us to run.

    Juju 2.7.0 and later provide the JUJU_DISPATCH_PATH environment variable.
    Earlier versions called individual hook scripts, and that are supported via
    two separate mechanisms:
    - Charmcraft 0.1.2 and produce `dispatch` shell script that fills this
      environment variable if it's missing
    - Ops 0.8.0 and later likewise take use ``sys.argv[0]`` if the environment
      variable is missing

    Args:
        charm_dir: the toplevel directory of the charm

    Attributes:
        event_name: the name of the event to run
        is_dispatch_aware: are we running under a Juju that knows about the
            dispatch binary, and is that binary present?

    """

    def __init__(self, charm_dir: Path, juju_context: _JujuContext):
        self._juju_context = juju_context
        self._charm_dir = charm_dir
        self._exec_path = Path(self._juju_context.dispatch_path or sys.argv[0])

        dispatch = charm_dir / 'dispatch'
        if self._juju_context.version.is_dispatch_aware() and _exe_path(dispatch) is not None:
            self._init_dispatch()
        else:
            self._init_legacy()

    def ensure_event_links(self, charm: '_charm.CharmBase'):
        """Make sure necessary symlinks are present on disk."""
        if self.is_dispatch_aware:
            # links aren't needed
            return

        # When a charm is force-upgraded and a unit is in an error state Juju
        # does not run upgrade-charm and instead runs the failed hook followed
        # by config-changed. Given the nature of force-upgrading the hook setup
        # code is not triggered on config-changed.
        #
        # 'start' event is included as Juju does not fire the install event for
        # K8s charms https://bugs.launchpad.net/juju/+bug/1854635, fixed in juju 2.7.6 and 2.8
        if self.event_name in ('install', 'start', 'upgrade_charm') or self.event_name.endswith(
            '_storage_attached'
        ):
            _setup_event_links(self._charm_dir, charm, self._juju_context)

    def run_any_legacy_hook(self):
        """Run any extant legacy hook.

        If there is both a dispatch file and a legacy hook for the
        current event, run the wanted legacy hook.
        """
        if not self.is_dispatch_aware:
            # we *are* the legacy hook
            return

        dispatch_path = _exe_path(self._charm_dir / self._dispatch_path)
        if dispatch_path is None:
            return

        # super strange that there isn't an is_executable
        if not os.access(str(dispatch_path), os.X_OK):
            logger.warning('Legacy %s exists but is not executable.', self._dispatch_path)
            return

        if dispatch_path.resolve() == Path(sys.argv[0]).resolve():
            logger.debug('Legacy %s is just a link to ourselves.', self._dispatch_path)
            return

        argv = sys.argv.copy()
        argv[0] = str(dispatch_path)
        logger.info('Running legacy %s.', self._dispatch_path)
        try:
            subprocess.run(argv, check=True)
        except subprocess.CalledProcessError as e:
            logger.warning('Legacy %s exited with status %d.', self._dispatch_path, e.returncode)
            raise _Abort(e.returncode) from e
        except OSError as e:
            logger.warning('Unable to run legacy %s: %s', self._dispatch_path, e)
            raise _Abort(1) from e
        else:
            logger.debug('Legacy %s exited with status 0.', self._dispatch_path)

    def _set_name_from_path(self, path: Path):
        """Sets the name attribute to that which can be inferred from the given path."""
        name = path.name.replace('-', '_')
        if path.parent.name == 'actions':
            name = f'{name}_action'
        self.event_name = name

    def _init_legacy(self):
        """Set up the 'legacy' dispatcher.

        The current Juju doesn't know about 'dispatch' and calls hooks
        explicitly.
        """
        self.is_dispatch_aware = False
        self._set_name_from_path(self._exec_path)

    def _init_dispatch(self):
        """Set up the new 'dispatch' dispatcher.

        The current Juju will run 'dispatch' if it exists, and otherwise fall
        back to the old behaviour.

        JUJU_DISPATCH_PATH will be set to the wanted hook, e.g. hooks/install,
        in both cases.
        """
        self._dispatch_path = Path(self._juju_context.dispatch_path)

        if 'OPERATOR_DISPATCH' in os.environ:
            logger.debug('Charm called itself via %s.', self._dispatch_path)
            raise _Abort(0)
        os.environ['OPERATOR_DISPATCH'] = '1'

        self.is_dispatch_aware = True
        self._set_name_from_path(self._dispatch_path)

    def is_restricted_context(self):
        """Return True if we are running in a restricted Juju context.

        When in a restricted context, most commands (relation-get, config-get,
        state-get) are not available. As such, we change how we interact with
        Juju.
        """
        return self.event_name in ('collect_metrics',)


def _should_use_controller_storage(
    db_path: Path, meta: _charm.CharmMeta, juju_context: _JujuContext
) -> bool:
    """Figure out whether we want to use controller storage or not."""
    # if local state has been used previously, carry on using that
    if db_path.exists():
        return False

    # only use controller storage for Kubernetes podspec charms
    is_podspec = 'kubernetes' in meta.series
    if not is_podspec:
        logger.debug('Using local storage: not a Kubernetes podspec charm')
        return False

    # are we in a new enough Juju?
    if juju_context.version.has_controller_storage():
        logger.debug('Using controller storage: JUJU_VERSION=%s', juju_context.version)
        return True
    else:
        logger.debug('Using local storage: JUJU_VERSION=%s', juju_context.version)
        return False


class _Abort(Exception):  # noqa: N818
    """Raised when something happens that should interrupt ops execution."""

    def __init__(self, exit_code: int):
        super().__init__()
        self.exit_code = exit_code


class _Manager:
    """Initialises the Framework and manages the lifecycle of a charm.

    Running _Manager consists of three main steps:
    - setup: initialise the following from JUJU_* environment variables:
      - the Framework (hook tool wrappers)
      - the storage backend
      - the event that Juju is emitting on us
      - the charm instance (user-facing)
    - emit: core user-facing lifecycle step. Consists of:
      - emit the Juju event to the charm
        - emit any custom events emitted by the charm during this phase
      - emit  the ``collect-status`` events
    - commit: responsible for:
      - store any events deferred throughout this execution
      - graceful teardown of the storage

    The above steps are first run for any deferred notices found in the storage
    (all three steps for each notice, except for emitting status collection
    events), and then run a final time for the Juju event that triggered this
    execution.
    """

    def __init__(
        self,
        charm_class: Type['_charm.CharmBase'],
        juju_context: _JujuContext,
        use_juju_for_storage: Optional[bool] = None,
        charm_state_path: str = CHARM_STATE_FILE,
    ):
        # The context is shared across deferred events and the Juju event. Any
        # data from the context that is event-specific must be included in the
        # event object snapshot/restore rather than re-read from the context.
        # Data not connected to the event (debug settings, the Juju version, the
        # app and unit name, and so forth) will be the *current* data, not the
        # data at the time the event was deferred -- this aligns with the data
        # from hook tools.
        self._juju_context = juju_context
        self._charm_state_path = charm_state_path
        self._charm_class = charm_class

        # Do this as early as possible to be sure to catch the most logs.
        self._setup_root_logging()

        self._charm_root = self._juju_context.charm_dir
        self._charm_meta = self._load_charm_meta()
        self._use_juju_for_storage = use_juju_for_storage

        # Handle legacy hooks - this is only done once, not with each deferred
        # event.
        self._dispatcher = _Dispatcher(self._charm_root, self._juju_context)
        self._dispatcher.run_any_legacy_hook()

        # Storage is shared across all events, so we create it once here.
        self._storage = self._make_storage()

        self.run_deferred()

        # This is the charm for the Juju event. We create it here so that it's
        # available for pre-emit adjustments when being used in testing.
        self.charm = self._make_charm(self._dispatcher.event_name)

        # This is with the charm used for the Juju event, but it's being removed
        # later this cycle anyway, so we want minimum tweaking.
        self._dispatcher.ensure_event_links(self.charm)

    def _load_charm_meta(self):
        return _charm.CharmMeta.from_charm_root(self._charm_root)

    def _make_model_backend(self):
        # model._ModelBackend is stateless and can be reused across events.
        # However, in testing (both Harness and Scenario) the backend stores all
        # the state that is normally in Juju. To be consistent, we create a new
        # backend object even in production code.
        return _model._ModelBackend(juju_context=self._juju_context)

    def _make_charm(self, event_name: str):
        framework = self._make_framework(event_name)
        return self._charm_class(framework)

    def _setup_root_logging(self):
        # For actions, there is a communication channel with the user running the
        # action, so we want to send exception details through stderr, rather than
        # only to juju-log as normal.
        handling_action = self._juju_context.action_name is not None
        # We don't really want to have a different backend here than when
        # running the event. However, we need to create a new backend for each
        # event and want the logging set up before we are ready to emit an
        # event. In practice, this isn't a problem:
        # * for model._ModelBackend, `juju_log` calls out directly to the hook
        #   tool; it's effectively a staticmethod.
        # * for _private.harness._TestingModelBackend, `juju_log` is not
        #   implemented, and the logging is never configured.
        # * for scenario.mocking._MockModelBackend, `juju_log` sends the logging
        #   through to the `Context` object, which will be the same for all
        #   events.
        # TODO: write tests to make sure that everything remains ok here.
        setup_root_logging(
            self._make_model_backend(), debug=self._juju_context.debug, exc_stderr=handling_action
        )

        logger.debug('ops %s up and running.', _version.version)

    def _make_storage(self):
        charm_state_path = self._charm_root / self._charm_state_path

        use_juju_for_storage = self._use_juju_for_storage
        if use_juju_for_storage and not _storage.juju_backend_available():
            # raise an exception; the charm is broken and needs fixing.
            msg = 'charm set use_juju_for_storage=True, but Juju version {} does not support it'
            raise RuntimeError(msg.format(self._juju_context.version))

        if use_juju_for_storage is None:
            use_juju_for_storage = _should_use_controller_storage(
                charm_state_path, self._charm_meta, self._juju_context
            )
        elif use_juju_for_storage:
            warnings.warn(
                "Controller storage is deprecated; it's intended for "
                'podspec charms and will be removed in a future release.',
                category=DeprecationWarning,
            )

        if use_juju_for_storage and self._dispatcher.is_restricted_context():
            # collect-metrics is going away in Juju 4.0, and restricted context
            # with it, so we don't need this to be particularly generic.
            logger.debug(
                '"collect_metrics" is not supported when using Juju for storage\n'
                'see: https://github.com/canonical/operator/issues/348',
            )
            # Note that we don't exit nonzero, because that would cause Juju to rerun the hook
            raise _Abort(0)

        if self._use_juju_for_storage:
            store = _storage.JujuStorage()
        else:
            store = _storage.SQLiteStorage(charm_state_path)
        return store

    def _make_framework(self, event_name: str):
        # If we are in a RelationBroken event, we want to know which relation is
        # broken within the model, not only in the event's `.relation` attribute.

        if self._juju_context.dispatch_path.endswith(('-relation-broken', '_relation_broken')):
            broken_relation_id = self._juju_context.relation_id
        else:
            broken_relation_id = None

        model_backend = self._make_model_backend()
        model = _model.Model(
            self._charm_meta, model_backend, broken_relation_id=broken_relation_id
        )
        framework = _framework.Framework(
            self._storage,
            self._charm_root,
            self._charm_meta,
            model,
            event_name=event_name,
            juju_debug_at=self._juju_context.debug_at,
        )
        framework.set_breakpointhook()
        return framework

    def _emit(self, charm: _charm.CharmBase, event_name: str):
        """Emit the event on the charm."""
        # Emit the Juju event.
        self._emit_charm_event(charm, event_name)
        # Emit collect-status events.
        _charm._evaluate_status(charm)

    def _get_event_to_emit(
        self, charm: _charm.CharmBase, event_name: str
    ) -> Optional[_framework.BoundEvent]:
        try:
            return getattr(charm.on, event_name)
        except AttributeError:
            logger.debug('Event %s not defined for %s.', event_name, charm)
        return None

<<<<<<< HEAD
    def _emit_charm_event(self, charm: _charm.CharmBase, event_name: str):
=======
    def _get_event_args(
        self, bound_event: '_framework.BoundEvent'
    ) -> Tuple[List[Any], Dict[str, Any]]:
        # A wrapper so that the testing subclasses can easily override the
        # behaviour.
        return _get_event_args(self.charm, bound_event, self._juju_context)

    def _emit_charm_event(self, event_name: str):
>>>>>>> ff81b13f
        """Emits a charm event based on a Juju event name.

        Args:
            charm: A charm instance to emit an event from.
            event_name: A Juju event name to emit on a charm.
            juju_context: An instance of the _JujuContext class.
        """
        event_to_emit = self._get_event_to_emit(charm, event_name)

        # If the event is not supported by the charm implementation, do
        # not error out or try to emit it. This is to support rollbacks.
        if event_to_emit is None:
            return

<<<<<<< HEAD
        args, kwargs = _get_event_args(charm, event_to_emit, self._juju_context)
=======
        args, kwargs = self._get_event_args(event_to_emit)
>>>>>>> ff81b13f
        logger.debug('Emitting Juju event %s.', event_name)
        event_to_emit.emit(*args, **kwargs)

    def _commit(self, framework: _framework.Framework):
        """Commit the framework and gracefully teardown."""
        framework.commit()

    def _close(self):
        """Perform any necessary cleanup before the framework is closed."""
        # Provided for child classes - nothing needs to be done in the base.

    def run_deferred(self):
        """Emit and then commit the framework.

        A framework and charm object are created for each notice in the storage
        (an event and observer pair), the relevant deferred event is emitted,
        and the framework is committed. Note that collect-status events are not
        emitted.
        """
        # TODO: Remove the restricted context check below once we no longer need
        #       to support Juju < 4 (collect-metrics and restricted context are
        #       being removed in Juju 4.0).
        #
        # Skip re-emission of deferred events for collect-metrics events because
        # they do not have the full access to all hook tools.
        if self._dispatcher.is_restricted_context():
            logger.debug("Skipping re-emission of deferred events in restricted context.")
            return
        # Re-emit previously deferred events to the observers that deferred them.
        for event_path, _, _ in self._storage.notices():
            event_handle = _framework.Handle.from_path(event_path)
            logger.debug('Re-emitting deferred event: %s', event_handle)
            charm = self._make_charm(event_handle.kind)
            charm.framework.reemit(event_path)
            self._commit(charm.framework)
            self._close()
            charm._destroy_charm()

    def run(self):
        """Emit and then commit the framework."""
        try:
            self._emit(self.charm, self._dispatcher.event_name)
            self._commit(self.charm.framework)
            self._close()
        finally:
            self.charm.framework.close()


def main(charm_class: Type[_charm.CharmBase], use_juju_for_storage: Optional[bool] = None):
    """Set up the charm and dispatch the observed event.

    See `ops.main() <#ops-main-entry-point>`_ for details.
    """
    try:
        juju_context = _JujuContext.from_dict(os.environ)
        manager = _Manager(
            charm_class, use_juju_for_storage=use_juju_for_storage, juju_context=juju_context
        )

        manager.run()
    except _Abort as e:
        sys.exit(e.exit_code)<|MERGE_RESOLUTION|>--- conflicted
+++ resolved
@@ -533,18 +533,14 @@
             logger.debug('Event %s not defined for %s.', event_name, charm)
         return None
 
-<<<<<<< HEAD
-    def _emit_charm_event(self, charm: _charm.CharmBase, event_name: str):
-=======
     def _get_event_args(
-        self, bound_event: '_framework.BoundEvent'
+        self, charm: _charm.CharmBase, bound_event: '_framework.BoundEvent'
     ) -> Tuple[List[Any], Dict[str, Any]]:
         # A wrapper so that the testing subclasses can easily override the
         # behaviour.
-        return _get_event_args(self.charm, bound_event, self._juju_context)
-
-    def _emit_charm_event(self, event_name: str):
->>>>>>> ff81b13f
+        return _get_event_args(charm, bound_event, self._juju_context)
+
+    def _emit_charm_event(self, charm: _charm.CharmBase, event_name: str):
         """Emits a charm event based on a Juju event name.
 
         Args:
@@ -559,11 +555,7 @@
         if event_to_emit is None:
             return
 
-<<<<<<< HEAD
-        args, kwargs = _get_event_args(charm, event_to_emit, self._juju_context)
-=======
-        args, kwargs = self._get_event_args(event_to_emit)
->>>>>>> ff81b13f
+        args, kwargs = self._get_event_args(charm, event_to_emit)
         logger.debug('Emitting Juju event %s.', event_name)
         event_to_emit.emit(*args, **kwargs)
 
