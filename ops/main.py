# Copyright 2019-2020 Canonical Ltd.
#
# Licensed under the Apache License, Version 2.0 (the "License");
# you may not use this file except in compliance with the License.
# You may obtain a copy of the License at
#
# http://www.apache.org/licenses/LICENSE-2.0
#
# Unless required by applicable law or agreed to in writing, software
# distributed under the License is distributed on an "AS IS" BASIS,
# WITHOUT WARRANTIES OR CONDITIONS OF ANY KIND, either express or implied.
# See the License for the specific language governing permissions and
# limitations under the License.

import inspect
import logging
import os
import subprocess
import sys
import warnings
from pathlib import Path

import yaml

import ops.charm
import ops.framework
import ops.model

from ops.log import setup_root_logging

CHARM_STATE_FILE = '.unit-state.db'


logger = logging.getLogger()


def _get_charm_dir():
    charm_dir = os.environ.get("JUJU_CHARM_DIR")
    if charm_dir is None:
        # Assume $JUJU_CHARM_DIR/lib/op/main.py structure.
        charm_dir = Path('{}/../../..'.format(__file__)).resolve()
    else:
        charm_dir = Path(charm_dir).resolve()
    return charm_dir


def _create_event_link(charm, bound_event):
    """Create a symlink for a particular event.

    charm -- A charm object.
    bound_event -- An event for which to create a symlink.
    """
    if issubclass(bound_event.event_type, ops.charm.HookEvent):
        event_dir = charm.framework.charm_dir / 'hooks'
        event_path = event_dir / bound_event.event_kind.replace('_', '-')
    elif issubclass(bound_event.event_type, ops.charm.ActionEvent):
        if not bound_event.event_kind.endswith("_action"):
            raise RuntimeError(
                'action event name {} needs _action suffix'.format(bound_event.event_kind))
        event_dir = charm.framework.charm_dir / 'actions'
        # The event_kind is suffixed with "_action" while the executable is not.
        event_path = event_dir / bound_event.event_kind[:-len('_action')].replace('_', '-')
    else:
        raise RuntimeError(
            'cannot create a symlink: unsupported event type {}'.format(bound_event.event_type))

    event_dir.mkdir(exist_ok=True)
    if not event_path.exists():
        # CPython has different implementations for populating sys.argv[0] for Linux and Windows.
        # For Windows it is always an absolute path (any symlinks are resolved)
        # while for Linux it can be a relative path.
        target_path = os.path.relpath(os.path.realpath(sys.argv[0]), str(event_dir))

        # Ignore the non-symlink files or directories
        # assuming the charm author knows what they are doing.
        logger.debug(
            'Creating a new relative symlink at %s pointing to %s',
            event_path, target_path)
        event_path.symlink_to(target_path)


def _setup_event_links(charm_dir, charm):
    """Set up links for supported events that originate from Juju.

    Whether a charm can handle an event or not can be determined by
    introspecting which events are defined on it.

    Hooks or actions are created as symlinks to the charm code file
    which is determined by inspecting symlinks provided by the charm
    author at hooks/install or hooks/start.

    charm_dir -- A root directory of the charm.
    charm -- An instance of the Charm class.

    """
    for bound_event in charm.on.events().values():
        # Only events that originate from Juju need symlinks.
        if issubclass(bound_event.event_type, (ops.charm.HookEvent, ops.charm.ActionEvent)):
            _create_event_link(charm, bound_event)


def _emit_charm_event(charm, event_name):
    """Emits a charm event based on a Juju event name.

    charm -- A charm instance to emit an event from.
    event_name -- A Juju event name to emit on a charm.
    """
    event_to_emit = None
    try:
        event_to_emit = getattr(charm.on, event_name)
    except AttributeError:
        logger.debug("Event %s not defined for %s.", event_name, charm)

    # If the event is not supported by the charm implementation, do
    # not error out or try to emit it. This is to support rollbacks.
    if event_to_emit is not None:
        args, kwargs = _get_event_args(charm, event_to_emit)
        logger.debug('Emitting Juju event %s.', event_name)
        event_to_emit.emit(*args, **kwargs)


def _get_event_args(charm, bound_event):
    event_type = bound_event.event_type
    model = charm.framework.model

    if issubclass(event_type, ops.charm.RelationEvent):
        relation_name = os.environ['JUJU_RELATION']
        relation_id = int(os.environ['JUJU_RELATION_ID'].split(':')[-1])
        relation = model.get_relation(relation_name, relation_id)
    else:
        relation = None

    remote_app_name = os.environ.get('JUJU_REMOTE_APP', '')
    remote_unit_name = os.environ.get('JUJU_REMOTE_UNIT', '')
    if remote_app_name or remote_unit_name:
        if not remote_app_name:
            if '/' not in remote_unit_name:
                raise RuntimeError('invalid remote unit name: {}'.format(remote_unit_name))
            remote_app_name = remote_unit_name.split('/')[0]
        args = [relation, model.get_app(remote_app_name)]
        if remote_unit_name:
            args.append(model.get_unit(remote_unit_name))
        return args, {}
    elif relation:
        return [relation], {}
    return [], {}


class _Dispatcher:
    """Encapsulate how to figure out what event Juju wants us to run.

    Also knows how to run “legacy” hooks when Juju called us via a top-level
    ``dispatch`` binary.

    Args:
        charm_dir: the toplevel directory of the charm

    Attributes:
        event_name: the name of the event to run
        is_dispatch_aware: are we running under a Juju that knows about the
            dispatch binary?

    """

    def __init__(self, charm_dir: Path):
        self._charm_dir = charm_dir
        self._exec_path = Path(sys.argv[0])

        if 'JUJU_DISPATCH_PATH' in os.environ and (charm_dir / 'dispatch').exists():
            self._init_dispatch()
        else:
            self._init_legacy()

    def ensure_event_links(self, charm):
        """Make sure necessary symlinks are present on disk"""

        if self.is_dispatch_aware:
            # links aren't needed
            return

        # When a charm is force-upgraded and a unit is in an error state Juju
        # does not run upgrade-charm and instead runs the failed hook followed
        # by config-changed. Given the nature of force-upgrading the hook setup
        # code is not triggered on config-changed.
        #
        # 'start' event is included as Juju does not fire the install event for
        # K8s charms (see LP: #1854635).
        if (self.event_name in ('install', 'start', 'upgrade_charm')
                or self.event_name.endswith('_storage_attached')):
            _setup_event_links(self._charm_dir, charm)

    def run_any_legacy_hook(self):
        """Run any extant legacy hook.

        If there is both a dispatch file and a legacy hook for the
        current event, run the wanted legacy hook.
        """

        if not self.is_dispatch_aware:
            # we *are* the legacy hook
            return

        dispatch_path = self._charm_dir / self._dispatch_path
        if not dispatch_path.exists():
            logger.debug("Legacy %s does not exist.", self._dispatch_path)
            return

        # super strange that there isn't an is_executable
        if not os.access(str(dispatch_path), os.X_OK):
            logger.warning("Legacy %s exists but is not executable.", self._dispatch_path)
            return

        if dispatch_path.resolve() == self._exec_path.resolve():
            logger.debug("Legacy %s is just a link to ourselves.", self._dispatch_path)
            return

        argv = sys.argv.copy()
        argv[0] = str(dispatch_path)
        logger.info("Running legacy %s.", self._dispatch_path)
        try:
            subprocess.run(argv, check=True)
        except subprocess.CalledProcessError as e:
            logger.warning(
                "Legacy %s exited with status %d.",
                self._dispatch_path, e.returncode)
            sys.exit(e.returncode)
        else:
            logger.debug("Legacy %s exited with status 0.", self._dispatch_path)

    def _set_name_from_path(self, path: Path):
        """Sets the name attribute to that which can be inferred from the given path."""
        name = path.name.replace('-', '_')
        if path.parent.name == 'actions':
            name = '{}_action'.format(name)
        self.event_name = name

    def _init_legacy(self):
        """Set up the 'legacy' dispatcher.

        The current Juju doesn't know about 'dispatch' and calls hooks
        explicitly.
        """
        self.is_dispatch_aware = False
        self._set_name_from_path(self._exec_path)

    def _init_dispatch(self):
        """Set up the new 'dispatch' dispatcher.

        The current Juju will run 'dispatch' if it exists, and otherwise fall
        back to the old behaviour.

        JUJU_DISPATCH_PATH will be set to the wanted hook, e.g. hooks/install,
        in both cases.
        """
        self._dispatch_path = Path(os.environ['JUJU_DISPATCH_PATH'])

        if 'OPERATOR_DISPATCH' in os.environ:
            logger.debug("Charm called itself via %s.", self._dispatch_path)
            sys.exit(0)
        os.environ['OPERATOR_DISPATCH'] = '1'

        self.is_dispatch_aware = True
        self._set_name_from_path(self._dispatch_path)


def main(charm_class):
    """Setup the charm and dispatch the observed event.

    The event name is based on the way this executable was called (argv[0]).
    """
    charm_dir = _get_charm_dir()

    model_backend = ops.model._ModelBackend()
    debug = ('JUJU_DEBUG' in os.environ)
    setup_root_logging(model_backend, debug=debug)

    dispatcher = _Dispatcher(charm_dir)
    dispatcher.run_any_legacy_hook()

<<<<<<< HEAD
    metadata = (charm_dir / 'metadata.yaml').read_text()
    actions_meta = charm_dir / 'actions.yaml'
    if actions_meta.exists():
        actions_metadata = actions_meta.read_text()
    else:
        actions_metadata = None

    if not yaml.__with_libyaml__:
        logger.debug('yaml does not have libyaml extensions, using slower pure Python yaml loader')
    meta = ops.charm.CharmMeta.from_yaml(metadata, actions_metadata)
    unit_name = os.environ['JUJU_UNIT_NAME']
    model_name = os.environ.get('JUJU_MODEL_NAME')
    model = ops.model.Model(unit_name, meta, model_backend, model_name=model_name)
=======
    metadata, actions_metadata = _load_metadata(charm_dir)
    meta = ops.charm.CharmMeta(metadata, actions_metadata)
    model = ops.model.Model(meta, model_backend)
>>>>>>> 5ddcd4ee

    # TODO: If Juju unit agent crashes after exit(0) from the charm code
    # the framework will commit the snapshot but Juju will not commit its
    # operation.
    charm_state_path = charm_dir / CHARM_STATE_FILE
    framework = ops.framework.Framework(charm_state_path, charm_dir, meta, model)
    try:
        sig = inspect.signature(charm_class)
        try:
            sig.bind(framework)
        except TypeError:
            msg = (
                "the second argument, 'key', has been deprecated and will be "
                "removed after the 0.7 release")
            warnings.warn(msg, DeprecationWarning)
            charm = charm_class(framework, None)
        else:
            charm = charm_class(framework)
        dispatcher.ensure_event_links(charm)

        # TODO: Remove the collect_metrics check below as soon as the relevant
        #       Juju changes are made.
        #
        # Skip reemission of deferred events for collect-metrics events because
        # they do not have the full access to all hook tools.
        if dispatcher.event_name != 'collect_metrics':
            framework.reemit()

        _emit_charm_event(charm, dispatcher.event_name)

        framework.commit()
    finally:
        framework.close()<|MERGE_RESOLUTION|>--- conflicted
+++ resolved
@@ -277,7 +277,6 @@
     dispatcher = _Dispatcher(charm_dir)
     dispatcher.run_any_legacy_hook()
 
-<<<<<<< HEAD
     metadata = (charm_dir / 'metadata.yaml').read_text()
     actions_meta = charm_dir / 'actions.yaml'
     if actions_meta.exists():
@@ -288,14 +287,7 @@
     if not yaml.__with_libyaml__:
         logger.debug('yaml does not have libyaml extensions, using slower pure Python yaml loader')
     meta = ops.charm.CharmMeta.from_yaml(metadata, actions_metadata)
-    unit_name = os.environ['JUJU_UNIT_NAME']
-    model_name = os.environ.get('JUJU_MODEL_NAME')
-    model = ops.model.Model(unit_name, meta, model_backend, model_name=model_name)
-=======
-    metadata, actions_metadata = _load_metadata(charm_dir)
-    meta = ops.charm.CharmMeta(metadata, actions_metadata)
     model = ops.model.Model(meta, model_backend)
->>>>>>> 5ddcd4ee
 
     # TODO: If Juju unit agent crashes after exit(0) from the charm code
     # the framework will commit the snapshot but Juju will not commit its
